# The Ambassador Edge Stack Architecture

## The Ambassador Edge Stack is a Control Plane

The Ambassador Edge Stack is a specialized [control plane for Envoy Proxy](https://blog.getambassador.io/the-importance-of-control-planes-with-service-meshes-and-front-proxies-665f90c80b3d). In this architecture, the Ambassador Edge Stack translates configuration (in the form of Kubernetes Custom Resources) to Envoy configuration. All actual traffic is directly handled by the high-performance [Envoy Proxy](https://www.envoyproxy.io).

![Architecture](../../doc-images/ambassador-arch.png)

## Details

1. The service owner defines configuration in Kubernetes manifests.
2. When the manifest is applied to the cluster, the Kubernetes API notifies the Ambassador Edge Stack of the change.
3. The Ambassador Edge Stack parses the change and transforms the configuration into a semantic intermediate representation. Envoy configuration is generated from this IR.
4. The new configuration is passed to Envoy via the gRPC-based Aggregated Discovery Service (ADS) API.
5. Traffic flows through the reconfigured Envoy, without dropping any connections.

## Scaling and Availability

The Ambassador Edge Stack relies on Kubernetes for scaling, high availability, and persistence. All Ambassador Edge Stack configuration is stored directly in Kubernetes; there is no database. The Ambassador Edge Stack is packaged as a single container that contains both the control plane and an Envoy Proxy instance. By default, the Ambassador Edge Stack is deployed as a Kubernetes `deployment` and can be scaled and managed like any other Kubernetes deployment.

### Stateless Architecture

<<<<<<< HEAD
By design, the Ambassador Edge Stack is an entirely stateless architecture. Each individual Ambassador instance operates independently of other instances. These Ambassador Edge Stack instances rely on Kubernetes to coordinate the configuration between different Ambassador instances. This enables the Ambassador Edge Stack to sidestep the need to engineer a safe, highly available centralized control plane (and if you don't think that this is hard, check out [Jepsen](https://jepsen.io)). By contrast, other control plane architectures rely on a single centralized control plane to manage multiple instances of the data plane. This means that these control plane architectures must engineer resilience and availability into their central control plane.
=======
By design, the Ambassador Edge Stack is an entirely stateless architecture. Each individual Ambassador Edge Stack instance operates independently of other instances. These Ambassador Edge Stack instances rely on Kubernetes to coordinate the configuration between different the Ambassador instances. This enables the Ambassador Edge Stack to sidestep the need to engineer a safe, highly available centralized control plane (and if you don't think that this is hard, check out [Jepsen](https://jepsen.io)). By contrast, other control plane architectures rely on a single centralized control plane to manage multiple instances of the data plane. This means that these control plane architectures must engineer resilience and availability into their central control plane.
>>>>>>> 0165ef37

## Envoy Proxy

The Ambassador Edge Stack closely tracks Envoy Proxy releases. A stable branch of Envoy Proxy is maintained that enables the team to cherry-pick specific fixes into the Ambassador Edge Stack.<|MERGE_RESOLUTION|>--- conflicted
+++ resolved
@@ -20,11 +20,7 @@
 
 ### Stateless Architecture
 
-<<<<<<< HEAD
-By design, the Ambassador Edge Stack is an entirely stateless architecture. Each individual Ambassador instance operates independently of other instances. These Ambassador Edge Stack instances rely on Kubernetes to coordinate the configuration between different Ambassador instances. This enables the Ambassador Edge Stack to sidestep the need to engineer a safe, highly available centralized control plane (and if you don't think that this is hard, check out [Jepsen](https://jepsen.io)). By contrast, other control plane architectures rely on a single centralized control plane to manage multiple instances of the data plane. This means that these control plane architectures must engineer resilience and availability into their central control plane.
-=======
 By design, the Ambassador Edge Stack is an entirely stateless architecture. Each individual Ambassador Edge Stack instance operates independently of other instances. These Ambassador Edge Stack instances rely on Kubernetes to coordinate the configuration between different the Ambassador instances. This enables the Ambassador Edge Stack to sidestep the need to engineer a safe, highly available centralized control plane (and if you don't think that this is hard, check out [Jepsen](https://jepsen.io)). By contrast, other control plane architectures rely on a single centralized control plane to manage multiple instances of the data plane. This means that these control plane architectures must engineer resilience and availability into their central control plane.
->>>>>>> 0165ef37
 
 ## Envoy Proxy
 
