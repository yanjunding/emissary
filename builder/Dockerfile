# syntax = docker/dockerfile:1.3

###
# This dockerfile builds all the source code and docker images for the
# edge stack.
##

###
# How it works.
##
# All our source code is built in a single monolithic build
# container. (The "builder" stage below.) We then produce optimized
# release images by copying the specific binaries and entrypoints out
# of the build container. The build container must always contain all
# the binaries and entrypoints for any container we produce, and
# therefore (with the appropriate entrypoint) can function in place of
# any release container. The release containers are trivial stages
# that simply copy the relevant artifacts out of the builder
# container.

# This argument controls the base image that is used for the release
# containers.
ARG base="docker.io/frolvlad/alpine-glibc:alpine-3.12_glibc-2.32"

# This argument sets the base image for the build container image. This
# base image contains only third-party code.
ARG builderbase="i-forgot-to-set-build-arg-builderbase"

# This controls where we copy envoy from.
ARG envoy="i-forgot-to-set-build-arg-envoy"

########################################
# The builder image
########################################

FROM ${envoy} as envoy

FROM ${builderbase} as builder

WORKDIR /buildroot

ENV PATH=/usr/local/sbin:/usr/local/bin:/usr/sbin:/usr/bin:/sbin:/bin:/usr/local/go/bin:/buildroot/bin

# Some of the tests need redis-server to run
RUN apk add redis

COPY --from=envoy /usr/local/bin/envoy-static-stripped /usr/local/bin/envoy

ENV KUBECONFIG=/buildroot/kubeconfig.yaml

# XXX: this will go away
RUN mkdir -p /ambassador/sidecars && \
    ln -s /buildroot/ambassador/python/post_update.py /ambassador/post_update.py && \
    ln -s /buildroot/ambassador/python/watch_hook.py /ambassador/watch_hook.py && \
    ln -s /buildroot/ambassador/python/kubewatch.py /ambassador/kubewatch.py

RUN adduser dw --disabled-password
# SUDO_USERS HOSTS=(AS_USER) TAGS COMMANDS
RUN echo "dw ALL=(ALL) NOPASSWD: ALL" > /etc/sudoers.d/datawire
RUN chown dw /buildroot
USER dw

ENTRYPOINT [ "/bin/bash" ]

########################################
# The golang build stage
########################################

FROM ${builderbase} as golang

WORKDIR /go

ENV PATH=/usr/local/sbin:/usr/local/bin:/usr/sbin:/usr/bin:/sbin:/bin:/usr/local/go/bin:/buildroot/bin

# Build the golang binaries
ADD api api
ADD cmd cmd
ADD pkg pkg
ADD vendor vendor
ADD go.mod go.mod
ADD go.sum go.sum
<<<<<<< HEAD
RUN --mount=type=cache,target=/root/.cache/go-build \
    mkdir -p /go/bin && \
	time go build -ldflags="-X 'main.Version=${version}'" -mod=vendor -o /go/bin/ ./cmd/...
=======

RUN --mount=type=cache,target=/root/.cache/go-build \
    mkdir -p /go/bin && \
	time go build -mod=vendor -o /go/bin/ ./cmd/...
>>>>>>> e5d83b1b

########################################
# The artifact build stage
########################################

FROM ${builderbase} as artifact-stage

WORKDIR /buildroot/ambassador

ENV PATH=/usr/local/sbin:/usr/local/bin:/usr/sbin:/usr/bin:/sbin:/bin:/usr/local/go/bin:/buildroot/bin

# Copy in the golang binaries
COPY --from=golang /go/bin/* /buildroot/bin/

# Setup the python code
ADD python python
RUN time pip install --no-deps -e python

# Run post-compile.sh
ADD build-aux build-aux
ADD post-compile.sh post-compile.sh
RUN bash post-compile.sh

# XXX: this will go away
RUN mkdir -p /ambassador/sidecars && \
    ln -s /buildroot/ambassador/python/post_update.py /ambassador/post_update.py && \
    ln -s /buildroot/ambassador/python/watch_hook.py /ambassador/watch_hook.py && \
    ln -s /buildroot/ambassador/python/kubewatch.py /ambassador/kubewatch.py

# These will be extracted into the optimized image later
ADD demo demo
ADD manifests/emissary/emissary-crds.yaml manifests/emissary/emissary-crds.yaml

########################################
# The optimized images
########################################

FROM artifact-stage as artifacts

FROM ${base} as ambassador

ARG py_version="i-forgot-to-set-build-arg-py-version"

# Always have an "ambassador" user as UID 8888. This is what we recommend
# people run as. (Note that the "-D" actually leaves the password locked.)
RUN adduser ambassador -u 8888 -G root -D -H -s /bin/false

# External stuff that should change infrequently
RUN apk --no-cache add bash curl python3=${py_version} libcap htop
RUN apk upgrade --no-cache
RUN ln -s /usr/bin/python3 /usr/bin/python
COPY --from=artifacts /usr/bin/kubectl /usr/bin/kubectl
COPY --from=artifacts /usr/lib/libyaml* /usr/lib/

# Other installers
COPY --from=artifacts /opt/image-build /opt/image-build
RUN /opt/image-build/install.sh

# External Python packages we use
COPY --from=artifacts /usr/lib/python3.8/site-packages /usr/lib/python3.8/site-packages

# Our envoy. The capabilities here grant the wrapper the ability to use the
# cap_net_bind_service cap and for Envoy to inherit it.
COPY --from=envoy /usr/local/bin/envoy-static-stripped /usr/local/bin/envoy
RUN setcap cap_net_bind_service=ei /usr/local/bin/envoy

# Our Go binaries. See envoy section for setcap info.
COPY --from=artifacts /opt/ambassador /opt/ambassador
RUN ln -s /opt/ambassador/bin/* /usr/local/bin/
RUN setcap cap_net_bind_service=p /opt/ambassador/bin/wrapper

# Our Python code
COPY --from=artifacts /buildroot/ambassador/python /buildroot/ambassador/python
RUN cd /buildroot/ambassador/python && python setup.py install

# Configuration, Docker demo stuff, the AES WebUI. The /ambassador bit changes
# in post-install so it's always stale. But it's pretty small, so it's not too
# bad to re-push every time.
COPY --from=artifacts /ambassador /ambassador
COPY --from=artifacts /buildroot/ambassador/demo/config /ambassador/ambassador-demo-config
COPY --from=artifacts /buildroot/ambassador/demo/services /ambassador/demo-services

# Fix permissions to allow correctly running as a non root user
# XXX: We could combine everything into one tree in the builder, fix permissions
# there, and then a use single COPY to get everything and avoid duplicating the
# (small amount of) data in a new layer for this RUN.
RUN chgrp -R 0 /ambassador && \
    chmod -R u+x /ambassador && \
    chmod -R g=u /ambassador /etc/passwd

WORKDIR /ambassador

# Force the HOME environment variable to a directory that'll always be writeable.
# We use /tmp/ambassador for this, and make sure it exists in our entrypoint,
# because trying to create it here in the Dockerfile doesn't always work very
# well in the face of situations like KAT volume-mounting /tmp/ambassador or
# the like.
ENV HOME=/tmp/ambassador

COPY --from=artifacts /bin/busybox /bin/busybox

ENTRYPOINT [ "bash", "/buildroot/ambassador/python/entrypoint.sh" ]

########################################

FROM ${base} as kat-client

COPY --from=artifacts /buildroot/bin/kat-client /usr/bin/kat-client
RUN mkdir /work && ln -s /usr/bin/kat-client /work/kat_client
CMD [ "sleep", "3600" ]

########################################

FROM ${base} as kat-server

COPY --from=artifacts /buildroot/bin/kat-server /usr/bin/kat-server

WORKDIR /work
COPY builder/server.crt server.crt
COPY builder/server.key server.key

ENV GRPC_VERBOSITY=debug
ENV GRPC_TRACE=tcp,http,api

EXPOSE 8080
CMD [ "kat-server" ]<|MERGE_RESOLUTION|>--- conflicted
+++ resolved
@@ -79,16 +79,9 @@
 ADD vendor vendor
 ADD go.mod go.mod
 ADD go.sum go.sum
-<<<<<<< HEAD
-RUN --mount=type=cache,target=/root/.cache/go-build \
-    mkdir -p /go/bin && \
-	time go build -ldflags="-X 'main.Version=${version}'" -mod=vendor -o /go/bin/ ./cmd/...
-=======
-
 RUN --mount=type=cache,target=/root/.cache/go-build \
     mkdir -p /go/bin && \
 	time go build -mod=vendor -o /go/bin/ ./cmd/...
->>>>>>> e5d83b1b
 
 ########################################
 # The artifact build stage
