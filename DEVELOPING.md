--- conflicted
+++ resolved
@@ -154,7 +154,7 @@
 # docker must be able to login to your registry and you have to have push permissions
 make push
 
-# you can view the newly tag images by running 
+# you can view the newly tag images by running
 docker images | grep <your -registry>
 
 # alternatively, we have two make targets that provide information as well
@@ -218,7 +218,7 @@
    git rebase master
 
    # if you previously pushed your changes to Github then your rebase will require you to force push
-   git push origin <your-dev-branch> -f 
+   git push origin <your-dev-branch> -f
    ```
 
 4. **Code changes must have associated documentation updates.**
@@ -635,23 +635,17 @@
 
 I'd put this in the pull request template, but so few PRs change Envoy...
 
-<<<<<<< HEAD
- - [ ] The image has been pushed to...
-   * [ ] `docker.io/datawire/ambassador-base`
-   * [ ] `gcr.io/datawire/ambassador-base`
- - [ ] The envoy.git commit has been tagged as `datawire-$(git
-=======
 - [ ] The image has been pushed to...
   - [ ] `docker.io/datawire/ambassador-base`
   - [ ] `gcr.io/datawire/ambassador-base`
 - [ ] The envoy.git commit has been tagged as `datawire-$(git
->>>>>>> 933baf8e
    describe --tags --match='v*')` (the `--match` is to prevent
    `datawire-*` tags from stacking on each other).
 - [ ] It's been tested with...
   - [ ] `make check-envoy`
 
-The `check-envoy-version` CI job should check all of those things, except for `make check-envoy`.
+The `check-envoy-version` CI job should check all of those things,
+except for `make check-envoy`.
 
 ### Developing Emissary-ingress (Datawire-only advice)
 
@@ -703,15 +697,7 @@
 If you do this *after* you've already run `make images` once, you will manually have to clean up the docker images
 that have been created using your upper-case host name.
 
-<<<<<<< HEAD
-The `check-envoy-version` CI job should check all of those things,
-except for `make check-envoy`.
-
-How do I test Ambassador when using a private Docker repository?
-----------------------------------------------------------------
-=======
 ### How do I test using a private Docker repository?
->>>>>>> 933baf8e
 
 If you are pushing your development images to a private Docker repo,
 then:
