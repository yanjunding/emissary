--- conflicted
+++ resolved
@@ -208,17 +208,6 @@
                             location=self.location,
                             hosts=[self.hostname or self.name],
                             secret=tls_full_name,
-<<<<<<< HEAD
-                        )
-
-                        # Ensure that we handle the secret properly even if tls_secret_namespacing is False in the Module
-                        if tls_namespace:
-                            tls_context_init["secret_namespacing"] = True
-
-                        tls_config_context = IRTLSContext(
-                            ir, aconf, **tls_context_init, **host_tls_config
-=======
->>>>>>> 96b81c5d
                         )
 
                         # Ensure that we handle the secret properly even if tls_secret_namespacing is False in the Module
