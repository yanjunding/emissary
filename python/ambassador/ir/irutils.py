# Copyright 2021 Datawire. All rights reserved.
#
# Licensed under the Apache License, Version 2.0 (the "License");
# you may not use this file except in compliance with the License.
# You may obtain a copy of the License at
#
#     http://www.apache.org/licenses/LICENSE-2.0
#
# Unless required by applicable law or agreed to in writing, software
# distributed under the License is distributed on an "AS IS" BASIS,
# WITHOUT WARRANTIES OR CONDITIONS OF ANY KIND, either express or implied.
# See the License for the specific language governing permissions and
# limitations under the License

import logging
import os
from typing import Any, Dict

from ambassador.utils import parse_bool

######
# Utilities for hostglob_matches
#
# hostglob_matches_start has g1 starting with '*' and g2 not ending with '*';
# it's OK for g2 to start with a wilcard too.


def hostglob_matches_start(g1: str, g2: str, g2start: bool) -> bool:
    # Leading "*" cannot match an empty string, so unless we have a wildcard
    # for g2, we have to have g1 longer than g2.

    g1match = g1[1:]
    g2match = g2[1:] if g2start else g2

    if len(g1) > len(g2match):
        if not g2start:
            # logging.debug("  match start: %s is too short => False", g1)
            return False

        # Wildcards for both, so make sure we do the substring match against
        # the longer one.
        g1match = g2[1:]
        g2match = g1[1:]

    match = g2match.endswith(g1match)
    # logging.debug("  match start: %s ~ %s => %s", g1match, g2match, match)

    return match


# hostglob_matches_end has g1 ending with '*' and g2 not starting with '*';
# it's OK for g2 to end with a wilcard too.


def hostglob_matches_end(g1: str, g2: str, g2end: bool) -> bool:
    # Leading "*" cannot match an empty string, so unless we have a wildcard
    # for g2, we have to have g1 longer than g2.
    g1match = g1[:-1]
    g2match = g2[:-1] if g2end else g2

    if len(g1) > len(g2match):
        if not g2end:
            # logging.debug("  match end: %s is too short => False", g1)
            return False

        # Wildcards for both, so make sure we do the substring match against
        # the longer one.
        g1match = g2[:-1]
        g2match = g1[:-1]

    match = g2match.startswith(g1match)
    # logging.debug("  match end: %s ~ %s => %s", g1match, g2match, match)

    return match


################


def hostglob_matches(g1: str, g2: str) -> bool:
    """
    hostglob_matches determines whether or not two given DNS globs are
    compatible with each other, i.e. whether or not there can be a hostname
    that matches both globs.

    Note that it does not actually find such a hostname: a return of True
    just means that such a hostname could exist.
    """

    # logging.debug("hostglob_matches: %s ~ %s", g1, g2)

    # Short-circuit: if g1 & g2 are equal, we're done here.
    if g1 == g2:
        # logging.debug("  equal => True")
        return True

    # Next special case: if either glob is "*", then it matches everything.
    if (g1 == "*") or (g2 == "*"):
        # logging.debug("  \"*\" present => True")
        return True

    # Final special case: if either starts with a bare ".", that's not OK.
    # (Ending with a bare "." is different because DNS.)
    if g1[0] == "." or g2[0] == ".":
        # logging.debug("  exact match starts with bare \".\" => False")
        return False

    # OK, we don't have the simple-"*" case, so any wildcards must be at
    # the start or end, and they must be a component alone.
    g1start = g1[0] == "*"
    g1end = g1[-1] == "*"
    g2start = g2[0] == "*"
    g2end = g2[-1] == "*"

    # logging.debug("  g1start=%s g1end=%s g2start=%s g2end=%s", g1start, g1end, g2start, g2end)

    if (g1start and g1end) or (g2start and g2end):
        # Not a valid DNS glob: you can't have a "*" at both ends. (If you do,
        # Envoy will decide that the one at the start is the allowed wildcard, and
        # treat the one at the end as a literal "*", which will match nothing.)
        return g1 == g2

    if not (g1start or g1end or g2start or g2end):
        # No valid wildcards. and we already know that they're not equal,
        # so this is not a match.
        # logging.debug("  not equal => False")
        return False

    # OK, if we're here, we have a wildcard to check. There are a few cases
    # here, so we'll start with the easy one: one value starts with "*" and
    # the other ends with "*", because those can always overlap as long as
    # the overlap between isn't empty -- and in this method, we only need to
    # concern ourselves with being sure that there is a possibility of a match
    # to both.
    if (g1start and g2end) or (g2start and g1end):
        # logging.debug("  start/end pair => True")
        return True

    # OK, now we have to actually do some work. Again, we really only have to
    # be convinced that it's possible for something to match, so e.g.
    #
    # *example.com, example.com
    #
    # is not a valid pair, because that "*" must never match an empty string.
    # However,
    #
    # *example.com, *.example.com
    #
    # is fine, because e.g. "foo.example.com" matches both.

    if g1start:
        return hostglob_matches_start(g1, g2, g2start)

    if g2start:
        return hostglob_matches_start(g2, g1, g1start)

    if g1end:
        return hostglob_matches_end(g1, g2, g2end)

    if g2end:
        return hostglob_matches_end(g2, g1, g1end)

    # This is "impossible"
    return False


################
## disable_strict_selectors is a utility function to control the behaviour of label selectors for Host/Mapping association
## and serves to provide a single place where the default value can be updated.
##
## Ambassador (2.0-2.3) & (3.0-3.1) consider a match on a single label as a "good enough" match.
## In versions 2.5+ and 3.2+ _ALL_ labels in a selector must be present for it to be considered a match.
## DISABLE_STRICT_LABEL_SELECTORS provides a way to restore the old unintended loose matching behaviour
## in the event that it is desired. The ability to disable strict label matching will be removed in a future version


def disable_strict_selectors() -> bool:
    return parse_bool(os.environ.get("DISABLE_STRICT_LABEL_SELECTORS", "false"))


################
## selector_matches is a utility for doing K8s label selector matching.


def selector_matches(
    logger: logging.Logger, selector: Dict[str, Any], labels: Dict[str, str]
) -> bool:
    match: Dict[str, str] = selector.get("matchLabels") or {}

    if not match:
        # If there's no matchLabels to match, return True.
        logger.debug("      no matchLabels in selector => True")
        return True

    # If we have stuff to match on, but no labels to actually match them, we
    # can short-circuit (and skip a weirder conditional down in the loop).
    if not labels:
        logger.debug("      no incoming labels => False")
        return False

<<<<<<< HEAD
    selmatch = False

    for k, v in match.items():
        if labels.get(k) == v:
            logger.debug("      selector match for %s=%s => True", k, v)
            return True

        logger.debug("      selector miss on %s=%s", k, v)

    logger.debug("      all selectors miss => False")
    return False
=======
    if disable_strict_selectors():
        for k, v in match.items():
            if labels.get(k) == v:
                logger.debug("    selector match for %s=%s => True", k, v)
                return True

            logger.debug("    selector miss on %s=%s", k, v)

        logger.debug("    all selectors miss => False")
        return False
    else:
        # For every label in mappingSelector, there must be a label with same value in the Mapping itself.
        for k, v in match.items():
            if labels.get(k) == v:
                logger.debug("    selector match for %s=%s => True", k, v)
            else:
                logger.debug("    selector miss for %s=%s => False", k, v)
                return False

        logger.debug("    all selectors match => True")
        return True
>>>>>>> 5dc20779
<|MERGE_RESOLUTION|>--- conflicted
+++ resolved
@@ -198,38 +198,24 @@
         logger.debug("      no incoming labels => False")
         return False
 
-<<<<<<< HEAD
-    selmatch = False
-
-    for k, v in match.items():
-        if labels.get(k) == v:
-            logger.debug("      selector match for %s=%s => True", k, v)
-            return True
-
-        logger.debug("      selector miss on %s=%s", k, v)
-
-    logger.debug("      all selectors miss => False")
-    return False
-=======
     if disable_strict_selectors():
         for k, v in match.items():
             if labels.get(k) == v:
                 logger.debug("    selector match for %s=%s => True", k, v)
                 return True
 
-            logger.debug("    selector miss on %s=%s", k, v)
-
-        logger.debug("    all selectors miss => False")
+            logger.debug("      selector miss on %s=%s", k, v)
+
+        logger.debug("      all selectors miss => False")
         return False
     else:
         # For every label in mappingSelector, there must be a label with same value in the Mapping itself.
         for k, v in match.items():
             if labels.get(k) == v:
-                logger.debug("    selector match for %s=%s => True", k, v)
+                logger.debug("      selector match for %s=%s => True", k, v)
             else:
-                logger.debug("    selector miss for %s=%s => False", k, v)
+                logger.debug("      selector miss for %s=%s => False", k, v)
                 return False
 
-        logger.debug("    all selectors match => True")
-        return True
->>>>>>> 5dc20779
+        logger.debug("      all selectors match => True")
+        return True