{
    "Consul": {},
    "Kubernetes": {
        "AuthService": null,
        "ConsulResolver": null,
        "Host": null,
        "KubernetesEndpointResolver": null,
        "KubernetesServiceResolver": null,
        "LogService": null,
        "Mapping": null,
        "Module": null,
        "RateLimitService": null,
        "TCPMapping": null,
        "TLSContext": null,
        "TracingService": null,
        "ingresses": null,
        "service": [
            {
                "apiVersion": "v1",
                "kind": "Service",
                "metadata": {
                    "annotations": {
                        "getambassador.io/config": "---\napiVersion: ambassador/v0\nkind: Mapping\ngrpc: True\nprefix: /echo.EchoService/\nrewrite: /echo.EchoService/\nname: acceptancegrpctest-egrpc\nservice: acceptancegrpctest-egrpc\nambassador_id: acceptancegrpctest\n",
                        "kubectl.kubernetes.io/last-applied-configuration": "{\"apiVersion\":\"v1\",\"kind\":\"Service\",\"metadata\":{\"annotations\":{\"getambassador.io/config\":\"---\\napiVersion: ambassador/v0\\nkind: Mapping\\ngrpc: True\\nprefix: /echo.EchoService/\\nrewrite: /echo.EchoService/\\nname: acceptancegrpctest-egrpc\\nservice: acceptancegrpctest-egrpc\\nambassador_id: acceptancegrpctest\\n\"},\"labels\":{\"app.kubernetes.io/component\":\"ambassador-service\",\"kat-ambassador-id\":\"acceptancegrpctest\",\"scope\":\"AmbassadorTest\"},\"name\":\"acceptancegrpctest\",\"namespace\":\"default\"},\"spec\":{\"ports\":[{\"name\":\"http\",\"port\":80,\"protocol\":\"TCP\",\"targetPort\":8080},{\"name\":\"https\",\"port\":443,\"protocol\":\"TCP\",\"targetPort\":8443}],\"selector\":{\"service\":\"acceptancegrpctest\"},\"type\":\"NodePort\"}}\n"
                    },
<<<<<<< HEAD
                    "creationTimestamp": "2020-07-06T15:19:53Z",
=======
                    "creationTimestamp": "2020-07-08T12:23:50Z",
>>>>>>> e3bb21c3
                    "labels": {
                        "app.kubernetes.io/component": "ambassador-service",
                        "kat-ambassador-id": "acceptancegrpctest",
                        "scope": "AmbassadorTest"
                    },
                    "name": "acceptancegrpctest",
                    "namespace": "default",
<<<<<<< HEAD
                    "resourceVersion": "19419",
                    "selfLink": "/api/v1/namespaces/default/services/acceptancegrpctest-admin",
                    "uid": "24870e5e-bf9c-11ea-b9b6-0e01d46fe775"
                },
                "spec": {
                    "clusterIP": "10.109.238.194",
                    "externalTrafficPolicy": "Cluster",
                    "ports": [
                        {
                            "name": "acceptancegrpctest-admin",
                            "nodePort": 31777,
                            "port": 8877,
=======
                    "resourceVersion": "53605",
                    "selfLink": "/api/v1/namespaces/default/services/acceptancegrpctest",
                    "uid": "e122ae30-c115-11ea-911e-1235a2d91ba9"
                },
                "spec": {
                    "clusterIP": "10.104.67.153",
                    "externalTrafficPolicy": "Cluster",
                    "ports": [
                        {
                            "name": "http",
                            "nodePort": 30120,
                            "port": 80,
>>>>>>> e3bb21c3
                            "protocol": "TCP",
                            "targetPort": 8080
                        },
                        {
                            "name": "https",
                            "nodePort": 30074,
                            "port": 443,
                            "protocol": "TCP",
                            "targetPort": 8443
                        }
                    ],
                    "selector": {
                        "service": "acceptancegrpctest"
                    },
                    "sessionAffinity": "None",
                    "type": "NodePort"
                },
                "status": {
                    "loadBalancer": {}
                }
            },
            {
                "apiVersion": "v1",
                "kind": "Service",
                "metadata": {
                    "annotations": {
                        "kubectl.kubernetes.io/last-applied-configuration": "{\"apiVersion\":\"v1\",\"kind\":\"Service\",\"metadata\":{\"annotations\":{},\"labels\":{\"kat-ambassador-id\":\"acceptancegrpctest\",\"scope\":\"AmbassadorTest\",\"service\":\"acceptancegrpctest-admin\"},\"name\":\"acceptancegrpctest-admin\",\"namespace\":\"default\"},\"spec\":{\"ports\":[{\"name\":\"acceptancegrpctest-admin\",\"port\":8877,\"targetPort\":8877}],\"selector\":{\"service\":\"acceptancegrpctest\"},\"type\":\"NodePort\"}}\n"
                    },
<<<<<<< HEAD
                    "creationTimestamp": "2020-07-06T15:19:53Z",
=======
                    "creationTimestamp": "2020-07-08T12:23:50Z",
>>>>>>> e3bb21c3
                    "labels": {
                        "kat-ambassador-id": "acceptancegrpctest",
                        "scope": "AmbassadorTest",
                        "service": "acceptancegrpctest-admin"
                    },
                    "name": "acceptancegrpctest-admin",
                    "namespace": "default",
<<<<<<< HEAD
                    "resourceVersion": "19425",
                    "selfLink": "/api/v1/namespaces/default/services/acceptancegrpctest-egrpc",
                    "uid": "249df9d4-bf9c-11ea-b9b6-0e01d46fe775"
                },
                "spec": {
                    "clusterIP": "10.96.91.112",
=======
                    "resourceVersion": "53610",
                    "selfLink": "/api/v1/namespaces/default/services/acceptancegrpctest-admin",
                    "uid": "e12dc3c3-c115-11ea-911e-1235a2d91ba9"
                },
                "spec": {
                    "clusterIP": "10.111.177.124",
                    "externalTrafficPolicy": "Cluster",
>>>>>>> e3bb21c3
                    "ports": [
                        {
                            "name": "acceptancegrpctest-admin",
                            "nodePort": 32625,
                            "port": 8877,
                            "protocol": "TCP",
                            "targetPort": 8877
                        }
                    ],
                    "selector": {
                        "service": "acceptancegrpctest"
                    },
                    "sessionAffinity": "None",
                    "type": "NodePort"
                },
                "status": {
                    "loadBalancer": {}
                }
            },
            {
                "apiVersion": "v1",
                "kind": "Service",
                "metadata": {
                    "annotations": {
                        "kubectl.kubernetes.io/last-applied-configuration": "{\"apiVersion\":\"v1\",\"kind\":\"Service\",\"metadata\":{\"annotations\":{},\"labels\":{\"kat-ambassador-id\":\"acceptancegrpctest\",\"scope\":\"AmbassadorTest\"},\"name\":\"acceptancegrpctest-egrpc\",\"namespace\":\"default\"},\"spec\":{\"ports\":[{\"name\":\"http\",\"port\":80,\"protocol\":\"TCP\",\"targetPort\":8080},{\"name\":\"https\",\"port\":443,\"protocol\":\"TCP\",\"targetPort\":8443}],\"selector\":{\"backend\":\"acceptancegrpctest-egrpc\"}}}\n"
                    },
<<<<<<< HEAD
                    "creationTimestamp": "2020-07-06T15:19:53Z",
=======
                    "creationTimestamp": "2020-07-08T12:23:50Z",
>>>>>>> e3bb21c3
                    "labels": {
                        "kat-ambassador-id": "acceptancegrpctest",
                        "scope": "AmbassadorTest"
                    },
                    "name": "acceptancegrpctest-egrpc",
                    "namespace": "default",
<<<<<<< HEAD
                    "resourceVersion": "19413",
                    "selfLink": "/api/v1/namespaces/default/services/acceptancegrpctest",
                    "uid": "247ad3b8-bf9c-11ea-b9b6-0e01d46fe775"
                },
                "spec": {
                    "clusterIP": "10.102.205.254",
                    "externalTrafficPolicy": "Cluster",
                    "ports": [
                        {
                            "name": "http",
                            "nodePort": 32532,
=======
                    "resourceVersion": "53616",
                    "selfLink": "/api/v1/namespaces/default/services/acceptancegrpctest-egrpc",
                    "uid": "e143a85b-c115-11ea-911e-1235a2d91ba9"
                },
                "spec": {
                    "clusterIP": "10.101.248.178",
                    "ports": [
                        {
                            "name": "http",
>>>>>>> e3bb21c3
                            "port": 80,
                            "protocol": "TCP",
                            "targetPort": 8080
                        },
                        {
                            "name": "https",
<<<<<<< HEAD
                            "nodePort": 32221,
=======
>>>>>>> e3bb21c3
                            "port": 443,
                            "protocol": "TCP",
                            "targetPort": 8443
                        }
                    ],
                    "selector": {
                        "backend": "acceptancegrpctest-egrpc"
                    },
                    "sessionAffinity": "None",
                    "type": "ClusterIP"
                },
                "status": {
                    "loadBalancer": {}
                }
            }
        ]
    }
}<|MERGE_RESOLUTION|>--- conflicted
+++ resolved
@@ -20,14 +20,54 @@
                 "kind": "Service",
                 "metadata": {
                     "annotations": {
+                        "kubectl.kubernetes.io/last-applied-configuration": "{\"apiVersion\":\"v1\",\"kind\":\"Service\",\"metadata\":{\"annotations\":{},\"labels\":{\"kat-ambassador-id\":\"acceptancegrpctest\",\"scope\":\"AmbassadorTest\"},\"name\":\"acceptancegrpctest-egrpc\",\"namespace\":\"default\"},\"spec\":{\"ports\":[{\"name\":\"http\",\"port\":80,\"protocol\":\"TCP\",\"targetPort\":8080},{\"name\":\"https\",\"port\":443,\"protocol\":\"TCP\",\"targetPort\":8443}],\"selector\":{\"backend\":\"acceptancegrpctest-egrpc\"}}}\n"
+                    },
+                    "creationTimestamp": "2020-07-09T17:30:46Z",
+                    "labels": {
+                        "kat-ambassador-id": "acceptancegrpctest",
+                        "scope": "AmbassadorTest"
+                    },
+                    "name": "acceptancegrpctest-egrpc",
+                    "namespace": "default",
+                    "resourceVersion": "10351",
+                    "selfLink": "/api/v1/namespaces/default/services/acceptancegrpctest-egrpc",
+                    "uid": "ec7bc093-c209-11ea-87b2-0ab82b9da1f7"
+                },
+                "spec": {
+                    "clusterIP": "10.99.7.63",
+                    "ports": [
+                        {
+                            "name": "http",
+                            "port": 80,
+                            "protocol": "TCP",
+                            "targetPort": 8080
+                        },
+                        {
+                            "name": "https",
+                            "port": 443,
+                            "protocol": "TCP",
+                            "targetPort": 8443
+                        }
+                    ],
+                    "selector": {
+                        "backend": "acceptancegrpctest-egrpc"
+                    },
+                    "sessionAffinity": "None",
+                    "type": "ClusterIP"
+                },
+                "status": {
+                    "loadBalancer": {}
+                }
+            },
+            {
+                "apiVersion": "v1",
+                "kind": "Service",
+                "metadata": {
+                    "annotations": {
                         "getambassador.io/config": "---\napiVersion: ambassador/v0\nkind: Mapping\ngrpc: True\nprefix: /echo.EchoService/\nrewrite: /echo.EchoService/\nname: acceptancegrpctest-egrpc\nservice: acceptancegrpctest-egrpc\nambassador_id: acceptancegrpctest\n",
                         "kubectl.kubernetes.io/last-applied-configuration": "{\"apiVersion\":\"v1\",\"kind\":\"Service\",\"metadata\":{\"annotations\":{\"getambassador.io/config\":\"---\\napiVersion: ambassador/v0\\nkind: Mapping\\ngrpc: True\\nprefix: /echo.EchoService/\\nrewrite: /echo.EchoService/\\nname: acceptancegrpctest-egrpc\\nservice: acceptancegrpctest-egrpc\\nambassador_id: acceptancegrpctest\\n\"},\"labels\":{\"app.kubernetes.io/component\":\"ambassador-service\",\"kat-ambassador-id\":\"acceptancegrpctest\",\"scope\":\"AmbassadorTest\"},\"name\":\"acceptancegrpctest\",\"namespace\":\"default\"},\"spec\":{\"ports\":[{\"name\":\"http\",\"port\":80,\"protocol\":\"TCP\",\"targetPort\":8080},{\"name\":\"https\",\"port\":443,\"protocol\":\"TCP\",\"targetPort\":8443}],\"selector\":{\"service\":\"acceptancegrpctest\"},\"type\":\"NodePort\"}}\n"
                     },
-<<<<<<< HEAD
-                    "creationTimestamp": "2020-07-06T15:19:53Z",
-=======
-                    "creationTimestamp": "2020-07-08T12:23:50Z",
->>>>>>> e3bb21c3
+                    "creationTimestamp": "2020-07-09T17:30:46Z",
                     "labels": {
                         "app.kubernetes.io/component": "ambassador-service",
                         "kat-ambassador-id": "acceptancegrpctest",
@@ -35,39 +75,24 @@
                     },
                     "name": "acceptancegrpctest",
                     "namespace": "default",
-<<<<<<< HEAD
-                    "resourceVersion": "19419",
-                    "selfLink": "/api/v1/namespaces/default/services/acceptancegrpctest-admin",
-                    "uid": "24870e5e-bf9c-11ea-b9b6-0e01d46fe775"
+                    "resourceVersion": "10336",
+                    "selfLink": "/api/v1/namespaces/default/services/acceptancegrpctest",
+                    "uid": "ec59cefd-c209-11ea-87b2-0ab82b9da1f7"
                 },
                 "spec": {
-                    "clusterIP": "10.109.238.194",
-                    "externalTrafficPolicy": "Cluster",
-                    "ports": [
-                        {
-                            "name": "acceptancegrpctest-admin",
-                            "nodePort": 31777,
-                            "port": 8877,
-=======
-                    "resourceVersion": "53605",
-                    "selfLink": "/api/v1/namespaces/default/services/acceptancegrpctest",
-                    "uid": "e122ae30-c115-11ea-911e-1235a2d91ba9"
-                },
-                "spec": {
-                    "clusterIP": "10.104.67.153",
+                    "clusterIP": "10.104.92.159",
                     "externalTrafficPolicy": "Cluster",
                     "ports": [
                         {
                             "name": "http",
-                            "nodePort": 30120,
+                            "nodePort": 31930,
                             "port": 80,
->>>>>>> e3bb21c3
                             "protocol": "TCP",
                             "targetPort": 8080
                         },
                         {
                             "name": "https",
-                            "nodePort": 30074,
+                            "nodePort": 31715,
                             "port": 443,
                             "protocol": "TCP",
                             "targetPort": 8443
@@ -90,11 +115,7 @@
                     "annotations": {
                         "kubectl.kubernetes.io/last-applied-configuration": "{\"apiVersion\":\"v1\",\"kind\":\"Service\",\"metadata\":{\"annotations\":{},\"labels\":{\"kat-ambassador-id\":\"acceptancegrpctest\",\"scope\":\"AmbassadorTest\",\"service\":\"acceptancegrpctest-admin\"},\"name\":\"acceptancegrpctest-admin\",\"namespace\":\"default\"},\"spec\":{\"ports\":[{\"name\":\"acceptancegrpctest-admin\",\"port\":8877,\"targetPort\":8877}],\"selector\":{\"service\":\"acceptancegrpctest\"},\"type\":\"NodePort\"}}\n"
                     },
-<<<<<<< HEAD
-                    "creationTimestamp": "2020-07-06T15:19:53Z",
-=======
-                    "creationTimestamp": "2020-07-08T12:23:50Z",
->>>>>>> e3bb21c3
+                    "creationTimestamp": "2020-07-09T17:30:46Z",
                     "labels": {
                         "kat-ambassador-id": "acceptancegrpctest",
                         "scope": "AmbassadorTest",
@@ -102,26 +123,17 @@
                     },
                     "name": "acceptancegrpctest-admin",
                     "namespace": "default",
-<<<<<<< HEAD
-                    "resourceVersion": "19425",
-                    "selfLink": "/api/v1/namespaces/default/services/acceptancegrpctest-egrpc",
-                    "uid": "249df9d4-bf9c-11ea-b9b6-0e01d46fe775"
+                    "resourceVersion": "10343",
+                    "selfLink": "/api/v1/namespaces/default/services/acceptancegrpctest-admin",
+                    "uid": "ec66cae2-c209-11ea-87b2-0ab82b9da1f7"
                 },
                 "spec": {
-                    "clusterIP": "10.96.91.112",
-=======
-                    "resourceVersion": "53610",
-                    "selfLink": "/api/v1/namespaces/default/services/acceptancegrpctest-admin",
-                    "uid": "e12dc3c3-c115-11ea-911e-1235a2d91ba9"
-                },
-                "spec": {
-                    "clusterIP": "10.111.177.124",
+                    "clusterIP": "10.107.224.65",
                     "externalTrafficPolicy": "Cluster",
->>>>>>> e3bb21c3
                     "ports": [
                         {
                             "name": "acceptancegrpctest-admin",
-                            "nodePort": 32625,
+                            "nodePort": 31678,
                             "port": 8877,
                             "protocol": "TCP",
                             "targetPort": 8877
@@ -136,72 +148,6 @@
                 "status": {
                     "loadBalancer": {}
                 }
-            },
-            {
-                "apiVersion": "v1",
-                "kind": "Service",
-                "metadata": {
-                    "annotations": {
-                        "kubectl.kubernetes.io/last-applied-configuration": "{\"apiVersion\":\"v1\",\"kind\":\"Service\",\"metadata\":{\"annotations\":{},\"labels\":{\"kat-ambassador-id\":\"acceptancegrpctest\",\"scope\":\"AmbassadorTest\"},\"name\":\"acceptancegrpctest-egrpc\",\"namespace\":\"default\"},\"spec\":{\"ports\":[{\"name\":\"http\",\"port\":80,\"protocol\":\"TCP\",\"targetPort\":8080},{\"name\":\"https\",\"port\":443,\"protocol\":\"TCP\",\"targetPort\":8443}],\"selector\":{\"backend\":\"acceptancegrpctest-egrpc\"}}}\n"
-                    },
-<<<<<<< HEAD
-                    "creationTimestamp": "2020-07-06T15:19:53Z",
-=======
-                    "creationTimestamp": "2020-07-08T12:23:50Z",
->>>>>>> e3bb21c3
-                    "labels": {
-                        "kat-ambassador-id": "acceptancegrpctest",
-                        "scope": "AmbassadorTest"
-                    },
-                    "name": "acceptancegrpctest-egrpc",
-                    "namespace": "default",
-<<<<<<< HEAD
-                    "resourceVersion": "19413",
-                    "selfLink": "/api/v1/namespaces/default/services/acceptancegrpctest",
-                    "uid": "247ad3b8-bf9c-11ea-b9b6-0e01d46fe775"
-                },
-                "spec": {
-                    "clusterIP": "10.102.205.254",
-                    "externalTrafficPolicy": "Cluster",
-                    "ports": [
-                        {
-                            "name": "http",
-                            "nodePort": 32532,
-=======
-                    "resourceVersion": "53616",
-                    "selfLink": "/api/v1/namespaces/default/services/acceptancegrpctest-egrpc",
-                    "uid": "e143a85b-c115-11ea-911e-1235a2d91ba9"
-                },
-                "spec": {
-                    "clusterIP": "10.101.248.178",
-                    "ports": [
-                        {
-                            "name": "http",
->>>>>>> e3bb21c3
-                            "port": 80,
-                            "protocol": "TCP",
-                            "targetPort": 8080
-                        },
-                        {
-                            "name": "https",
-<<<<<<< HEAD
-                            "nodePort": 32221,
-=======
->>>>>>> e3bb21c3
-                            "port": 443,
-                            "protocol": "TCP",
-                            "targetPort": 8443
-                        }
-                    ],
-                    "selector": {
-                        "backend": "acceptancegrpctest-egrpc"
-                    },
-                    "sessionAffinity": "None",
-                    "type": "ClusterIP"
-                },
-                "status": {
-                    "loadBalancer": {}
-                }
             }
         ]
     }
