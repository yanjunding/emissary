{
    "Consul": {},
    "Kubernetes": {
        "AuthService": null,
        "ConsulResolver": null,
        "Host": null,
        "KubernetesEndpointResolver": null,
        "KubernetesServiceResolver": null,
        "LogService": null,
        "Mapping": null,
        "Module": null,
        "RateLimitService": null,
        "TCPMapping": null,
        "TLSContext": null,
        "TracingService": null,
        "ingresses": null,
        "service": [
            {
                "apiVersion": "v1",
                "kind": "Service",
                "metadata": {
                    "annotations": {
                        "kubectl.kubernetes.io/last-applied-configuration": "{\"apiVersion\":\"v1\",\"kind\":\"Service\",\"metadata\":{\"annotations\":{},\"labels\":{\"kat-ambassador-id\":\"acceptancegrpcbridgetest\",\"scope\":\"AmbassadorTest\",\"service\":\"acceptancegrpcbridgetest-admin\"},\"name\":\"acceptancegrpcbridgetest-admin\",\"namespace\":\"default\"},\"spec\":{\"ports\":[{\"name\":\"acceptancegrpcbridgetest-admin\",\"port\":8877,\"targetPort\":8877}],\"selector\":{\"service\":\"acceptancegrpcbridgetest\"},\"type\":\"NodePort\"}}\n"
                    },
<<<<<<< HEAD
                    "creationTimestamp": "2020-07-06T15:19:55Z",
=======
                    "creationTimestamp": "2020-07-08T12:23:51Z",
>>>>>>> e3bb21c3
                    "labels": {
                        "kat-ambassador-id": "acceptancegrpcbridgetest",
                        "scope": "AmbassadorTest",
                        "service": "acceptancegrpcbridgetest-admin"
                    },
                    "name": "acceptancegrpcbridgetest-admin",
                    "namespace": "default",
<<<<<<< HEAD
                    "resourceVersion": "19473",
                    "selfLink": "/api/v1/namespaces/default/services/acceptancegrpcbridgetest",
                    "uid": "2553c661-bf9c-11ea-b9b6-0e01d46fe775"
                },
                "spec": {
                    "clusterIP": "10.107.126.196",
                    "externalTrafficPolicy": "Cluster",
                    "ports": [
                        {
                            "name": "http",
                            "nodePort": 32413,
                            "port": 80,
                            "protocol": "TCP",
                            "targetPort": 8080
                        },
                        {
                            "name": "https",
                            "nodePort": 30500,
                            "port": 443,
=======
                    "resourceVersion": "53669",
                    "selfLink": "/api/v1/namespaces/default/services/acceptancegrpcbridgetest-admin",
                    "uid": "e1f3d03f-c115-11ea-911e-1235a2d91ba9"
                },
                "spec": {
                    "clusterIP": "10.101.187.83",
                    "externalTrafficPolicy": "Cluster",
                    "ports": [
                        {
                            "name": "acceptancegrpcbridgetest-admin",
                            "nodePort": 32009,
                            "port": 8877,
>>>>>>> e3bb21c3
                            "protocol": "TCP",
                            "targetPort": 8877
                        }
                    ],
                    "selector": {
                        "service": "acceptancegrpcbridgetest"
                    },
                    "sessionAffinity": "None",
                    "type": "NodePort"
                },
                "status": {
                    "loadBalancer": {}
                }
            },
            {
                "apiVersion": "v1",
                "kind": "Service",
                "metadata": {
                    "annotations": {
                        "kubectl.kubernetes.io/last-applied-configuration": "{\"apiVersion\":\"v1\",\"kind\":\"Service\",\"metadata\":{\"annotations\":{},\"labels\":{\"kat-ambassador-id\":\"acceptancegrpcbridgetest\",\"scope\":\"AmbassadorTest\"},\"name\":\"acceptancegrpcbridgetest-egrpc\",\"namespace\":\"default\"},\"spec\":{\"ports\":[{\"name\":\"http\",\"port\":80,\"protocol\":\"TCP\",\"targetPort\":8080},{\"name\":\"https\",\"port\":443,\"protocol\":\"TCP\",\"targetPort\":8443}],\"selector\":{\"backend\":\"acceptancegrpcbridgetest-egrpc\"}}}\n"
                    },
<<<<<<< HEAD
                    "creationTimestamp": "2020-07-06T15:19:55Z",
=======
                    "creationTimestamp": "2020-07-08T12:23:51Z",
>>>>>>> e3bb21c3
                    "labels": {
                        "kat-ambassador-id": "acceptancegrpcbridgetest",
                        "scope": "AmbassadorTest"
                    },
                    "name": "acceptancegrpcbridgetest-egrpc",
                    "namespace": "default",
<<<<<<< HEAD
                    "resourceVersion": "19480",
                    "selfLink": "/api/v1/namespaces/default/services/acceptancegrpcbridgetest-admin",
                    "uid": "2561c05d-bf9c-11ea-b9b6-0e01d46fe775"
                },
                "spec": {
                    "clusterIP": "10.107.86.227",
                    "externalTrafficPolicy": "Cluster",
                    "ports": [
                        {
                            "name": "acceptancegrpcbridgetest-admin",
                            "nodePort": 32593,
                            "port": 8877,
=======
                    "resourceVersion": "53677",
                    "selfLink": "/api/v1/namespaces/default/services/acceptancegrpcbridgetest-egrpc",
                    "uid": "e2076bd1-c115-11ea-911e-1235a2d91ba9"
                },
                "spec": {
                    "clusterIP": "10.97.98.212",
                    "ports": [
                        {
                            "name": "http",
                            "port": 80,
>>>>>>> e3bb21c3
                            "protocol": "TCP",
                            "targetPort": 8080
                        },
                        {
                            "name": "https",
                            "port": 443,
                            "protocol": "TCP",
                            "targetPort": 8443
                        }
                    ],
                    "selector": {
                        "backend": "acceptancegrpcbridgetest-egrpc"
                    },
                    "sessionAffinity": "None",
                    "type": "ClusterIP"
                },
                "status": {
                    "loadBalancer": {}
                }
            },
            {
                "apiVersion": "v1",
                "kind": "Service",
                "metadata": {
                    "annotations": {
                        "getambassador.io/config": "---\napiVersion: ambassador/v0\nkind: Module\nname: ambassador\nconfig:\n  enable_grpc_http11_bridge: True\nambassador_id: acceptancegrpcbridgetest\n\n---\napiVersion: ambassador/v0\nkind: Mapping\ngrpc: True\nprefix: /echo.EchoService/\nrewrite: /echo.EchoService/\nname: acceptancegrpcbridgetest-egrpc\nservice: acceptancegrpcbridgetest-egrpc\nambassador_id: acceptancegrpcbridgetest\n",
                        "kubectl.kubernetes.io/last-applied-configuration": "{\"apiVersion\":\"v1\",\"kind\":\"Service\",\"metadata\":{\"annotations\":{\"getambassador.io/config\":\"---\\napiVersion: ambassador/v0\\nkind: Module\\nname: ambassador\\nconfig:\\n  enable_grpc_http11_bridge: True\\nambassador_id: acceptancegrpcbridgetest\\n\\n---\\napiVersion: ambassador/v0\\nkind: Mapping\\ngrpc: True\\nprefix: /echo.EchoService/\\nrewrite: /echo.EchoService/\\nname: acceptancegrpcbridgetest-egrpc\\nservice: acceptancegrpcbridgetest-egrpc\\nambassador_id: acceptancegrpcbridgetest\\n\"},\"labels\":{\"app.kubernetes.io/component\":\"ambassador-service\",\"kat-ambassador-id\":\"acceptancegrpcbridgetest\",\"scope\":\"AmbassadorTest\"},\"name\":\"acceptancegrpcbridgetest\",\"namespace\":\"default\"},\"spec\":{\"ports\":[{\"name\":\"http\",\"port\":80,\"protocol\":\"TCP\",\"targetPort\":8080},{\"name\":\"https\",\"port\":443,\"protocol\":\"TCP\",\"targetPort\":8443}],\"selector\":{\"service\":\"acceptancegrpcbridgetest\"},\"type\":\"NodePort\"}}\n"
                    },
<<<<<<< HEAD
                    "creationTimestamp": "2020-07-06T15:19:55Z",
=======
                    "creationTimestamp": "2020-07-08T12:23:51Z",
>>>>>>> e3bb21c3
                    "labels": {
                        "app.kubernetes.io/component": "ambassador-service",
                        "kat-ambassador-id": "acceptancegrpcbridgetest",
                        "scope": "AmbassadorTest"
                    },
                    "name": "acceptancegrpcbridgetest",
                    "namespace": "default",
<<<<<<< HEAD
                    "resourceVersion": "19489",
                    "selfLink": "/api/v1/namespaces/default/services/acceptancegrpcbridgetest-egrpc",
                    "uid": "257bac10-bf9c-11ea-b9b6-0e01d46fe775"
                },
                "spec": {
                    "clusterIP": "10.110.139.31",
=======
                    "resourceVersion": "53664",
                    "selfLink": "/api/v1/namespaces/default/services/acceptancegrpcbridgetest",
                    "uid": "e1e8d4ea-c115-11ea-911e-1235a2d91ba9"
                },
                "spec": {
                    "clusterIP": "10.106.38.233",
                    "externalTrafficPolicy": "Cluster",
>>>>>>> e3bb21c3
                    "ports": [
                        {
                            "name": "http",
                            "nodePort": 31012,
                            "port": 80,
                            "protocol": "TCP",
                            "targetPort": 8080
                        },
                        {
                            "name": "https",
                            "nodePort": 31536,
                            "port": 443,
                            "protocol": "TCP",
                            "targetPort": 8443
                        }
                    ],
                    "selector": {
                        "service": "acceptancegrpcbridgetest"
                    },
                    "sessionAffinity": "None",
                    "type": "NodePort"
                },
                "status": {
                    "loadBalancer": {}
                }
            }
        ]
    }
}<|MERGE_RESOLUTION|>--- conflicted
+++ resolved
@@ -20,13 +20,58 @@
                 "kind": "Service",
                 "metadata": {
                     "annotations": {
+                        "getambassador.io/config": "---\napiVersion: ambassador/v0\nkind: Module\nname: ambassador\nconfig:\n  enable_grpc_http11_bridge: True\nambassador_id: acceptancegrpcbridgetest\n\n---\napiVersion: ambassador/v0\nkind: Mapping\ngrpc: True\nprefix: /echo.EchoService/\nrewrite: /echo.EchoService/\nname: acceptancegrpcbridgetest-egrpc\nservice: acceptancegrpcbridgetest-egrpc\nambassador_id: acceptancegrpcbridgetest\n",
+                        "kubectl.kubernetes.io/last-applied-configuration": "{\"apiVersion\":\"v1\",\"kind\":\"Service\",\"metadata\":{\"annotations\":{\"getambassador.io/config\":\"---\\napiVersion: ambassador/v0\\nkind: Module\\nname: ambassador\\nconfig:\\n  enable_grpc_http11_bridge: True\\nambassador_id: acceptancegrpcbridgetest\\n\\n---\\napiVersion: ambassador/v0\\nkind: Mapping\\ngrpc: True\\nprefix: /echo.EchoService/\\nrewrite: /echo.EchoService/\\nname: acceptancegrpcbridgetest-egrpc\\nservice: acceptancegrpcbridgetest-egrpc\\nambassador_id: acceptancegrpcbridgetest\\n\"},\"labels\":{\"app.kubernetes.io/component\":\"ambassador-service\",\"kat-ambassador-id\":\"acceptancegrpcbridgetest\",\"scope\":\"AmbassadorTest\"},\"name\":\"acceptancegrpcbridgetest\",\"namespace\":\"default\"},\"spec\":{\"ports\":[{\"name\":\"http\",\"port\":80,\"protocol\":\"TCP\",\"targetPort\":8080},{\"name\":\"https\",\"port\":443,\"protocol\":\"TCP\",\"targetPort\":8443}],\"selector\":{\"service\":\"acceptancegrpcbridgetest\"},\"type\":\"NodePort\"}}\n"
+                    },
+                    "creationTimestamp": "2020-07-09T17:30:47Z",
+                    "labels": {
+                        "app.kubernetes.io/component": "ambassador-service",
+                        "kat-ambassador-id": "acceptancegrpcbridgetest",
+                        "scope": "AmbassadorTest"
+                    },
+                    "name": "acceptancegrpcbridgetest",
+                    "namespace": "default",
+                    "resourceVersion": "10398",
+                    "selfLink": "/api/v1/namespaces/default/services/acceptancegrpcbridgetest",
+                    "uid": "ed228993-c209-11ea-87b2-0ab82b9da1f7"
+                },
+                "spec": {
+                    "clusterIP": "10.103.61.82",
+                    "externalTrafficPolicy": "Cluster",
+                    "ports": [
+                        {
+                            "name": "http",
+                            "nodePort": 30704,
+                            "port": 80,
+                            "protocol": "TCP",
+                            "targetPort": 8080
+                        },
+                        {
+                            "name": "https",
+                            "nodePort": 31773,
+                            "port": 443,
+                            "protocol": "TCP",
+                            "targetPort": 8443
+                        }
+                    ],
+                    "selector": {
+                        "service": "acceptancegrpcbridgetest"
+                    },
+                    "sessionAffinity": "None",
+                    "type": "NodePort"
+                },
+                "status": {
+                    "loadBalancer": {}
+                }
+            },
+            {
+                "apiVersion": "v1",
+                "kind": "Service",
+                "metadata": {
+                    "annotations": {
                         "kubectl.kubernetes.io/last-applied-configuration": "{\"apiVersion\":\"v1\",\"kind\":\"Service\",\"metadata\":{\"annotations\":{},\"labels\":{\"kat-ambassador-id\":\"acceptancegrpcbridgetest\",\"scope\":\"AmbassadorTest\",\"service\":\"acceptancegrpcbridgetest-admin\"},\"name\":\"acceptancegrpcbridgetest-admin\",\"namespace\":\"default\"},\"spec\":{\"ports\":[{\"name\":\"acceptancegrpcbridgetest-admin\",\"port\":8877,\"targetPort\":8877}],\"selector\":{\"service\":\"acceptancegrpcbridgetest\"},\"type\":\"NodePort\"}}\n"
                     },
-<<<<<<< HEAD
-                    "creationTimestamp": "2020-07-06T15:19:55Z",
-=======
-                    "creationTimestamp": "2020-07-08T12:23:51Z",
->>>>>>> e3bb21c3
+                    "creationTimestamp": "2020-07-09T17:30:47Z",
                     "labels": {
                         "kat-ambassador-id": "acceptancegrpcbridgetest",
                         "scope": "AmbassadorTest",
@@ -34,40 +79,18 @@
                     },
                     "name": "acceptancegrpcbridgetest-admin",
                     "namespace": "default",
-<<<<<<< HEAD
-                    "resourceVersion": "19473",
-                    "selfLink": "/api/v1/namespaces/default/services/acceptancegrpcbridgetest",
-                    "uid": "2553c661-bf9c-11ea-b9b6-0e01d46fe775"
+                    "resourceVersion": "10402",
+                    "selfLink": "/api/v1/namespaces/default/services/acceptancegrpcbridgetest-admin",
+                    "uid": "ed311cfb-c209-11ea-87b2-0ab82b9da1f7"
                 },
                 "spec": {
-                    "clusterIP": "10.107.126.196",
-                    "externalTrafficPolicy": "Cluster",
-                    "ports": [
-                        {
-                            "name": "http",
-                            "nodePort": 32413,
-                            "port": 80,
-                            "protocol": "TCP",
-                            "targetPort": 8080
-                        },
-                        {
-                            "name": "https",
-                            "nodePort": 30500,
-                            "port": 443,
-=======
-                    "resourceVersion": "53669",
-                    "selfLink": "/api/v1/namespaces/default/services/acceptancegrpcbridgetest-admin",
-                    "uid": "e1f3d03f-c115-11ea-911e-1235a2d91ba9"
-                },
-                "spec": {
-                    "clusterIP": "10.101.187.83",
+                    "clusterIP": "10.97.96.117",
                     "externalTrafficPolicy": "Cluster",
                     "ports": [
                         {
                             "name": "acceptancegrpcbridgetest-admin",
-                            "nodePort": 32009,
+                            "nodePort": 31388,
                             "port": 8877,
->>>>>>> e3bb21c3
                             "protocol": "TCP",
                             "targetPort": 8877
                         }
@@ -89,42 +112,23 @@
                     "annotations": {
                         "kubectl.kubernetes.io/last-applied-configuration": "{\"apiVersion\":\"v1\",\"kind\":\"Service\",\"metadata\":{\"annotations\":{},\"labels\":{\"kat-ambassador-id\":\"acceptancegrpcbridgetest\",\"scope\":\"AmbassadorTest\"},\"name\":\"acceptancegrpcbridgetest-egrpc\",\"namespace\":\"default\"},\"spec\":{\"ports\":[{\"name\":\"http\",\"port\":80,\"protocol\":\"TCP\",\"targetPort\":8080},{\"name\":\"https\",\"port\":443,\"protocol\":\"TCP\",\"targetPort\":8443}],\"selector\":{\"backend\":\"acceptancegrpcbridgetest-egrpc\"}}}\n"
                     },
-<<<<<<< HEAD
-                    "creationTimestamp": "2020-07-06T15:19:55Z",
-=======
-                    "creationTimestamp": "2020-07-08T12:23:51Z",
->>>>>>> e3bb21c3
+                    "creationTimestamp": "2020-07-09T17:30:47Z",
                     "labels": {
                         "kat-ambassador-id": "acceptancegrpcbridgetest",
                         "scope": "AmbassadorTest"
                     },
                     "name": "acceptancegrpcbridgetest-egrpc",
                     "namespace": "default",
-<<<<<<< HEAD
-                    "resourceVersion": "19480",
-                    "selfLink": "/api/v1/namespaces/default/services/acceptancegrpcbridgetest-admin",
-                    "uid": "2561c05d-bf9c-11ea-b9b6-0e01d46fe775"
+                    "resourceVersion": "10410",
+                    "selfLink": "/api/v1/namespaces/default/services/acceptancegrpcbridgetest-egrpc",
+                    "uid": "ed42c601-c209-11ea-87b2-0ab82b9da1f7"
                 },
                 "spec": {
-                    "clusterIP": "10.107.86.227",
-                    "externalTrafficPolicy": "Cluster",
-                    "ports": [
-                        {
-                            "name": "acceptancegrpcbridgetest-admin",
-                            "nodePort": 32593,
-                            "port": 8877,
-=======
-                    "resourceVersion": "53677",
-                    "selfLink": "/api/v1/namespaces/default/services/acceptancegrpcbridgetest-egrpc",
-                    "uid": "e2076bd1-c115-11ea-911e-1235a2d91ba9"
-                },
-                "spec": {
-                    "clusterIP": "10.97.98.212",
+                    "clusterIP": "10.110.12.35",
                     "ports": [
                         {
                             "name": "http",
                             "port": 80,
->>>>>>> e3bb21c3
                             "protocol": "TCP",
                             "targetPort": 8080
                         },
@@ -144,68 +148,6 @@
                 "status": {
                     "loadBalancer": {}
                 }
-            },
-            {
-                "apiVersion": "v1",
-                "kind": "Service",
-                "metadata": {
-                    "annotations": {
-                        "getambassador.io/config": "---\napiVersion: ambassador/v0\nkind: Module\nname: ambassador\nconfig:\n  enable_grpc_http11_bridge: True\nambassador_id: acceptancegrpcbridgetest\n\n---\napiVersion: ambassador/v0\nkind: Mapping\ngrpc: True\nprefix: /echo.EchoService/\nrewrite: /echo.EchoService/\nname: acceptancegrpcbridgetest-egrpc\nservice: acceptancegrpcbridgetest-egrpc\nambassador_id: acceptancegrpcbridgetest\n",
-                        "kubectl.kubernetes.io/last-applied-configuration": "{\"apiVersion\":\"v1\",\"kind\":\"Service\",\"metadata\":{\"annotations\":{\"getambassador.io/config\":\"---\\napiVersion: ambassador/v0\\nkind: Module\\nname: ambassador\\nconfig:\\n  enable_grpc_http11_bridge: True\\nambassador_id: acceptancegrpcbridgetest\\n\\n---\\napiVersion: ambassador/v0\\nkind: Mapping\\ngrpc: True\\nprefix: /echo.EchoService/\\nrewrite: /echo.EchoService/\\nname: acceptancegrpcbridgetest-egrpc\\nservice: acceptancegrpcbridgetest-egrpc\\nambassador_id: acceptancegrpcbridgetest\\n\"},\"labels\":{\"app.kubernetes.io/component\":\"ambassador-service\",\"kat-ambassador-id\":\"acceptancegrpcbridgetest\",\"scope\":\"AmbassadorTest\"},\"name\":\"acceptancegrpcbridgetest\",\"namespace\":\"default\"},\"spec\":{\"ports\":[{\"name\":\"http\",\"port\":80,\"protocol\":\"TCP\",\"targetPort\":8080},{\"name\":\"https\",\"port\":443,\"protocol\":\"TCP\",\"targetPort\":8443}],\"selector\":{\"service\":\"acceptancegrpcbridgetest\"},\"type\":\"NodePort\"}}\n"
-                    },
-<<<<<<< HEAD
-                    "creationTimestamp": "2020-07-06T15:19:55Z",
-=======
-                    "creationTimestamp": "2020-07-08T12:23:51Z",
->>>>>>> e3bb21c3
-                    "labels": {
-                        "app.kubernetes.io/component": "ambassador-service",
-                        "kat-ambassador-id": "acceptancegrpcbridgetest",
-                        "scope": "AmbassadorTest"
-                    },
-                    "name": "acceptancegrpcbridgetest",
-                    "namespace": "default",
-<<<<<<< HEAD
-                    "resourceVersion": "19489",
-                    "selfLink": "/api/v1/namespaces/default/services/acceptancegrpcbridgetest-egrpc",
-                    "uid": "257bac10-bf9c-11ea-b9b6-0e01d46fe775"
-                },
-                "spec": {
-                    "clusterIP": "10.110.139.31",
-=======
-                    "resourceVersion": "53664",
-                    "selfLink": "/api/v1/namespaces/default/services/acceptancegrpcbridgetest",
-                    "uid": "e1e8d4ea-c115-11ea-911e-1235a2d91ba9"
-                },
-                "spec": {
-                    "clusterIP": "10.106.38.233",
-                    "externalTrafficPolicy": "Cluster",
->>>>>>> e3bb21c3
-                    "ports": [
-                        {
-                            "name": "http",
-                            "nodePort": 31012,
-                            "port": 80,
-                            "protocol": "TCP",
-                            "targetPort": 8080
-                        },
-                        {
-                            "name": "https",
-                            "nodePort": 31536,
-                            "port": 443,
-                            "protocol": "TCP",
-                            "targetPort": 8443
-                        }
-                    ],
-                    "selector": {
-                        "service": "acceptancegrpcbridgetest"
-                    },
-                    "sessionAffinity": "None",
-                    "type": "NodePort"
-                },
-                "status": {
-                    "loadBalancer": {}
-                }
             }
         ]
     }
