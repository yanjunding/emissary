--- conflicted
+++ resolved
@@ -12,11 +12,7 @@
                         "kubectl.kubernetes.io/last-applied-configuration": "{\"apiVersion\":\"getambassador.io/v2\",\"kind\":\"Host\",\"metadata\":{\"annotations\":{},\"labels\":{\"kat-ambassador-id\":\"hostcrdsingle\",\"scope\":\"AmbassadorTest\"},\"name\":\"hostcrdsingle-host\",\"namespace\":\"default\"},\"spec\":{\"acmeProvider\":{\"authority\":\"none\"},\"ambassador_id\":[\"hostcrdsingle\"],\"hostname\":\"hostcrdsingle\",\"selector\":{\"matchLabels\":{\"hostname\":\"hostcrdsingle\"}},\"tlsSecret\":{\"name\":\"hostcrdsingle-secret\"}}}\n"
                     },
                     "clusterName": "",
-<<<<<<< HEAD
-                    "creationTimestamp": "2020-07-06T15:19:58Z",
-=======
-                    "creationTimestamp": "2020-07-08T22:34:27Z",
->>>>>>> e3bb21c3
+                    "creationTimestamp": "2020-07-09T17:30:53Z",
                     "generation": 1,
                     "labels": {
                         "kat-ambassador-id": "hostcrdsingle",
@@ -24,15 +20,9 @@
                     },
                     "name": "hostcrdsingle-host",
                     "namespace": "default",
-<<<<<<< HEAD
-                    "resourceVersion": "19639",
+                    "resourceVersion": "10579",
                     "selfLink": "/apis/getambassador.io/v2/namespaces/default/hosts/hostcrdsingle-host",
-                    "uid": "27681303-bf9c-11ea-b9b6-0e01d46fe775"
-=======
-                    "resourceVersion": "3481",
-                    "selfLink": "/apis/getambassador.io/v2/namespaces/default/hosts/hostcrdsingle-host",
-                    "uid": "2e4558d8-c16b-11ea-b0ce-0ad2510411a7"
->>>>>>> e3bb21c3
+                    "uid": "f05f7b2b-c209-11ea-87b2-0ab82b9da1f7"
                 },
                 "spec": {
                     "acmeProvider": {
@@ -65,11 +55,7 @@
                         "kubectl.kubernetes.io/last-applied-configuration": "{\"apiVersion\":\"getambassador.io/v2\",\"kind\":\"Mapping\",\"metadata\":{\"annotations\":{},\"labels\":{\"hostname\":\"hostcrdsingle\",\"kat-ambassador-id\":\"hostcrdsingle\",\"scope\":\"AmbassadorTest\"},\"name\":\"hostcrdsingle-target-mapping\",\"namespace\":\"default\"},\"spec\":{\"ambassador_id\":[\"hostcrdsingle\"],\"prefix\":\"/target/\",\"service\":\"hostcrdsingle-http\"}}\n"
                     },
                     "clusterName": "",
-<<<<<<< HEAD
-                    "creationTimestamp": "2020-07-06T15:19:58Z",
-=======
-                    "creationTimestamp": "2020-07-08T22:34:27Z",
->>>>>>> e3bb21c3
+                    "creationTimestamp": "2020-07-09T17:30:53Z",
                     "generation": 1,
                     "labels": {
                         "hostname": "hostcrdsingle",
@@ -78,15 +64,9 @@
                     },
                     "name": "hostcrdsingle-target-mapping",
                     "namespace": "default",
-<<<<<<< HEAD
-                    "resourceVersion": "19640",
+                    "resourceVersion": "10580",
                     "selfLink": "/apis/getambassador.io/v2/namespaces/default/mappings/hostcrdsingle-target-mapping",
-                    "uid": "2773daa4-bf9c-11ea-b9b6-0e01d46fe775"
-=======
-                    "resourceVersion": "3482",
-                    "selfLink": "/apis/getambassador.io/v2/namespaces/default/mappings/hostcrdsingle-target-mapping",
-                    "uid": "2e4ee7b0-c16b-11ea-b0ce-0ad2510411a7"
->>>>>>> e3bb21c3
+                    "uid": "f06601eb-c209-11ea-87b2-0ab82b9da1f7"
                 },
                 "spec": {
                     "ambassador_id": [
@@ -115,26 +95,16 @@
                     "annotations": {
                         "kubectl.kubernetes.io/last-applied-configuration": "{\"apiVersion\":\"v1\",\"data\":{\"tls.crt\":\"LS0tLS1CRUdJTiBDRVJUSUZJQ0FURS0tLS0tCk1JSURwakNDQW82Z0F3SUJBZ0lKQUpxa1Z4Y1RtQ1FITUEwR0NTcUdTSWIzRFFFQkN3VUFNR2d4Q3pBSkJnTlYKQkFZVEFsVlRNUXN3Q1FZRFZRUUlEQUpOUVRFUE1BMEdBMVVFQnd3R1FtOXpkRzl1TVJFd0R3WURWUVFLREFoRQpZWFJoZDJseVpURVVNQklHQTFVRUN3d0xSVzVuYVc1bFpYSnBibWN4RWpBUUJnTlZCQU1NQ1d4dlkyRnNhRzl6CmREQWVGdzB4T0RFd01UQXhNREk1TURKYUZ3MHlPREV3TURjeE1ESTVNREphTUdneEN6QUpCZ05WQkFZVEFsVlQKTVFzd0NRWURWUVFJREFKTlFURVBNQTBHQTFVRUJ3d0dRbTl6ZEc5dU1SRXdEd1lEVlFRS0RBaEVZWFJoZDJseQpaVEVVTUJJR0ExVUVDd3dMUlc1bmFXNWxaWEpwYm1jeEVqQVFCZ05WQkFNTUNXeHZZMkZzYUc5emREQ0NBU0l3CkRRWUpLb1pJaHZjTkFRRUJCUUFEZ2dFUEFEQ0NBUW9DZ2dFQkFMcTZtdS9FSzlQc1Q0YkR1WWg0aEZPVnZiblAKekV6MGpQcnVzdXcxT05MQk9jT2htbmNSTnE4c1FyTGxBZ3NicDBuTFZmQ1pSZHQ4UnlOcUFGeUJlR29XS3IvZAprQVEybVBucjBQRHlCTzk0UHo4VHdydDBtZEtEU1dGanNxMjlOYVJaT0JqdStLcGV6RytOZ3pLMk04M0ZtSldUCnFYdTI3ME9pOXlqb2VGQ3lPMjdwUkdvcktkQk9TcmIwd3ozdFdWUGk4NFZMdnFKRWprT0JVZjJYNVF3b25XWngKMktxVUJ6OUFSZVVUMzdwUVJZQkJMSUdvSnM4U042cjF4MSt1dTNLdTVxSkN1QmRlSHlJbHpKb2V0aEp2K3pTMgowN0pFc2ZKWkluMWNpdXhNNzNPbmVRTm1LUkpsL2NEb3BLemswSldRSnRSV1NnbktneFNYWkRrZjJMOENBd0VBCkFhTlRNRkV3SFFZRFZSME9CQllFRkJoQzdDeVRpNGFkSFVCd0wvTkZlRTZLdnFIRE1COEdBMVVkSXdRWU1CYUEKRkJoQzdDeVRpNGFkSFVCd0wvTkZlRTZLdnFIRE1BOEdBMVVkRXdFQi93UUZNQU1CQWY4d0RRWUpLb1pJaHZjTgpBUUVMQlFBRGdnRUJBSFJvb0xjcFdEa1IyMEhENEJ5d1BTUGRLV1hjWnN1U2tXYWZyekhoYUJ5MWJZcktIR1o1CmFodFF3L1gwQmRnMWtidlpZUDJSTzdGTFhBSlNTdXVJT0NHTFVwS0pkVHE1NDREUThNb1daWVZKbTc3UWxxam0KbHNIa2VlTlRNamFOVjdMd0MzalBkMERYelczbGVnWFRoYWpmZ2dtLzBJZXNGRzBVWjFEOTJHNURmc0hLekpSagpNSHZyVDNtVmJGZjkrSGJhRE4yT2g5VjIxUWhWSzF2M0F2dWNXczhUWCswZHZFZ1dtWHBRcndEd2pTMU04QkRYCldoWjVsZTZjVzhNYjhnZmRseG1JckpnQStuVVZzMU9EbkJKS1F3MUY4MVdkc25tWXdweVUrT2xVais4UGt1TVoKSU4rUlhQVnZMSWJ3czBmamJ4UXRzbTArZVBpRnN2d0NsUFk9Ci0tLS0tRU5EIENFUlRJRklDQVRFLS0tLS0K\",\"tls.key\":\"LS0tLS1CRUdJTiBQUklWQVRFIEtFWS0tLS0tCk1JSUV2Z0lCQURBTkJna3Foa2lHOXcwQkFRRUZBQVNDQktnd2dnU2tBZ0VBQW9JQkFRQzZ1cHJ2eEN2VDdFK0cKdzdtSWVJUlRsYjI1ejh4TTlJejY3ckxzTlRqU3dUbkRvWnAzRVRhdkxFS3k1UUlMRzZkSnkxWHdtVVhiZkVjagphZ0JjZ1hocUZpcS8zWkFFTnBqNTY5RHc4Z1R2ZUQ4L0U4SzdkSm5TZzBsaFk3S3R2VFdrV1RnWTd2aXFYc3h2CmpZTXl0alBOeFppVms2bDd0dTlEb3ZjbzZIaFFzanR1NlVScUt5blFUa3EyOU1NOTdWbFQ0dk9GUzc2aVJJNUQKZ1ZIOWwrVU1LSjFtY2RpcWxBYy9RRVhsRTkrNlVFV0FRU3lCcUNiUEVqZXE5Y2RmcnJ0eXJ1YWlRcmdYWGg4aQpKY3lhSHJZU2IvczB0dE95UkxIeVdTSjlYSXJzVE85enAza0RaaWtTWmYzQTZLU3M1TkNWa0NiVVZrb0p5b01VCmwyUTVIOWkvQWdNQkFBRUNnZ0VBSVFsZzNpamNCRHViK21Eb2syK1hJZDZ0V1pHZE9NUlBxUm5RU0NCR2RHdEIKV0E1Z2NNNTMyVmhBV0x4UnR6dG1ScFVXR0dKVnpMWlpNN2ZPWm85MWlYZHdpcytkYWxGcWtWVWFlM2FtVHVQOApkS0YvWTRFR3Nnc09VWSs5RGlZYXRvQWVmN0xRQmZ5TnVQTFZrb1JQK0FrTXJQSWFHMHhMV3JFYmYzNVp3eFRuCnd5TTF3YVpQb1oxWjZFdmhHQkxNNzlXYmY2VFY0WXVzSTRNOEVQdU1GcWlYcDNlRmZ4L0tnNHhtYnZtN1JhYzcKOEJ3Z3pnVmljNXlSbkVXYjhpWUh5WGtyazNTL0VCYUNEMlQwUjM5VmlVM1I0VjBmMUtyV3NjRHowVmNiVWNhKwpzeVdyaVhKMHBnR1N0Q3FWK0dRYy9aNmJjOGt4VWpTTWxOUWtudVJRZ1FLQmdRRHpwM1ZaVmFzMTA3NThVT00rCnZUeTFNL0V6azg4cWhGb21kYVFiSFRlbStpeGpCNlg3RU9sRlkya3JwUkwvbURDSEpwR0MzYlJtUHNFaHVGSUwKRHhSQ2hUcEtTVmNsSytaaUNPaWE1ektTVUpxZnBOcW15RnNaQlhJNnRkNW9mWk42aFpJVTlJR2RUaGlYMjBONwppUW01UnZlSUx2UHVwMWZRMmRqd2F6Ykgvd0tCZ1FERU1MN21Mb2RqSjBNTXh6ZnM3MW1FNmZOUFhBMVY2ZEgrCllCVG4xS2txaHJpampRWmFNbXZ6dEZmL1F3Wkhmd3FKQUVuNGx2em5ncUNzZTMvUElZMy8zRERxd1p2NE1vdy8KRGdBeTBLQmpQYVJGNjhYT1B1d0VuSFN1UjhyZFg2UzI3TXQ2cEZIeFZ2YjlRRFJuSXc4a3grSFVreml4U0h5Ugo2NWxESklEdlFRS0JnUURpQTF3ZldoQlBCZk9VYlpQZUJydmhlaVVycXRob29BemYwQkJCOW9CQks1OHczVTloCjdQWDFuNWxYR3ZEY2x0ZXRCbUhEK3RQMFpCSFNyWit0RW5mQW5NVE5VK3E2V0ZhRWFhOGF3WXR2bmNWUWdTTXgKd25oK1pVYm9udnVJQWJSajJyTC9MUzl1TTVzc2dmKy9BQWM5RGs5ZXkrOEtXY0Jqd3pBeEU4TGxFUUtCZ0IzNwoxVEVZcTFoY0I4Tk1MeC9tOUtkN21kUG5IYUtqdVpSRzJ1c1RkVWNxajgxdklDbG95MWJUbVI5Si93dXVQczN4ClhWekF0cVlyTUtNcnZMekxSQWgyZm9OaVU1UDdKYlA5VDhwMFdBN1N2T2h5d0NobE5XeisvRlltWXJxeWcxbngKbHFlSHRYNU03REtJUFhvRndhcTlZYVk3V2M2K1pVdG4xbVNNajZnQkFvR0JBSTgwdU9iTkdhRndQTVYrUWhiZApBelkrSFNGQjBkWWZxRytzcTBmRVdIWTNHTXFmNFh0aVRqUEFjWlg3RmdtT3Q5Uit3TlFQK0dFNjZoV0JpKzBWCmVLV3prV0lXeS9sTVZCSW0zVWtlSlRCT3NudTFVaGhXbm5WVDhFeWhEY1FxcndPSGlhaUo3bFZSZmRoRWFyQysKSnpaU0czOHVZUVlyc0lITnRVZFgySmdPCi0tLS0tRU5EIFBSSVZBVEUgS0VZLS0tLS0K\"},\"kind\":\"Secret\",\"metadata\":{\"annotations\":{},\"labels\":{\"kat-ambassador-id\":\"hostcrdsingle\",\"scope\":\"AmbassadorTest\"},\"name\":\"hostcrdsingle-secret\",\"namespace\":\"default\"},\"type\":\"kubernetes.io/tls\"}\n"
                     },
-<<<<<<< HEAD
-                    "creationTimestamp": "2020-07-06T15:19:58Z",
-=======
-                    "creationTimestamp": "2020-07-08T22:34:26Z",
->>>>>>> e3bb21c3
+                    "creationTimestamp": "2020-07-09T17:30:53Z",
                     "labels": {
                         "kat-ambassador-id": "hostcrdsingle",
                         "scope": "AmbassadorTest"
                     },
                     "name": "hostcrdsingle-secret",
                     "namespace": "default",
-<<<<<<< HEAD
-                    "resourceVersion": "19636",
+                    "resourceVersion": "10578",
                     "selfLink": "/api/v1/namespaces/default/secrets/hostcrdsingle-secret",
-                    "uid": "275a8bd8-bf9c-11ea-b9b6-0e01d46fe775"
-=======
-                    "resourceVersion": "3480",
-                    "selfLink": "/api/v1/namespaces/default/secrets/hostcrdsingle-secret",
-                    "uid": "2e1d71c3-c16b-11ea-b0ce-0ad2510411a7"
->>>>>>> e3bb21c3
+                    "uid": "f0588b92-c209-11ea-87b2-0ab82b9da1f7"
                 },
                 "type": "kubernetes.io/tls"
             }
@@ -145,55 +115,122 @@
                 "kind": "Service",
                 "metadata": {
                     "annotations": {
-                        "kubectl.kubernetes.io/last-applied-configuration": "{\"apiVersion\":\"v1\",\"kind\":\"Service\",\"metadata\":{\"annotations\":{},\"labels\":{\"kat-ambassador-id\":\"hostcrdsingle\",\"scope\":\"AmbassadorTest\"},\"name\":\"hostcrdsingle-http\",\"namespace\":\"default\"},\"spec\":{\"ports\":[{\"name\":\"http\",\"port\":80,\"protocol\":\"TCP\",\"targetPort\":8080},{\"name\":\"https\",\"port\":443,\"protocol\":\"TCP\",\"targetPort\":8443}],\"selector\":{\"backend\":\"superpod-default\"}}}\n"
-                    },
-<<<<<<< HEAD
-                    "creationTimestamp": "2020-07-06T15:19:58Z",
-=======
-                    "creationTimestamp": "2020-07-08T22:34:27Z",
->>>>>>> e3bb21c3
-                    "labels": {
-                        "kat-ambassador-id": "hostcrdsingle",
-                        "scope": "AmbassadorTest"
-                    },
-                    "name": "hostcrdsingle-http",
-                    "namespace": "default",
-<<<<<<< HEAD
-                    "resourceVersion": "19651",
+                        "kubectl.kubernetes.io/last-applied-configuration": "{\"apiVersion\":\"v1\",\"kind\":\"Service\",\"metadata\":{\"annotations\":{},\"labels\":{\"app.kubernetes.io/component\":\"ambassador-service\",\"kat-ambassador-id\":\"hostcrdsingle\",\"scope\":\"AmbassadorTest\"},\"name\":\"hostcrdsingle\",\"namespace\":\"default\"},\"spec\":{\"ports\":[{\"name\":\"http\",\"port\":80,\"protocol\":\"TCP\",\"targetPort\":8080},{\"name\":\"https\",\"port\":443,\"protocol\":\"TCP\",\"targetPort\":8443}],\"selector\":{\"service\":\"hostcrdsingle\"},\"type\":\"NodePort\"}}\n"
+                    },
+                    "creationTimestamp": "2020-07-09T17:30:53Z",
+                    "labels": {
+                        "app.kubernetes.io/component": "ambassador-service",
+                        "kat-ambassador-id": "hostcrdsingle",
+                        "scope": "AmbassadorTest"
+                    },
+                    "name": "hostcrdsingle",
+                    "namespace": "default",
+                    "resourceVersion": "10594",
                     "selfLink": "/api/v1/namespaces/default/services/hostcrdsingle",
-                    "uid": "279c40f1-bf9c-11ea-b9b6-0e01d46fe775"
-                },
-                "spec": {
-                    "clusterIP": "10.98.227.31",
+                    "uid": "f08edae3-c209-11ea-87b2-0ab82b9da1f7"
+                },
+                "spec": {
+                    "clusterIP": "10.99.236.138",
                     "externalTrafficPolicy": "Cluster",
                     "ports": [
                         {
                             "name": "http",
-                            "nodePort": 31690,
-=======
-                    "resourceVersion": "3502",
-                    "selfLink": "/api/v1/namespaces/default/services/hostcrdsingle-http",
-                    "uid": "2e88101e-c16b-11ea-b0ce-0ad2510411a7"
-                },
-                "spec": {
-                    "clusterIP": "10.109.96.8",
-                    "ports": [
-                        {
-                            "name": "http",
->>>>>>> e3bb21c3
+                            "nodePort": 31373,
                             "port": 80,
                             "protocol": "TCP",
                             "targetPort": 8080
                         },
                         {
                             "name": "https",
-<<<<<<< HEAD
-                            "nodePort": 31540,
-=======
->>>>>>> e3bb21c3
+                            "nodePort": 30126,
                             "port": 443,
                             "protocol": "TCP",
                             "targetPort": 8443
+                        }
+                    ],
+                    "selector": {
+                        "service": "hostcrdsingle"
+                    },
+                    "sessionAffinity": "None",
+                    "type": "NodePort"
+                },
+                "status": {
+                    "loadBalancer": {}
+                }
+            },
+            {
+                "apiVersion": "v1",
+                "kind": "Service",
+                "metadata": {
+                    "annotations": {
+                        "kubectl.kubernetes.io/last-applied-configuration": "{\"apiVersion\":\"v1\",\"kind\":\"Service\",\"metadata\":{\"annotations\":{},\"labels\":{\"kat-ambassador-id\":\"hostcrdsingle\",\"scope\":\"AmbassadorTest\",\"service\":\"hostcrdsingle-admin\"},\"name\":\"hostcrdsingle-admin\",\"namespace\":\"default\"},\"spec\":{\"ports\":[{\"name\":\"hostcrdsingle-admin\",\"port\":8877,\"targetPort\":8877}],\"selector\":{\"service\":\"hostcrdsingle\"},\"type\":\"NodePort\"}}\n"
+                    },
+                    "creationTimestamp": "2020-07-09T17:30:53Z",
+                    "labels": {
+                        "kat-ambassador-id": "hostcrdsingle",
+                        "scope": "AmbassadorTest",
+                        "service": "hostcrdsingle-admin"
+                    },
+                    "name": "hostcrdsingle-admin",
+                    "namespace": "default",
+                    "resourceVersion": "10598",
+                    "selfLink": "/api/v1/namespaces/default/services/hostcrdsingle-admin",
+                    "uid": "f09944cd-c209-11ea-87b2-0ab82b9da1f7"
+                },
+                "spec": {
+                    "clusterIP": "10.110.186.79",
+                    "externalTrafficPolicy": "Cluster",
+                    "ports": [
+                        {
+                            "name": "hostcrdsingle-admin",
+                            "nodePort": 30611,
+                            "port": 8877,
+                            "protocol": "TCP",
+                            "targetPort": 8877
+                        }
+                    ],
+                    "selector": {
+                        "service": "hostcrdsingle"
+                    },
+                    "sessionAffinity": "None",
+                    "type": "NodePort"
+                },
+                "status": {
+                    "loadBalancer": {}
+                }
+            },
+            {
+                "apiVersion": "v1",
+                "kind": "Service",
+                "metadata": {
+                    "annotations": {
+                        "kubectl.kubernetes.io/last-applied-configuration": "{\"apiVersion\":\"v1\",\"kind\":\"Service\",\"metadata\":{\"annotations\":{},\"labels\":{\"kat-ambassador-id\":\"hostcrdsingle\",\"scope\":\"AmbassadorTest\"},\"name\":\"hostcrdsingle-http\",\"namespace\":\"default\"},\"spec\":{\"ports\":[{\"name\":\"http\",\"port\":80,\"protocol\":\"TCP\",\"targetPort\":8100},{\"name\":\"https\",\"port\":443,\"protocol\":\"TCP\",\"targetPort\":8463}],\"selector\":{\"backend\":\"superpod-default\"}}}\n"
+                    },
+                    "creationTimestamp": "2020-07-09T17:30:53Z",
+                    "labels": {
+                        "kat-ambassador-id": "hostcrdsingle",
+                        "scope": "AmbassadorTest"
+                    },
+                    "name": "hostcrdsingle-http",
+                    "namespace": "default",
+                    "resourceVersion": "10606",
+                    "selfLink": "/api/v1/namespaces/default/services/hostcrdsingle-http",
+                    "uid": "f0aae4a3-c209-11ea-87b2-0ab82b9da1f7"
+                },
+                "spec": {
+                    "clusterIP": "10.103.171.151",
+                    "ports": [
+                        {
+                            "name": "http",
+                            "port": 80,
+                            "protocol": "TCP",
+                            "targetPort": 8100
+                        },
+                        {
+                            "name": "https",
+                            "port": 443,
+                            "protocol": "TCP",
+                            "targetPort": 8463
                         }
                     ],
                     "selector": {
@@ -201,127 +238,6 @@
                     },
                     "sessionAffinity": "None",
                     "type": "ClusterIP"
-                },
-                "status": {
-                    "loadBalancer": {}
-                }
-            },
-            {
-                "apiVersion": "v1",
-                "kind": "Service",
-                "metadata": {
-                    "annotations": {
-                        "kubectl.kubernetes.io/last-applied-configuration": "{\"apiVersion\":\"v1\",\"kind\":\"Service\",\"metadata\":{\"annotations\":{},\"labels\":{\"app.kubernetes.io/component\":\"ambassador-service\",\"kat-ambassador-id\":\"hostcrdsingle\",\"scope\":\"AmbassadorTest\"},\"name\":\"hostcrdsingle\",\"namespace\":\"default\"},\"spec\":{\"ports\":[{\"name\":\"http\",\"port\":80,\"protocol\":\"TCP\",\"targetPort\":8080},{\"name\":\"https\",\"port\":443,\"protocol\":\"TCP\",\"targetPort\":8443}],\"selector\":{\"service\":\"hostcrdsingle\"},\"type\":\"NodePort\"}}\n"
-                    },
-<<<<<<< HEAD
-                    "creationTimestamp": "2020-07-06T15:19:58Z",
-=======
-                    "creationTimestamp": "2020-07-08T22:34:27Z",
->>>>>>> e3bb21c3
-                    "labels": {
-                        "app.kubernetes.io/component": "ambassador-service",
-                        "kat-ambassador-id": "hostcrdsingle",
-                        "scope": "AmbassadorTest"
-                    },
-                    "name": "hostcrdsingle",
-                    "namespace": "default",
-<<<<<<< HEAD
-                    "resourceVersion": "19656",
-                    "selfLink": "/api/v1/namespaces/default/services/hostcrdsingle-admin",
-                    "uid": "27a8e1eb-bf9c-11ea-b9b6-0e01d46fe775"
-                },
-                "spec": {
-                    "clusterIP": "10.110.164.69",
-                    "externalTrafficPolicy": "Cluster",
-                    "ports": [
-                        {
-                            "name": "hostcrdsingle-admin",
-                            "nodePort": 31171,
-                            "port": 8877,
-=======
-                    "resourceVersion": "3491",
-                    "selfLink": "/api/v1/namespaces/default/services/hostcrdsingle",
-                    "uid": "2e6dab87-c16b-11ea-b0ce-0ad2510411a7"
-                },
-                "spec": {
-                    "clusterIP": "10.97.140.16",
-                    "externalTrafficPolicy": "Cluster",
-                    "ports": [
-                        {
-                            "name": "http",
-                            "nodePort": 31594,
-                            "port": 80,
->>>>>>> e3bb21c3
-                            "protocol": "TCP",
-                            "targetPort": 8080
-                        },
-                        {
-                            "name": "https",
-                            "nodePort": 31256,
-                            "port": 443,
-                            "protocol": "TCP",
-                            "targetPort": 8443
-                        }
-                    ],
-                    "selector": {
-                        "service": "hostcrdsingle"
-                    },
-                    "sessionAffinity": "None",
-                    "type": "NodePort"
-                },
-                "status": {
-                    "loadBalancer": {}
-                }
-            },
-            {
-                "apiVersion": "v1",
-                "kind": "Service",
-                "metadata": {
-                    "annotations": {
-                        "kubectl.kubernetes.io/last-applied-configuration": "{\"apiVersion\":\"v1\",\"kind\":\"Service\",\"metadata\":{\"annotations\":{},\"labels\":{\"kat-ambassador-id\":\"hostcrdsingle\",\"scope\":\"AmbassadorTest\",\"service\":\"hostcrdsingle-admin\"},\"name\":\"hostcrdsingle-admin\",\"namespace\":\"default\"},\"spec\":{\"ports\":[{\"name\":\"hostcrdsingle-admin\",\"port\":8877,\"targetPort\":8877}],\"selector\":{\"service\":\"hostcrdsingle\"},\"type\":\"NodePort\"}}\n"
-                    },
-<<<<<<< HEAD
-                    "creationTimestamp": "2020-07-06T15:19:59Z",
-=======
-                    "creationTimestamp": "2020-07-08T22:34:27Z",
->>>>>>> e3bb21c3
-                    "labels": {
-                        "kat-ambassador-id": "hostcrdsingle",
-                        "scope": "AmbassadorTest",
-                        "service": "hostcrdsingle-admin"
-                    },
-                    "name": "hostcrdsingle-admin",
-                    "namespace": "default",
-<<<<<<< HEAD
-                    "resourceVersion": "19664",
-                    "selfLink": "/api/v1/namespaces/default/services/hostcrdsingle-http",
-                    "uid": "27c0e387-bf9c-11ea-b9b6-0e01d46fe775"
-                },
-                "spec": {
-                    "clusterIP": "10.100.95.176",
-=======
-                    "resourceVersion": "3495",
-                    "selfLink": "/api/v1/namespaces/default/services/hostcrdsingle-admin",
-                    "uid": "2e76da09-c16b-11ea-b0ce-0ad2510411a7"
-                },
-                "spec": {
-                    "clusterIP": "10.97.154.67",
-                    "externalTrafficPolicy": "Cluster",
->>>>>>> e3bb21c3
-                    "ports": [
-                        {
-                            "name": "hostcrdsingle-admin",
-                            "nodePort": 32533,
-                            "port": 8877,
-                            "protocol": "TCP",
-                            "targetPort": 8877
-                        }
-                    ],
-                    "selector": {
-                        "service": "hostcrdsingle"
-                    },
-                    "sessionAffinity": "None",
-                    "type": "NodePort"
                 },
                 "status": {
                     "loadBalancer": {}
