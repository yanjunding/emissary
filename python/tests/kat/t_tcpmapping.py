from typing import Dict, Generator, Literal, Tuple, Union

from abstract_tests import HTTP, AmbassadorTest, Node, ServiceType
from kat.harness import Query, abstract_test
from tests.integration.manifests import namespace_manifest
from tests.selfsigned import TLSCerts

# An AmbassadorTest subclass will actually create a running Ambassador.
# "self" in this class will refer to the Ambassador.


class TCPMappingTest(AmbassadorTest):
    # single_namespace = True
    namespace = "tcp-namespace"
    extra_ports = [6789, 7654, 8765, 9876]

    # This test is written assuming explicit control of which Hosts are present,
    # so don't let Edge Stack mess with that.
    edge_stack_cleartext_host = False

    # If you set debug = True here, the results of every Query will be printed
    # when the test is run.
    # debug = True

    target1: ServiceType
    target2: ServiceType
    target3: ServiceType

    # init (not __init__) is the method that initializes a KAT Node (including
    # Test, AmbassadorTest, etc.).

    def init(self):
        self.add_default_http_listener = False
        self.add_default_https_listener = False

        self.target1 = HTTP(name="target1")
        # print("TCP target1 %s" % self.target1.namespace)

        self.target2 = HTTP(name="target2", namespace="other-namespace")
        # print("TCP target2 %s" % self.target2.namespace)

        self.target3 = HTTP(name="target3")
        # print("TCP target3 %s" % self.target3.namespace)

    # manifests returns a string of Kubernetes YAML that will be applied to the
    # Kubernetes cluster before running any tests.

    def manifests(self) -> str:
        return (
            namespace_manifest("tcp-namespace")
            + namespace_manifest("other-namespace")
            + f"""
---
apiVersion: v1
kind: Secret
metadata:
  name: supersecret
type: kubernetes.io/tls
data:
  tls.crt: {TLSCerts["tls-context-host-2"].k8s_crt}
  tls.key: {TLSCerts["tls-context-host-2"].k8s_key}
---
apiVersion: getambassador.io/v3alpha1
kind: Listener
metadata:
  name: {self.path.k8s}-listener
  labels:
    kat-ambassador-id: {self.ambassador_id}
spec:
  ambassador_id: [ "{self.ambassador_id}" ]
  port: 8443
  protocol: HTTPS
  securityModel: XFP
  hostBinding:
    namespace:
      from: ALL
---
# In most real-world cases, we'd just use a single wildcard Host instead
# of using three. For this test, though, we need three because we aren't
# using real domain names, and you can't do wildcards like tls-context-*
# (because the '*' has to be a domain part on its own).
apiVersion: getambassador.io/v3alpha1
kind: Host
metadata:
  name: {self.path.k8s}-host
  labels:
    kat-ambassador-id: {self.ambassador_id}
spec:
  ambassador_id: [ "{self.ambassador_id}" ]
  hostname: tls-context-host-1
  tlsContext:
    name: {self.name}-tlscontext
  tlsSecret:
    name: supersecret
  requestPolicy:
    insecure:
      action: Reject
---
apiVersion: getambassador.io/v3alpha1
kind: Host
metadata:
  name: {self.path.k8s}-host-2
  labels:
    kat-ambassador-id: {self.ambassador_id}
spec:
  ambassador_id: [ "{self.ambassador_id}" ]
  hostname: tls-context-host-2
  tlsContext:
    name: {self.name}-tlscontext
  tlsSecret:
    name: supersecret
  requestPolicy:
    insecure:
      action: Reject
---
apiVersion: getambassador.io/v3alpha1
kind: Host
metadata:
  name: {self.path.k8s}-host-3
  labels:
    kat-ambassador-id: {self.ambassador_id}
spec:
  ambassador_id: [ "{self.ambassador_id}" ]
  hostname: tls-context-host-3
  tlsContext:
    name: {self.name}-tlscontext
  tlsSecret:
    name: supersecret
  requestPolicy:
    insecure:
      action: Reject
"""
            + super().manifests()
        )

    # config() must _yield_ tuples of Node, Ambassador-YAML where the
    # Ambassador-YAML will be annotated onto the Node.

    def config(self) -> Generator[Union[str, Tuple[Node, str]], None, None]:
        yield self, self.format(
            """
---
apiVersion: getambassador.io/v3alpha1
kind: TLSContext
name: {self.name}-tlscontext
hosts:
- tls-context-host-1
- tls-context-host-2
- tls-context-host-3
secret: supersecret
"""
        )

        yield self.target1, self.format(
            """
---
apiVersion: getambassador.io/v3alpha1
kind: TCPMapping
name:  {self.name}
port: 9876
service: {self.target1.path.fqdn}:443
---
apiVersion: getambassador.io/v3alpha1
kind: TCPMapping
name:  {self.name}-local-only
address: 127.0.0.1
port: 8765
service: {self.target1.path.fqdn}:443
---
apiVersion: getambassador.io/v3alpha1
kind: TCPMapping
name:  {self.name}-clear-to-tls
port: 7654
service: https://{self.target2.path.fqdn}:443
---
apiVersion: getambassador.io/v3alpha1
kind: TCPMapping
name:  {self.name}-1
port: 6789
host: tls-context-host-1
service: {self.target1.path.fqdn}:80
"""
        )

        # Host-differentiated.
        yield self.target2, self.format(
            """
---
apiVersion: getambassador.io/v3alpha1
kind: TCPMapping
name:  {self.name}-2
port: 6789
host: tls-context-host-2
service: {self.target2.path.fqdn}
tls: {self.name}-tlscontext
"""
        )

        # Host-differentiated.
        yield self.target3, self.format(
            """
---
apiVersion: getambassador.io/v3alpha1
kind: TCPMapping
name:  {self.name}-3
port: 6789
host: tls-context-host-3
service: https://{self.target3.path.fqdn}
"""
        )

    def requirements(self):
        # We're replacing super()'s requirements deliberately here. Without a Host header they can't work.
        yield (
            "url",
            Query(
                self.url("ambassador/v0/check_ready"),
                headers={"Host": "tls-context-host-1"},
                insecure=True,
                sni=True,
            ),
        )
        yield (
            "url",
            Query(
                self.url("ambassador/v0/check_alive"),
                headers={"Host": "tls-context-host-1"},
                insecure=True,
                sni=True,
            ),
        )
        yield (
            "url",
            Query(
                self.url("ambassador/v0/check_ready"),
                headers={"Host": "tls-context-host-2"},
                insecure=True,
                sni=True,
            ),
        )
        yield (
            "url",
            Query(
                self.url("ambassador/v0/check_alive"),
                headers={"Host": "tls-context-host-2"},
                insecure=True,
                sni=True,
            ),
        )

    # scheme defaults to HTTP; if you need to use HTTPS, have it return
    # "https"...
    def scheme(self):
        return "https"

    # Any Query object yielded from queries() will be run as a test. Also,
    # you can add a keyword argument debug=True to any Query() call and the
    # complete response object will be dumped.

    def queries(self):
        # 0: should hit target1, and use TLS
        yield Query(self.url(self.name + "/wtfo/", port=9876), insecure=True)

        # 1: should hit target2, and use TLS
        yield Query(self.url(self.name + "/wtfo/", port=7654, scheme="http"), insecure=True)

        # 2: should hit target1 via SNI, and use cleartext
        yield Query(
            self.url(self.name + "/wtfo/", port=6789),
            headers={"Host": "tls-context-host-1"},
            insecure=True,
            sni=True,
        )

        # 3: should hit target2 via SNI, and use TLS
        yield Query(
            self.url(self.name + "/wtfo/", port=6789),
            headers={"Host": "tls-context-host-2"},
            insecure=True,
            sni=True,
        )

        # 4: should hit target3 via SNI, and use TLS
        yield Query(
            self.url(self.name + "/wtfo/", port=6789),
            headers={"Host": "tls-context-host-3"},
            insecure=True,
            sni=True,
        )

        # 5: should error since port 8765 is bound only to localhost
        yield Query(
            self.url(self.name + "/wtfo/", port=8765),
            error=["connection reset by peer", "EOF", "connection refused"],
            insecure=True,
        )

    # Once in check(), self.results is an ordered list of results from your
    # Queries. (You can also look at self.parent.results if you really want
    # to.)

    def check(self):
        for idx, target, expected_tls in [
            (0, self.target1, True),
            (1, self.target2, True),
            (2, self.target1, False),
            (3, self.target2, True),
            (4, self.target3, True),
            # ( 5, self.target1 ),
        ]:
            expected_host = target.path.k8s
            r = self.results[idx]

            assert r.backend
            actual_host = r.backend.name
            assert r.backend.request
<<<<<<< HEAD
            actual_tls = r.backend.request.tls.enabled

            assert actual_host == expected_host
            assert actual_tls == expected_tls
=======
            tls_enabled = r.backend.request.tls.enabled

            assert (
                backend_fqdn == wanted_fqdn
            ), f"{idx}: backend {backend_fqdn} != expected {wanted_fqdn}"
            assert (
                tls_enabled == tls_wanted
            ), f"{idx}: TLS status {tls_enabled} != wanted {tls_wanted}"


class TCPMappingBasicTest(AmbassadorTest):
    extra_ports = [6789]
    target: ServiceType

    def init(self) -> None:
        self.target = HTTP()

    def manifests(self) -> str:
        return (
            format(
                """
---
apiVersion: getambassador.io/v2
kind: TCPMapping
metadata:
  name: {self.name.k8s}
spec:
  ambassador_id: [ {self.ambassador_id} ]
  port: 6789
  service: {self.target.path.fqdn}:80
"""
            )
            + super().manifests()
        )

    def queries(self):
        yield Query(self.url("", port=6789))

    def check(self):
        assert self.results[0].json["backend"] == self.target.path.k8s
        assert self.results[0].json["request"]["tls"]["enabled"] == False


class TCPMappingCrossNamespaceTest(AmbassadorTest):
    extra_ports = [6789]
    target: ServiceType

    def init(self) -> None:
        self.target = HTTP(namespace="other-namespace")

    def manifests(self) -> str:
        return (
            namespace_manifest("other-namespace")
            + format(
                """
---
apiVersion: getambassador.io/v2
kind: TCPMapping
metadata:
  name: {self.name.k8s}
spec:
  ambassador_id: [ {self.ambassador_id} ]
  port: 6789
  service: {self.target.path.fqdn}:80
"""
            )
            + super().manifests()
        )

    def queries(self):
        yield Query(self.url("", port=6789))

    def check(self):
        assert self.results[0].json["backend"] == self.target.path.k8s
        assert self.results[0].json["request"]["tls"]["enabled"] == False


class TCPMappingTLSOriginationBoolTest(AmbassadorTest):
    extra_ports = [6789]
    target: ServiceType

    def init(self) -> None:
        self.target = HTTP()

    def manifests(self) -> str:
        return (
            format(
                """
---
apiVersion: getambassador.io/v2
kind: TCPMapping
metadata:
  name: {self.name.k8s}
spec:
  ambassador_id: [ {self.ambassador_id} ]
  port: 6789
  service: {self.target.path.fqdn}:443
  tls: true
"""
            )
            + super().manifests()
        )

    def queries(self):
        yield Query(self.url("", port=6789))

    def check(self):
        assert self.results[0].json["backend"] == self.target.path.k8s
        assert self.results[0].json["request"]["tls"]["enabled"] == True


class TCPMappingTLSOriginationV2SchemeTest(AmbassadorTest):
    """apiVersion v2 TCPMappings don't support a scheme:// on the 'service' field; if you provide
    one, then it is ignored.  Since apiVersion v3alpha1 adds support for scheme://, add a test to
    make sure we don't break anyone who is inadvertently depending on it being ignored in v2."""

    extra_ports = [6789, 6790]
    target: ServiceType

    def init(self) -> None:
        self.xfail = "bug (2.3): v2 TCPMappings don't ignore the scheme"
        self.target = HTTP()

    def manifests(self) -> str:
        return (
            format(
                """
---
apiVersion: getambassador.io/v2
kind: TCPMapping
metadata:
  name: {self.name.k8s}-1
spec:
  ambassador_id: [ {self.ambassador_id} ]
  port: 6789
  service: https://{self.target.path.fqdn}:443
---
apiVersion: getambassador.io/v2
kind: TCPMapping
metadata:
  name: {self.name.k8s}-2
spec:
  ambassador_id: [ {self.ambassador_id} ]
  port: 6790
  service: https://{self.target.path.fqdn}:80
"""
            )
            + super().manifests()
        )

    def queries(self):
        yield Query(
            self.url("", port=6789), expected=400
        )  # kat-server returns HTTP 400 "Client sent an HTTP request to an HTTPS server."
        yield Query(self.url("", port=6789, scheme="https"), insecure=True)
        yield Query(self.url("", port=6790))

    def check(self):
        assert self.results[1].json["backend"] == self.target.path.k8s
        assert self.results[1].json["request"]["tls"]["enabled"] == True
        assert self.results[2].json["backend"] == self.target.path.k8s
        assert self.results[2].json["request"]["tls"]["enabled"] == False


class TCPMappingTLSOriginationV3SchemeTest(AmbassadorTest):
    extra_ports = [6789]
    target: ServiceType

    def init(self) -> None:
        self.target = HTTP()

    def manifests(self) -> str:
        return (
            format(
                """
---
apiVersion: getambassador.io/v3alpha1
kind: TCPMapping
metadata:
  name: {self.name.k8s}-1
spec:
  ambassador_id: [ {self.ambassador_id} ]
  port: 6789
  service: https://{self.target.path.fqdn}:443
"""
            )
            + super().manifests()
        )

    def queries(self):
        yield Query(self.url("", port=6789))

    def check(self):
        assert self.results[0].json["backend"] == self.target.path.k8s
        assert self.results[0].json["request"]["tls"]["enabled"] == True


class TCPMappingTLSOriginationContextTest(AmbassadorTest):
    extra_ports = [6789]
    target: ServiceType

    def init(self) -> None:
        self.target = HTTP()

    def manifests(self) -> str:
        # Hafta provide a client cert, see https://github.com/emissary-ingress/emissary/issues/4476
        return (
            f"""
---
apiVersion: v1
kind: Secret
metadata:
  name: {self.name.k8s}-clientcert
type: kubernetes.io/tls
data:
  tls.crt: {TLSCerts["presto.example.com"].k8s_crt}
  tls.key: {TLSCerts["presto.example.com"].k8s_key}
---
apiVersion: getambassador.io/v2
kind: TLSContext
metadata:
  name: {self.name.k8s}-tlsclient
spec:
  ambassador_id: [ {self.ambassador_id} ]
  secret: {self.name.k8s}-clientcert
  sni: my-funny-name
---
apiVersion: getambassador.io/v2
kind: TCPMapping
metadata:
  name: {self.name.k8s}
spec:
  ambassador_id: [ {self.ambassador_id} ]
  port: 6789
  service: {self.target.path.fqdn}:443
  tls: {self.name.k8s}-tlsclient
"""
            + super().manifests()
        )

    def queries(self):
        yield Query(self.url("", port=6789))

    def check(self):
        assert self.results[0].json["backend"] == self.target.path.k8s
        assert self.results[0].json["request"]["tls"]["enabled"] == True
        assert self.results[0].json["request"]["tls"]["server-name"] == "my-funny-name"


class TCPMappingTLSOriginationContextWithDotTest(AmbassadorTest):
    extra_ports = [6789]
    target: ServiceType

    def init(self) -> None:
        self.target = HTTP()

    def manifests(self) -> str:
        # Hafta provide a client cert, see https://github.com/emissary-ingress/emissary/issues/4476
        return (
            f"""
---
apiVersion: v1
kind: Secret
metadata:
  name: {self.name.k8s}-clientcert
type: kubernetes.io/tls
data:
  tls.crt: {TLSCerts["presto.example.com"].k8s_crt}
  tls.key: {TLSCerts["presto.example.com"].k8s_key}
---
apiVersion: getambassador.io/v2
kind: TLSContext
metadata:
  name: {self.name.k8s}.tlsclient
spec:
  ambassador_id: [ {self.ambassador_id} ]
  secret: {self.name.k8s}-clientcert
  sni: my-hilarious-name
---
apiVersion: getambassador.io/v2
kind: TCPMapping
metadata:
  name: {self.name.k8s}
spec:
  ambassador_id: [ {self.ambassador_id} ]
  port: 6789
  service: {self.target.path.fqdn}:443
  tls: {self.name.k8s}.tlsclient
"""
            + super().manifests()
        )

    def queries(self):
        yield Query(self.url("", port=6789))

    def check(self):
        assert self.results[0].json["backend"] == self.target.path.k8s
        assert self.results[0].json["request"]["tls"]["enabled"] == True
        assert self.results[0].json["request"]["tls"]["server-name"] == "my-hilarious-name"


class TCPMappingTLSOriginationContextCrossNamespaceTest(AmbassadorTest):
    """This test is a little funny.  You can actually select a TLSContext from any namespace without
    specifying the namespace.  That's bad design, but at the same time we don't want to break anyone
    by changing it."""

    extra_ports = [6789]
    target: ServiceType

    def init(self) -> None:
        self.target = HTTP()

    def manifests(self) -> str:
        # Hafta provide a client cert, see https://github.com/emissary-ingress/emissary/issues/4476
        return (
            namespace_manifest("other-namespace")
            + f"""
---
apiVersion: v1
kind: Secret
metadata:
  name: {self.name.k8s}-clientcert
  namespace: other-namespace
type: kubernetes.io/tls
data:
  tls.crt: {TLSCerts["presto.example.com"].k8s_crt}
  tls.key: {TLSCerts["presto.example.com"].k8s_key}
---
apiVersion: getambassador.io/v2
kind: TLSContext
metadata:
  name: {self.name.k8s}-tlsclient
  namespace: other-namespace
spec:
  ambassador_id: [ {self.ambassador_id} ]
  secret: {self.name.k8s}-clientcert
  sni: my-hysterical-name
---
apiVersion: getambassador.io/v2
kind: TCPMapping
metadata:
  name: {self.name.k8s}
spec:
  ambassador_id: [ {self.ambassador_id} ]
  port: 6789
  service: {self.target.path.fqdn}:443
  tls: {self.name.k8s}-tlsclient
"""
            + super().manifests()
        )

    def queries(self):
        yield Query(self.url("", port=6789))

    def check(self):
        assert self.results[0].json["backend"] == self.target.path.k8s
        assert self.results[0].json["request"]["tls"]["enabled"] == True
        assert self.results[0].json["request"]["tls"]["server-name"] == "my-hysterical-name"


@abstract_test
class TCPMappingTLSTerminationTest(AmbassadorTest):
    tls_src: Literal["tlscontext", "host"]

    @classmethod
    def variants(cls) -> Generator[Node, None, None]:
        for tls_src in ["tlscontext", "host"]:
            yield cls(tls_src, name="{self.tls_src}")

    def init(self, tls_src: Literal["tlscontext", "host"]) -> None:
        self.tls_src = tls_src

    def manifests(self) -> str:
        return (
            f"""
---
apiVersion: getambassador.io/v2
kind: Host
metadata:
  name: {self.path.k8s}
spec:
  ambassador_id: [ {self.ambassador_id} ]
  hostname: {self.path.fqdn}
  acmeProvider:
    authority: none
  requestPolicy:
    insecure:
      action: Route
      additionalPort: 8080
"""
            + super().manifests()
        )


class TCPMappingTLSTerminationBasicTest(TCPMappingTLSTerminationTest):
    extra_ports = [6789]
    target: ServiceType

    def init(self, tls_src: Literal["tlscontext", "host"]) -> None:
        super().init(tls_src)
        self.target = HTTP()

    def manifests(self) -> str:
        return (
            f"""
---
apiVersion: v1
kind: Secret
metadata:
  name: {self.name.k8s}-servercert
type: kubernetes.io/tls
data:
  tls.crt: {TLSCerts["tls-context-host-2"].k8s_crt}
  tls.key: {TLSCerts["tls-context-host-2"].k8s_key}
"""
            + (
                f"""
---
apiVersion: getambassador.io/v2
kind: TLSContext
metadata:
  name: {self.name.k8s}-tlsserver
spec:
  ambassador_id: [ {self.ambassador_id} ]
  secret: {self.name.k8s}-servercert
  hosts: [ "tls-context-host-2" ]
"""
                if self.tls_src == "tlscontext"
                else f"""
---
apiVersion: getambassador.io/v2
kind: Host
metadata:
  name: {self.name.k8s}-tlsserver
spec:
  ambassador_id: [ {self.ambassador_id} ]
  hostname: "tls-context-host-2"
  tlsSecret:
    name: {self.name.k8s}-servercert
"""
            )
            + f"""
---
apiVersion: getambassador.io/v2
kind: TCPMapping
metadata:
  name: {self.name.k8s}
spec:
  ambassador_id: [ {self.ambassador_id} ]
  port: 6789
  host: tls-context-host-2
  service: {self.target.path.fqdn}:80
"""
            + super().manifests()
        )

    def queries(self):
        yield Query(
            self.url("", scheme="https", port=6789),
            sni=True,
            headers={"Host": "tls-context-host-2"},
            ca_cert=TLSCerts["tls-context-host-2"].pubcert,
        )

    def check(self):
        assert self.results[0].json["backend"] == self.target.path.k8s
        assert self.results[0].json["request"]["tls"]["enabled"] == False


class TCPMappingTLSTerminationCrossNamespaceTest(TCPMappingTLSTerminationTest):
    extra_ports = [6789]
    target: ServiceType

    def init(self, tls_src: Literal["tlscontext", "host"]) -> None:
        super().init(tls_src)
        self.target = HTTP()

    def manifests(self) -> str:
        return (
            namespace_manifest("other-namespace")
            + f"""
---
apiVersion: v1
kind: Secret
metadata:
  name: {self.name.k8s}-servercert
  namespace: other-namespace
type: kubernetes.io/tls
data:
  tls.crt: {TLSCerts["tls-context-host-2"].k8s_crt}
  tls.key: {TLSCerts["tls-context-host-2"].k8s_key}
"""
            + (
                f"""
---
apiVersion: getambassador.io/v2
kind: TLSContext
metadata:
  name: {self.name.k8s}-tlsserver
  namespace: other-namespace
spec:
  ambassador_id: [ {self.ambassador_id} ]
  secret: {self.name.k8s}-servercert
  hosts: [ "tls-context-host-2" ]
"""
                if self.tls_src == "tlscontext"
                else f"""
---
apiVersion: getambassador.io/v2
kind: Host
metadata:
  name: {self.name.k8s}-tlsserver
  namespace: other-namespace
spec:
  ambassador_id: [ {self.ambassador_id} ]
  hostname: "tls-context-host-2"
  tlsSecret:
    name: {self.name.k8s}-servercert
"""
            )
            + f"""
---
apiVersion: getambassador.io/v2
kind: TCPMapping
metadata:
  name: {self.name.k8s}
spec:
  ambassador_id: [ {self.ambassador_id} ]
  port: 6789
  host: tls-context-host-2
  service: {self.target.path.fqdn}:80
"""
            + super().manifests()
        )

    def queries(self):
        yield Query(
            self.url("", scheme="https", port=6789),
            sni=True,
            headers={"Host": "tls-context-host-2"},
            ca_cert=TLSCerts["tls-context-host-2"].pubcert,
        )

    def check(self):
        assert self.results[0].json["backend"] == self.target.path.k8s
        assert self.results[0].json["request"]["tls"]["enabled"] == False


class TCPMappingSNISharedContextTest(TCPMappingTLSTerminationTest):
    extra_ports = [6789]
    target_a: ServiceType
    target_b: ServiceType

    def init(self, tls_src: Literal["tlscontext", "host"]) -> None:
        super().init(tls_src)
        self.target_a = HTTP(name="target-a")
        self.target_b = HTTP(name="target-b")

    def manifests(self) -> str:
        # Note that TCPMapping.spec.host matches with TLSContext.spec.hosts based on simple string
        # matching, not globbing.  See irbasemapping.py:match_tls_context()
        return (
            f"""
---
apiVersion: v1
kind: Secret
metadata:
  name: {self.name.k8s}-servercert
type: kubernetes.io/tls
data:
  tls.crt: {TLSCerts["*.domain.com"].k8s_crt}
  tls.key: {TLSCerts["*.domain.com"].k8s_key}
"""
            + (
                f"""
---
apiVersion: getambassador.io/v2
kind: TLSContext
metadata:
  name: {self.name.k8s}-tlsserver
spec:
  ambassador_id: [ {self.ambassador_id} ]
  secret: {self.name.k8s}-servercert
  hosts:
    - "a.domain.com"
    - "b.domain.com"
"""
                if self.tls_src == "tlscontext"
                else f"""
---
apiVersion: getambassador.io/v2
kind: Host
metadata:
  name: {self.name.k8s}-tlsserver
spec:
  ambassador_id: [ {self.ambassador_id} ]
  hostname: "*.domain.com"
  tlsSecret:
    name: {self.name.k8s}-servercert
  requestPolicy:
    insecure:
      action: Route
      additionalPort: 8080
"""
            )
            + f"""
---
apiVersion: getambassador.io/v2
kind: TCPMapping
metadata:
  name: {self.name.k8s}-a
spec:
  ambassador_id: [ {self.ambassador_id} ]
  port: 6789
  host: a.domain.com
  service: {self.target_a.path.fqdn}:80
---
apiVersion: getambassador.io/v2
kind: TCPMapping
metadata:
  name: {self.name.k8s}-b
spec:
  ambassador_id: [ {self.ambassador_id} ]
  port: 6789
  host: b.domain.com
  service: {self.target_b.path.fqdn}:80
"""
            + super().manifests()
        )

    def queries(self):
        yield Query(
            self.url("", scheme="https", port=6789),
            sni=True,
            headers={"Host": "a.domain.com"},
            ca_cert=TLSCerts["*.domain.com"].pubcert,
        )
        yield Query(
            self.url("", scheme="https", port=6789),
            sni=True,
            headers={"Host": "b.domain.com"},
            ca_cert=TLSCerts["*.domain.com"].pubcert,
        )

    def check(self):
        assert self.results[0].json["backend"] == self.target_a.path.k8s
        assert self.results[0].json["request"]["tls"]["enabled"] == False
        assert self.results[1].json["backend"] == self.target_b.path.k8s
        assert self.results[1].json["request"]["tls"]["enabled"] == False


class TCPMappingSNISeparateContextsTest(TCPMappingTLSTerminationTest):
    extra_ports = [6789]
    target_a: ServiceType
    target_b: ServiceType

    def init(self, tls_src: Literal["tlscontext", "host"]) -> None:
        super().init(tls_src)
        self.target_a = HTTP(name="target-a")
        self.target_b = HTTP(name="target-b")

    def manifests(self) -> str:
        return (
            f"""
---
apiVersion: v1
kind: Secret
metadata:
  name: {self.name.k8s}-servercert-a
type: kubernetes.io/tls
data:
  tls.crt: {TLSCerts["tls-context-host-1"].k8s_crt}
  tls.key: {TLSCerts["tls-context-host-1"].k8s_key}
---
apiVersion: v1
kind: Secret
metadata:
  name: {self.name.k8s}-servercert-b
type: kubernetes.io/tls
data:
  tls.crt: {TLSCerts["tls-context-host-2"].k8s_crt}
  tls.key: {TLSCerts["tls-context-host-2"].k8s_key}
"""
            + (
                f"""
---
apiVersion: getambassador.io/v2
kind: TLSContext
metadata:
  name: {self.name.k8s}-tlsserver-a
spec:
  ambassador_id: [ {self.ambassador_id} ]
  secret: {self.name.k8s}-servercert-a
  hosts: [tls-context-host-1]
---
apiVersion: getambassador.io/v2
kind: TLSContext
metadata:
  name: {self.name.k8s}-tlsserver-b
spec:
  ambassador_id: [ {self.ambassador_id} ]
  secret: {self.name.k8s}-servercert-b
  hosts: [tls-context-host-2]
"""
                if self.tls_src == "tlscontext"
                else f"""
---
apiVersion: getambassador.io/v2
kind: Host
metadata:
  name: {self.name.k8s}-tlsserver-a
spec:
  ambassador_id: [ {self.ambassador_id} ]
  hostname: "tls-context-host-1"
  tlsSecret:
    name: {self.name.k8s}-servercert-a
---
apiVersion: getambassador.io/v2
kind: Host
metadata:
  name: {self.name.k8s}-tlsserver-b
spec:
  ambassador_id: [ {self.ambassador_id} ]
  hostname: "tls-context-host-2"
  tlsSecret:
    name: {self.name.k8s}-servercert-b
"""
            )
            + f"""
---
apiVersion: getambassador.io/v2
kind: TCPMapping
metadata:
  name: {self.name.k8s}-a
spec:
  ambassador_id: [ {self.ambassador_id} ]
  port: 6789
  host: tls-context-host-1
  service: {self.target_a.path.fqdn}:80
---
apiVersion: getambassador.io/v2
kind: TCPMapping
metadata:
  name: {self.name.k8s}-b
spec:
  ambassador_id: [ {self.ambassador_id} ]
  port: 6789
  host: tls-context-host-2
  service: {self.target_b.path.fqdn}:80
"""
            + super().manifests()
        )

    def queries(self):
        yield Query(
            self.url("", scheme="https", port=6789),
            sni=True,
            headers={"Host": "tls-context-host-1"},
            ca_cert=TLSCerts["tls-context-host-1"].pubcert,
        )
        yield Query(
            self.url("", scheme="https", port=6789),
            sni=True,
            headers={"Host": "tls-context-host-2"},
            ca_cert=TLSCerts["tls-context-host-2"].pubcert,
        )

    def check(self):
        assert self.results[0].json["backend"] == self.target_a.path.k8s
        assert self.results[0].json["request"]["tls"]["enabled"] == False
        assert self.results[1].json["backend"] == self.target_b.path.k8s
        assert self.results[1].json["request"]["tls"]["enabled"] == False


class TCPMappingSNIWithHTTPTest(AmbassadorTest):
    # Note: TCPMappingSNIWithHTTPTest does *not* inherit from TCPMappingTLSTerminationTest because
    # TCPMappingSNIWithHTTPTest wants to take more ownership of the HTTP Host.

    target: ServiceType

    tls_src: Literal["tlscontext", "host"]

    @classmethod
    def variants(cls) -> Generator[Node, None, None]:
        for tls_src in ["tlscontext", "host"]:
            yield cls(tls_src, name="{self.tls_src}")

    def init(self, tls_src: Literal["tlscontext", "host"]) -> None:
        self.tls_src = tls_src
        self.target = HTTP()

    def manifests(self) -> str:
        return (
            f"""
# HTTP Host ##########################################################
---
apiVersion: v1
kind: Secret
metadata:
  name: {self.name.k8s}
type: kubernetes.io/tls
data:
  tls.crt: {TLSCerts["tls-context-host-1"].k8s_crt}
  tls.key: {TLSCerts["tls-context-host-1"].k8s_key}
---
apiVersion: getambassador.io/v2
kind: Host
metadata:
  name: {self.path.k8s}
spec:
  ambassador_id: [ {self.ambassador_id} ]
  hostname: {self.path.fqdn}
  acmeProvider:
    authority: none
  tlsSecret:
    name: {self.name.k8s}
# TCPMapping #########################################################
---
apiVersion: v1
kind: Secret
metadata:
  name: {self.name.k8s}-servercert
type: kubernetes.io/tls
data:
  tls.crt: {TLSCerts["tls-context-host-2"].k8s_crt}
  tls.key: {TLSCerts["tls-context-host-2"].k8s_key}
"""
            + (
                f"""
---
apiVersion: getambassador.io/v2
kind: TLSContext
metadata:
  name: {self.name.k8s}-tlsserver
spec:
  ambassador_id: [ {self.ambassador_id} ]
  secret: {self.name.k8s}-servercert
  hosts: [ "tls-context-host-2" ]
"""
                if self.tls_src == "tlscontext"
                else f"""
---
apiVersion: getambassador.io/v2
kind: Host
metadata:
  name: {self.name.k8s}-tlsserver
spec:
  ambassador_id: [ {self.ambassador_id} ]
  hostname: "tls-context-host-2"
  tlsSecret:
    name: {self.name.k8s}-servercert
"""
            )
            + f"""
---
apiVersion: getambassador.io/v2
kind: TCPMapping
metadata:
  name: {self.name.k8s}
spec:
  ambassador_id: [ {self.ambassador_id} ]
  port: 8443
  host: tls-context-host-2
  service: {self.target.path.fqdn}:80
"""
            + super().manifests()
        )

    def scheme(self):
        return "https"

    def queries(self):
        yield Query(
            self.url(""),
            sni=True,
            headers={"Host": "tls-context-host-2"},
            ca_cert=TLSCerts["tls-context-host-2"].pubcert,
        )

    def check(self):
        assert self.results[0].json["backend"] == self.target.path.k8s
        assert self.results[0].json["request"]["tls"]["enabled"] == False


class TCPMappingAddressTest(AmbassadorTest):
    extra_ports = [6789, 6790]
    target: ServiceType

    def init(self) -> None:
        self.target = HTTP()

    def manifests(self) -> str:
        return (
            format(
                """
---
apiVersion: getambassador.io/v2
kind: TCPMapping
metadata:
  name: {self.name.k8s}-local-only
spec:
  ambassador_id: [ {self.ambassador_id} ]
  port: 6789
  address: 127.0.0.1
  service: {self.target.path.fqdn}:80
---
apiVersion: getambassador.io/v2
kind: TCPMapping
metadata:
  name: {self.name.k8s}-proxy
spec:
  ambassador_id: [ {self.ambassador_id} ]
  port: 6790
  service: localhost:6789
"""
            )
            + super().manifests()
        )

    def queries(self):
        # Check that it only bound to localhost and doesn't allow external connections.
        yield Query(
            self.url("", port=6789), error=["connection reset by peer", "EOF", "connection refused"]
        )
        # Use a second mapping that proxies to the first to check that it was even created.
        yield Query(self.url("", port=6790))

    def check(self):
        assert self.results[1].json["backend"] == self.target.path.k8s
        assert self.results[1].json["request"]["tls"]["enabled"] == False


class TCPMappingWeightTest(AmbassadorTest):
    extra_ports = [6789]
    target70: ServiceType
    target30: ServiceType

    def init(self) -> None:
        self.target70 = HTTP(name="tgt70")
        self.target30 = HTTP(name="tgt30")

    def manifests(self) -> str:
        return (
            format(
                """
---
apiVersion: getambassador.io/v2
kind: TCPMapping
metadata:
  name: {self.name.k8s}-70
spec:
  ambassador_id: [ {self.ambassador_id} ]
  port: 6789
  service: {self.target70.path.fqdn}:80
  weight: 70
---
apiVersion: getambassador.io/v2
kind: TCPMapping
metadata:
  name: {self.name.k8s}-30
spec:
  ambassador_id: [ {self.ambassador_id} ]
  port: 6789
  service: {self.target30.path.fqdn}:80
  weight: 30
"""
            )
            + super().manifests()
        )

    def queries(self):
        for i in range(1000):
            yield Query(self.url("", port=6789))

    def check(self):
        counts: Dict[str, int] = {}
        for result in self.results:
            backend = result.json["backend"]
            counts[backend] = counts.get(backend, 0) + 1
        assert counts[self.target70.path.k8s] + counts[self.target30.path.k8s] == 1000
        # Probabalistic, margin might need tuned
        margin = 150
        assert abs(counts[self.target70.path.k8s] - 700) < margin
        assert abs(counts[self.target30.path.k8s] - 300) < margin


# TODO: Add tests for all of the config knobs for the upstream connection:
#  - enable_ipv4: false
#  - enable_ipv6: false
#  - circuit_breakers
#  - idle_timeout_ms
#  - resolver
#
# TODO: Add tests for the config knobs for stats:
#  - cluster_tag
#  - stats_name (v3alpha1 only)
>>>>>>> f606fe02
<|MERGE_RESOLUTION|>--- conflicted
+++ resolved
@@ -314,20 +314,10 @@
             assert r.backend
             actual_host = r.backend.name
             assert r.backend.request
-<<<<<<< HEAD
             actual_tls = r.backend.request.tls.enabled
 
             assert actual_host == expected_host
             assert actual_tls == expected_tls
-=======
-            tls_enabled = r.backend.request.tls.enabled
-
-            assert (
-                backend_fqdn == wanted_fqdn
-            ), f"{idx}: backend {backend_fqdn} != expected {wanted_fqdn}"
-            assert (
-                tls_enabled == tls_wanted
-            ), f"{idx}: TLS status {tls_enabled} != wanted {tls_wanted}"
 
 
 class TCPMappingBasicTest(AmbassadorTest):
@@ -345,7 +335,7 @@
 apiVersion: getambassador.io/v2
 kind: TCPMapping
 metadata:
-  name: {self.name.k8s}
+  name: {self.path.k8s}
 spec:
   ambassador_id: [ {self.ambassador_id} ]
   port: 6789
@@ -379,7 +369,7 @@
 apiVersion: getambassador.io/v2
 kind: TCPMapping
 metadata:
-  name: {self.name.k8s}
+  name: {self.path.k8s}
 spec:
   ambassador_id: [ {self.ambassador_id} ]
   port: 6789
@@ -412,7 +402,7 @@
 apiVersion: getambassador.io/v2
 kind: TCPMapping
 metadata:
-  name: {self.name.k8s}
+  name: {self.path.k8s}
 spec:
   ambassador_id: [ {self.ambassador_id} ]
   port: 6789
@@ -451,7 +441,7 @@
 apiVersion: getambassador.io/v2
 kind: TCPMapping
 metadata:
-  name: {self.name.k8s}-1
+  name: {self.path.k8s}-1
 spec:
   ambassador_id: [ {self.ambassador_id} ]
   port: 6789
@@ -460,7 +450,7 @@
 apiVersion: getambassador.io/v2
 kind: TCPMapping
 metadata:
-  name: {self.name.k8s}-2
+  name: {self.path.k8s}-2
 spec:
   ambassador_id: [ {self.ambassador_id} ]
   port: 6790
@@ -499,7 +489,7 @@
 apiVersion: getambassador.io/v3alpha1
 kind: TCPMapping
 metadata:
-  name: {self.name.k8s}-1
+  name: {self.path.k8s}-1
 spec:
   ambassador_id: [ {self.ambassador_id} ]
   port: 6789
@@ -532,7 +522,7 @@
 apiVersion: v1
 kind: Secret
 metadata:
-  name: {self.name.k8s}-clientcert
+  name: {self.path.k8s}-clientcert
 type: kubernetes.io/tls
 data:
   tls.crt: {TLSCerts["presto.example.com"].k8s_crt}
@@ -541,21 +531,21 @@
 apiVersion: getambassador.io/v2
 kind: TLSContext
 metadata:
-  name: {self.name.k8s}-tlsclient
-spec:
-  ambassador_id: [ {self.ambassador_id} ]
-  secret: {self.name.k8s}-clientcert
+  name: {self.path.k8s}-tlsclient
+spec:
+  ambassador_id: [ {self.ambassador_id} ]
+  secret: {self.path.k8s}-clientcert
   sni: my-funny-name
 ---
 apiVersion: getambassador.io/v2
 kind: TCPMapping
 metadata:
-  name: {self.name.k8s}
+  name: {self.path.k8s}
 spec:
   ambassador_id: [ {self.ambassador_id} ]
   port: 6789
   service: {self.target.path.fqdn}:443
-  tls: {self.name.k8s}-tlsclient
+  tls: {self.path.k8s}-tlsclient
 """
             + super().manifests()
         )
@@ -584,7 +574,7 @@
 apiVersion: v1
 kind: Secret
 metadata:
-  name: {self.name.k8s}-clientcert
+  name: {self.path.k8s}-clientcert
 type: kubernetes.io/tls
 data:
   tls.crt: {TLSCerts["presto.example.com"].k8s_crt}
@@ -593,21 +583,21 @@
 apiVersion: getambassador.io/v2
 kind: TLSContext
 metadata:
-  name: {self.name.k8s}.tlsclient
-spec:
-  ambassador_id: [ {self.ambassador_id} ]
-  secret: {self.name.k8s}-clientcert
+  name: {self.path.k8s}.tlsclient
+spec:
+  ambassador_id: [ {self.ambassador_id} ]
+  secret: {self.path.k8s}-clientcert
   sni: my-hilarious-name
 ---
 apiVersion: getambassador.io/v2
 kind: TCPMapping
 metadata:
-  name: {self.name.k8s}
+  name: {self.path.k8s}
 spec:
   ambassador_id: [ {self.ambassador_id} ]
   port: 6789
   service: {self.target.path.fqdn}:443
-  tls: {self.name.k8s}.tlsclient
+  tls: {self.path.k8s}.tlsclient
 """
             + super().manifests()
         )
@@ -641,7 +631,7 @@
 apiVersion: v1
 kind: Secret
 metadata:
-  name: {self.name.k8s}-clientcert
+  name: {self.path.k8s}-clientcert
   namespace: other-namespace
 type: kubernetes.io/tls
 data:
@@ -651,22 +641,22 @@
 apiVersion: getambassador.io/v2
 kind: TLSContext
 metadata:
-  name: {self.name.k8s}-tlsclient
+  name: {self.path.k8s}-tlsclient
   namespace: other-namespace
 spec:
   ambassador_id: [ {self.ambassador_id} ]
-  secret: {self.name.k8s}-clientcert
+  secret: {self.path.k8s}-clientcert
   sni: my-hysterical-name
 ---
 apiVersion: getambassador.io/v2
 kind: TCPMapping
 metadata:
-  name: {self.name.k8s}
+  name: {self.path.k8s}
 spec:
   ambassador_id: [ {self.ambassador_id} ]
   port: 6789
   service: {self.target.path.fqdn}:443
-  tls: {self.name.k8s}-tlsclient
+  tls: {self.path.k8s}-tlsclient
 """
             + super().manifests()
         )
@@ -729,7 +719,7 @@
 apiVersion: v1
 kind: Secret
 metadata:
-  name: {self.name.k8s}-servercert
+  name: {self.path.k8s}-servercert
 type: kubernetes.io/tls
 data:
   tls.crt: {TLSCerts["tls-context-host-2"].k8s_crt}
@@ -741,10 +731,10 @@
 apiVersion: getambassador.io/v2
 kind: TLSContext
 metadata:
-  name: {self.name.k8s}-tlsserver
-spec:
-  ambassador_id: [ {self.ambassador_id} ]
-  secret: {self.name.k8s}-servercert
+  name: {self.path.k8s}-tlsserver
+spec:
+  ambassador_id: [ {self.ambassador_id} ]
+  secret: {self.path.k8s}-servercert
   hosts: [ "tls-context-host-2" ]
 """
                 if self.tls_src == "tlscontext"
@@ -753,12 +743,12 @@
 apiVersion: getambassador.io/v2
 kind: Host
 metadata:
-  name: {self.name.k8s}-tlsserver
+  name: {self.path.k8s}-tlsserver
 spec:
   ambassador_id: [ {self.ambassador_id} ]
   hostname: "tls-context-host-2"
   tlsSecret:
-    name: {self.name.k8s}-servercert
+    name: {self.path.k8s}-servercert
 """
             )
             + f"""
@@ -766,7 +756,7 @@
 apiVersion: getambassador.io/v2
 kind: TCPMapping
 metadata:
-  name: {self.name.k8s}
+  name: {self.path.k8s}
 spec:
   ambassador_id: [ {self.ambassador_id} ]
   port: 6789
@@ -805,7 +795,7 @@
 apiVersion: v1
 kind: Secret
 metadata:
-  name: {self.name.k8s}-servercert
+  name: {self.path.k8s}-servercert
   namespace: other-namespace
 type: kubernetes.io/tls
 data:
@@ -818,11 +808,11 @@
 apiVersion: getambassador.io/v2
 kind: TLSContext
 metadata:
-  name: {self.name.k8s}-tlsserver
+  name: {self.path.k8s}-tlsserver
   namespace: other-namespace
 spec:
   ambassador_id: [ {self.ambassador_id} ]
-  secret: {self.name.k8s}-servercert
+  secret: {self.path.k8s}-servercert
   hosts: [ "tls-context-host-2" ]
 """
                 if self.tls_src == "tlscontext"
@@ -831,13 +821,13 @@
 apiVersion: getambassador.io/v2
 kind: Host
 metadata:
-  name: {self.name.k8s}-tlsserver
+  name: {self.path.k8s}-tlsserver
   namespace: other-namespace
 spec:
   ambassador_id: [ {self.ambassador_id} ]
   hostname: "tls-context-host-2"
   tlsSecret:
-    name: {self.name.k8s}-servercert
+    name: {self.path.k8s}-servercert
 """
             )
             + f"""
@@ -845,7 +835,7 @@
 apiVersion: getambassador.io/v2
 kind: TCPMapping
 metadata:
-  name: {self.name.k8s}
+  name: {self.path.k8s}
 spec:
   ambassador_id: [ {self.ambassador_id} ]
   port: 6789
@@ -887,7 +877,7 @@
 apiVersion: v1
 kind: Secret
 metadata:
-  name: {self.name.k8s}-servercert
+  name: {self.path.k8s}-servercert
 type: kubernetes.io/tls
 data:
   tls.crt: {TLSCerts["*.domain.com"].k8s_crt}
@@ -899,10 +889,10 @@
 apiVersion: getambassador.io/v2
 kind: TLSContext
 metadata:
-  name: {self.name.k8s}-tlsserver
-spec:
-  ambassador_id: [ {self.ambassador_id} ]
-  secret: {self.name.k8s}-servercert
+  name: {self.path.k8s}-tlsserver
+spec:
+  ambassador_id: [ {self.ambassador_id} ]
+  secret: {self.path.k8s}-servercert
   hosts:
     - "a.domain.com"
     - "b.domain.com"
@@ -913,12 +903,12 @@
 apiVersion: getambassador.io/v2
 kind: Host
 metadata:
-  name: {self.name.k8s}-tlsserver
+  name: {self.path.k8s}-tlsserver
 spec:
   ambassador_id: [ {self.ambassador_id} ]
   hostname: "*.domain.com"
   tlsSecret:
-    name: {self.name.k8s}-servercert
+    name: {self.path.k8s}-servercert
   requestPolicy:
     insecure:
       action: Route
@@ -930,7 +920,7 @@
 apiVersion: getambassador.io/v2
 kind: TCPMapping
 metadata:
-  name: {self.name.k8s}-a
+  name: {self.path.k8s}-a
 spec:
   ambassador_id: [ {self.ambassador_id} ]
   port: 6789
@@ -940,7 +930,7 @@
 apiVersion: getambassador.io/v2
 kind: TCPMapping
 metadata:
-  name: {self.name.k8s}-b
+  name: {self.path.k8s}-b
 spec:
   ambassador_id: [ {self.ambassador_id} ]
   port: 6789
@@ -988,7 +978,7 @@
 apiVersion: v1
 kind: Secret
 metadata:
-  name: {self.name.k8s}-servercert-a
+  name: {self.path.k8s}-servercert-a
 type: kubernetes.io/tls
 data:
   tls.crt: {TLSCerts["tls-context-host-1"].k8s_crt}
@@ -997,7 +987,7 @@
 apiVersion: v1
 kind: Secret
 metadata:
-  name: {self.name.k8s}-servercert-b
+  name: {self.path.k8s}-servercert-b
 type: kubernetes.io/tls
 data:
   tls.crt: {TLSCerts["tls-context-host-2"].k8s_crt}
@@ -1009,19 +999,19 @@
 apiVersion: getambassador.io/v2
 kind: TLSContext
 metadata:
-  name: {self.name.k8s}-tlsserver-a
-spec:
-  ambassador_id: [ {self.ambassador_id} ]
-  secret: {self.name.k8s}-servercert-a
+  name: {self.path.k8s}-tlsserver-a
+spec:
+  ambassador_id: [ {self.ambassador_id} ]
+  secret: {self.path.k8s}-servercert-a
   hosts: [tls-context-host-1]
 ---
 apiVersion: getambassador.io/v2
 kind: TLSContext
 metadata:
-  name: {self.name.k8s}-tlsserver-b
-spec:
-  ambassador_id: [ {self.ambassador_id} ]
-  secret: {self.name.k8s}-servercert-b
+  name: {self.path.k8s}-tlsserver-b
+spec:
+  ambassador_id: [ {self.ambassador_id} ]
+  secret: {self.path.k8s}-servercert-b
   hosts: [tls-context-host-2]
 """
                 if self.tls_src == "tlscontext"
@@ -1030,22 +1020,22 @@
 apiVersion: getambassador.io/v2
 kind: Host
 metadata:
-  name: {self.name.k8s}-tlsserver-a
+  name: {self.path.k8s}-tlsserver-a
 spec:
   ambassador_id: [ {self.ambassador_id} ]
   hostname: "tls-context-host-1"
   tlsSecret:
-    name: {self.name.k8s}-servercert-a
+    name: {self.path.k8s}-servercert-a
 ---
 apiVersion: getambassador.io/v2
 kind: Host
 metadata:
-  name: {self.name.k8s}-tlsserver-b
+  name: {self.path.k8s}-tlsserver-b
 spec:
   ambassador_id: [ {self.ambassador_id} ]
   hostname: "tls-context-host-2"
   tlsSecret:
-    name: {self.name.k8s}-servercert-b
+    name: {self.path.k8s}-servercert-b
 """
             )
             + f"""
@@ -1053,7 +1043,7 @@
 apiVersion: getambassador.io/v2
 kind: TCPMapping
 metadata:
-  name: {self.name.k8s}-a
+  name: {self.path.k8s}-a
 spec:
   ambassador_id: [ {self.ambassador_id} ]
   port: 6789
@@ -1063,7 +1053,7 @@
 apiVersion: getambassador.io/v2
 kind: TCPMapping
 metadata:
-  name: {self.name.k8s}-b
+  name: {self.path.k8s}-b
 spec:
   ambassador_id: [ {self.ambassador_id} ]
   port: 6789
@@ -1119,7 +1109,7 @@
 apiVersion: v1
 kind: Secret
 metadata:
-  name: {self.name.k8s}
+  name: {self.path.k8s}
 type: kubernetes.io/tls
 data:
   tls.crt: {TLSCerts["tls-context-host-1"].k8s_crt}
@@ -1135,13 +1125,13 @@
   acmeProvider:
     authority: none
   tlsSecret:
-    name: {self.name.k8s}
+    name: {self.path.k8s}
 # TCPMapping #########################################################
 ---
 apiVersion: v1
 kind: Secret
 metadata:
-  name: {self.name.k8s}-servercert
+  name: {self.path.k8s}-servercert
 type: kubernetes.io/tls
 data:
   tls.crt: {TLSCerts["tls-context-host-2"].k8s_crt}
@@ -1153,10 +1143,10 @@
 apiVersion: getambassador.io/v2
 kind: TLSContext
 metadata:
-  name: {self.name.k8s}-tlsserver
-spec:
-  ambassador_id: [ {self.ambassador_id} ]
-  secret: {self.name.k8s}-servercert
+  name: {self.path.k8s}-tlsserver
+spec:
+  ambassador_id: [ {self.ambassador_id} ]
+  secret: {self.path.k8s}-servercert
   hosts: [ "tls-context-host-2" ]
 """
                 if self.tls_src == "tlscontext"
@@ -1165,12 +1155,12 @@
 apiVersion: getambassador.io/v2
 kind: Host
 metadata:
-  name: {self.name.k8s}-tlsserver
+  name: {self.path.k8s}-tlsserver
 spec:
   ambassador_id: [ {self.ambassador_id} ]
   hostname: "tls-context-host-2"
   tlsSecret:
-    name: {self.name.k8s}-servercert
+    name: {self.path.k8s}-servercert
 """
             )
             + f"""
@@ -1178,7 +1168,7 @@
 apiVersion: getambassador.io/v2
 kind: TCPMapping
 metadata:
-  name: {self.name.k8s}
+  name: {self.path.k8s}
 spec:
   ambassador_id: [ {self.ambassador_id} ]
   port: 8443
@@ -1219,7 +1209,7 @@
 apiVersion: getambassador.io/v2
 kind: TCPMapping
 metadata:
-  name: {self.name.k8s}-local-only
+  name: {self.path.k8s}-local-only
 spec:
   ambassador_id: [ {self.ambassador_id} ]
   port: 6789
@@ -1229,7 +1219,7 @@
 apiVersion: getambassador.io/v2
 kind: TCPMapping
 metadata:
-  name: {self.name.k8s}-proxy
+  name: {self.path.k8s}-proxy
 spec:
   ambassador_id: [ {self.ambassador_id} ]
   port: 6790
@@ -1269,7 +1259,7 @@
 apiVersion: getambassador.io/v2
 kind: TCPMapping
 metadata:
-  name: {self.name.k8s}-70
+  name: {self.path.k8s}-70
 spec:
   ambassador_id: [ {self.ambassador_id} ]
   port: 6789
@@ -1279,7 +1269,7 @@
 apiVersion: getambassador.io/v2
 kind: TCPMapping
 metadata:
-  name: {self.name.k8s}-30
+  name: {self.path.k8s}-30
 spec:
   ambassador_id: [ {self.ambassador_id} ]
   port: 6789
@@ -1315,5 +1305,4 @@
 #
 # TODO: Add tests for the config knobs for stats:
 #  - cluster_tag
-#  - stats_name (v3alpha1 only)
->>>>>>> f606fe02
+#  - stats_name (v3alpha1 only)