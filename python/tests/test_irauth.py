--- conflicted
+++ resolved
@@ -104,10 +104,6 @@
     assert ext_auth_config
 
     assert ext_auth_config['typed_config']['grpc_service']['envoy_grpc']['cluster_name'] == 'cluster_extauth_someservice_default'
-<<<<<<< HEAD
-    assert not ext_auth_config['typed_config']['use_alpha']
-=======
->>>>>>> 807f5f9a
 
 
 @pytest.mark.compilertest
