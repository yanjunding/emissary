--- conflicted
+++ resolved
@@ -107,81 +107,7 @@
     assert "mycoolauthservice.default.1" not in econf.ir.aconf.errors
 
 
-<<<<<<< HEAD
-def test_cluster_fields_v3_config():
-    yaml = """
----
-apiVersion: getambassador.io/v3alpha1
-kind: AuthService
-metadata:
-  name:  mycoolauthservice
-  namespace: default
-spec:
-  auth_service: someservice
-  protocol_version: "v3"
-  proto: grpc
-  stats_name: authservice
-"""
-
-    econf = _get_envoy_config(yaml, version="V3")
-
-    conf = econf.as_dict()
-    ext_auth_config = _get_ext_auth_config(conf)
-
-    cluster_name = "cluster_extauth_someservice_default"
-
-    assert ext_auth_config
-    assert (
-        ext_auth_config["typed_config"]["grpc_service"]["envoy_grpc"]["cluster_name"]
-        == cluster_name
-    )
-
-    def check_fields(cluster):
-        assert cluster["alt_stat_name"] == "authservice"
-
-    econf_foreach_cluster(econf.as_dict(), check_fields, name=cluster_name)
-
-def test_cluster_fields_v2_config():
-    yaml = """
----
-apiVersion: getambassador.io/v3alpha1
-kind: AuthService
-metadata:
-  name:  mycoolauthservice
-  namespace: default
-spec:
-  auth_service: someservice
-  protocol_version: "v3"
-  proto: grpc
-  stats_name: authservice
-"""
-
-    econf = _get_envoy_config(yaml, version="V2")
-
-    conf = econf.as_dict()
-    ext_auth_config = _get_ext_auth_config(conf)
-
-    cluster_name = "cluster_extauth_someservice_default"
-
-    assert ext_auth_config
-    assert (
-        ext_auth_config["typed_config"]["grpc_service"]["envoy_grpc"]["cluster_name"]
-        == cluster_name
-    )
-
-    def check_fields(cluster):
-        assert cluster["alt_stat_name"] == "authservice"
-
-    econf_foreach_cluster(econf.as_dict(), check_fields, name=cluster_name)
-
-
-@pytest.mark.compilertest
-def test_irauth_grpcservice_version_default():
-    if EDGE_STACK:
-        pytest.xfail("XFailing for now, custom AuthServices not supported in Edge Stack")
-=======
 def test_cluster_fields():
->>>>>>> 5dc20779
     yaml = """
 ---
 apiVersion: getambassador.io/v3alpha1
