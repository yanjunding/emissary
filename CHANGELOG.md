# Changelog

## BREAKING NEWS

### AMBASSADOR EDGE STACK 1.0.0

Ambassador Edge Stack 1.0.0 is a comprehensive, self-service solution for exposing,
securing, and managing the boundary between end users and your Kubernetes services.
The core of Ambassador Edge Stack is the open-source Ambassador API Gateway, built on
the Envoy proxy.

Ambassador Edge Stack provides all the capabilities of the Ambassador API Gateway,
as well as additional capabilities including:

- The Edge Policy Console, a graphical UI to visualize and manage all of your edge policies;
- Security features such as automatic TLS setup via ACME integration, OAuth/OpenID Connect
  integration, rate limiting, and fine-grained access control; and
- Developer onboarding assistance, including an API catalog, Swagger/OpenAPI documentation
  support, and a fully customizable developer portal.

Note: Ambassador Edge Stack replaces Ambassador Pro and can be installed over existing
instances of Ambassador Pro and Ambassador API Gateway. The Ambassador Edge Stack is free
for all users, and includes all the functionality of the Ambassador API Gateway in addition
to the additional capabilities mentioned above. Due to popular demand, we’re offering a free
tier of our core features as part of the Ambassador Edge Stack, designed for startups.

### UPCOMING PROTOCOL CHANGES

*In a future version*, Ambassador will change the version of the gRPC service name used to
communicate with `AuthService`s and `RateLimitService`s:

| Resource           | Current service name                       | Upcoming service name                         |
| :----------------- | :----------------------------------------- | :-------------------------------------------- |
| `AuthService`      | `envoy.service.auth.v2alpha.Authorization` | `envoy.service.auth.v2.Authorization`         |
| `RateLimitService` | `pb.lyft.ratelimit.RateLimitService`       | `envoy.service.ratelimit.v2.RateLimitService` |

- In some future version of Ambassador, there will be settings to control which name is
  used; with the default being the current name; it will be opt-in to the new names.
- In some future version of Ambassador after that, *no sooner than Ambassador 1.3.0*, the
  default values of those setting swill change; making them opt-out from the new names.
- In some future version of Ambassador after that, *no sooner than Ambassador 1.4.0*, the
  settings will go away, and Ambassador will always use the new names.

Note that Ambassador Edge Stack `External` Filters already unconditionally use the newer
`envoy.service.auth.v2.Authorization` name.

## RELEASE NOTES

<!---
Add release notes right after this point.

(version number: MAJOR.MINOR.PATCH)

Format:

## [version] <month> <date>, <year>:
[version]: https://github.com/datawire/ambassador/compare/<last released version>...<version>

### Major changes:
- Feature: <insert feature description here>
- Bugfix: <insert bugfix description here>

### Minor changes:
- Feature: <insert feature description here>
- Bugfix: <insert bugfix description here>
--->

<!--- CueAddReleaseNotes --->
<<<<<<< HEAD
## [1.5.1-rc.1] June 5, 2020
[1.5.1-rc.1]: https://github.com/datawire/ambassador/compare/v1.5.0...v1.5.1-rc.1

### Ambassador API Gateway + Ambassador Edge Stack

- Bugfix: Logging has been made _much_ quieter
- Bugfix: A service that somehow has no hostname should no longer cause an exception
=======
## Next Release

### Ambassador API Gateway + Ambassador Edge Stack

- Documentation: add our Code of Conduct
>>>>>>> 3a0d5491

## [1.5.0] May 28, 2020
[1.5.0]: https://github.com/datawire/ambassador/compare/v1.4.3...v1.5.0

### Ambassador API Gateway + Ambassador Edge Stack

- Switched from quay.io back to DockerHub as our primary publication point. **If you are using your own Kubernetes manifests, you will have to update them!** Datawire's Helm charts and published YAML have already been updated.

- Feature: switch to Envoy 1.14.1
- Feature: Allow defaults for `add_request_header`, `remove_request_header`, `add_response_header`, and `remove_response_header`
- Feature: Inform Knative of the route to the Ambassador service if available (thanks, [Noah Fontes](https://github.com/impl)!)
- Feature: Support the path and timeout options of the Knative ingress path rules (thanks, [Noah Fontes](https://github.com/impl)!)
- Feature: Allow preserving `X-Request-ID` on requests from external clients (thanks, [Prakhar Joshi](https://github.com/prakharjoshi)!)
- Feature: Mappings now support query parameters (thanks, [Phil Peble](https://github.com/ppeble)!)
- Feature: Allow setting the Envoy shared-memory base ID (thanks, [Phil Peble](https://github.com/ppeble)!)
- Feature: Additional security configurations not set on default YAMLs
- Feature: Let Ambassador configure `regex_rewrite` for advanced forwarding
- Bugfix: Only update Knative ingress CRDs when the generation changes (thanks, [Noah Fontes](https://github.com/impl)!)
- Bugfix: Now behaves properly when `AMBASSADOR_SINGLE_NAMESPACE` is set to an empty string; rather than getting in to a weird in-between state
- Bugfix: The websocket library used by the test suite has been upgraded to incorporate security fixes (thanks, [Andrew Allbright](https://github.com/aallbrig)!)
- Bugfix: Fixed evaluation of label selectors causing the wrong IP to be put in to Ingress resource statuses
- Bugfix: The `watt` (port 8002) and `ambex` (port 8003) components now bind to localhost instead of 0.0.0.0, so they are no longer erroneously available from outside the Pod

### Ambassador Edge Stack only

- Feature: `edgectl upgrade` allows upgrading API Gateway installations to AES
- Feature: `edgectl intercept` can generate preview-urls for Host resources that enabled the feature
- Feature: `edgectl install` will now automatically install the Service Preview components (ambassador-injector, telepresence-proxy) and scoped RBAC
- Feature: Rate-limited 429 responses now include the `Retry-After` header
- Feature: The `JWT` Filter now makes `hasKey` and `doNotSet` functions available to header field templates; in order to facilitate only conditionally setting a header field.
- Feature: The `OAuth2` Filter now has an `expirationSafetyMargin` setting that will cause an access token to be treated as expired sooner, in order to have a safety margin of time to send it to the upstream Resource Server that grants insufficient leeway.
- Feature: The `JWT` Filter now has `leewayFor{ExpiresAt,IssuedAt,NotBefore}` settings for configuring leeway when validating the timestamps of a token.
- Feature: The environment variables `REDIS{,_PERSECOND}_{USERNAME,PASSWORD,TLS_ENABLED,TLS_INSECURE}` may now be used to further configure how the Ambassador Edge Stack communicates with Redis.
- Bugfix: Don't start the dev portal running if `POLL_EVERY_SECS` is 0
- Bugfix: Now no longer needs cluster-wide RBAC when running with `AMBASSADOR_SINGLE_NAMESPACE`.
- Bugfix: The `OAuth2` Filter now validates the reported-to-Client scope of an Access Token even if a separate `accessTokenJWTFilter` is configured.
- Bugfix: The `OAuth2` Filter now sends the user back to the identity provider to upgrade the scope if they request an endpoint that requires broader scope than initially requested; instead of erroring.
- Bugfix: The `OAuth2` Filter will no longer send RFC 7235 challenges back to the user agent if it would not accept RFC 7235 credentials (previously it only avoided sending HTTP 401 challenges, but still sent 400 or 403 challenges).
- Bugfix: The `amb-sidecar` (port 8500) component now binds to localhost instead of 0.0.0.0, so it is no longer erroneously available from outside the Pod

## [1.4.3] May 14, 2020
[1.4.3]: https://github.com/datawire/ambassador/compare/v1.4.2...v1.4.3

### Ambassador Edge Stack Only

- Bugfix: Don't generate spurious 403s in logs when using Edge Policy Console.

## [1.4.2] April 22, 2020
[1.4.2]: https://github.com/datawire/ambassador/compare/v1.4.1...v1.4.2

### Ambassador Edge Stack Only

- Bugfix: The Traffic Agent binds to port 9900 by default. That port can be configured in the Agent's Pod spec.
   - For more about using the Traffic Agent, see the [Service Preview documentation](https://www.getambassador.io/docs/latest/topics/using/edgectl/#configuring-service-preview).
- Bugfix: The `OAuth2` Filter redirection-endpoint now handles various XSRF errors more consistently (the way we meant it to in 1.2.1)
- Bugfix: The `OAuth2` Filter now supports multiple authentication domains that share the same credentials.   
   - For more about using multiple domains, see the [OAuth2 `Filter` documentation](https://www.getambassador.io/docs/1.4/topics/using/filters/oauth2/).
- Bugfix: The ACME client now obeys `AMBASSADOR_ID`

## [1.4.1] April 15, 2020
[1.4.1]: https://github.com/datawire/ambassador/compare/v1.4.0...v1.4.1

### Ambassador Edge Stack Only

- Internal: `edgectl install` uses Helm under the hood 

## [1.4.0] April 8, 2020
[1.4.0]: https://github.com/datawire/ambassador/compare/v1.3.2...v1.4.0

### Ambassador API Gateway + Ambassador Edge Stack

- Feature: Support Ingress Path types improvements from networking.k8s.io/v1beta1 on Kubernetes 1.18+
- Feature: Support Ingress hostname wildcards
- Feature: Support for the IngressClass Resource, added to networking.k8s.io/v1beta1 on Kubernetes 1.18+
   - For more about new Ingress support, see the [Ingress Controller documentation](https://getambassador.io/docs/1.4/topics/running/ingress-controller).
- Feature: `Mapping`s support the `cluster_tag` attribute to control the name of the generated Envoy cluster (thanks, [Stefan Sedich](https://github.com/stefansedich)!)
   - See the [Advanced Mapping Configuration documentation](https://getambassador.io/docs/1.4/topics/using/mappings) for more.
- Feature: Support Envoy's ability to force response headers to canonical HTTP case (thanks, [Puneet Loya](https://github.com/puneetloya)!)
   - See the [Ambassador Module documentation](https://getambassador.io/docs/1.4/topics/running/ambassador) for more.
- Bugfix: Correctly ignore Kubernetes services with no metadata (thanks, [Fabrice](https://github.com/jfrabaute)!)

### Ambassador Edge Stack Only

- Feature: `edgectl install` output has clearer formatting
- Feature: `edgectl install` offers help when installation does not succeed
- Feature: `edgectl install` uploads installer and AES logs to a private area upon failure so Datawire support can help
- Bugfix: The "Filters" tab in the webui no longer renders the value of OAuth client secrets that are stored in Kubernetes secrets.
- Bugfix: The ACME client of of one Ambassador install will no longer interfere with the ACME client of another Ambassador install in the same namespace with a different AMBASSADOR_ID.
- Bugfix: `edgectl intercept` supports matching headers values against regular expressions once more
- Bugfix: `edgectl install` correctly handles more local and cluster environments
   - For more about `edgectl` improvements, see the [Service Preview and Edge Control documentation](https://getambassador.io/docs/1.4/topics/using/edgectl).

## [1.3.2] April 1, 2020
[1.3.2]: https://github.com/datawire/ambassador/compare/v1.3.1...v1.3.2

### Ambassador Edge Stack

- Bugfix: `edgectl install` correctly installs on Amazon EKS and other clusters that provide load balancers with fixed DNS names
- Bugfix: `edgectl install` when using Helm once again works as documented
- Bugfix: `edgectl install` console logs are improved and neatened
- Bugfix: `edgectl install --verbose` output is improved
- Bugfix: `edgectl install` automatically opens documentation pages for some errors
- Bugfix: `edgectl install` help text is improved

## [1.3.1] March 24, 2020
[1.3.1]: https://github.com/datawire/ambassador/compare/v1.3.0...v1.3.1

### Ambassador Edge Stack

- Bugfix: `edgectl install` will not install on top of a running Ambassador
- Bugfix: `edgectl install` can detect and report if `kubectl` is missing
- Bugfix: `edgectl install` can detect and report if it cannot talk to a Kubernetes cluster
- Bugfix: When using the `Authorization Code` grant type for `OAuth2`, expired tokens are correctly handled so that the user will be prompted to renew
- Bugfix: When using the `Password` grant type for `OAuth2`, authentication sessions are properly associated with each user
- Bugfix: When using the `Password` grant type for `OAuth2`, you can set up multiple `Filter`s to allow requesting different scopes for different endpoints

## [1.3.0] March 17, 2020
[1.3.0]: https://github.com/datawire/ambassador/compare/v1.2.2...v1.3.0

### Ambassador Edge Stack

- Feature: Support username and password as headers for OAuth2 authentication (`grantType: Password`)
- Feature: `edgectl install` provides better feedback for clusters that are unreachable from the public Internet 
- Feature: `edgectl install` supports KIND clusters (thanks, [@factorypreset](https://github.com/factorypreset)!)
- Feature: `edgectl intercept` supports HTTPS
- Feature: Ambassador Edge Stack Docker image is ~150MB smaller
- Feature: The Edge Policy Console can be fully disabled with the `diagnostics.enable` element in the `ambassador` Module
- Feature: `aes-plugin-runner` now allows passing in `docker run` flags after the main argument list.
- Bugfix: Ambassador Edge Stack doesn't crash if the Developer Portal content URL is not accessible
- Bugfix: `edgectl connect` does a better job handling clusters with many services
- Bugfix: The `Plugin` Filter now correctly sets `request.TLS` to nil/non-nil based on if the original request was encrypted or not.
- Change: There is no longer a separate traffic-proxy image; that functionality is now part of the main AES image. Set `command: ["traffic-manager"]` to use it.

## [1.2.2] March 4, 2020
[1.2.2]: https://github.com/datawire/ambassador/compare/v1.2.0...v1.2.2

### Ambassador API Gateway + Ambassador Edge Stack

- Bugfix: re-support PROXY protocol when terminating TLS ([#2348])
- Bugfix: Incorporate the Envoy 1.12.3 security update
- Internal: Fix an error in Edge Stack update checks

### Ambassador Edge Stack only

- Bugfix: The `aes-plugin-runner` binary for GNU/Linux is now statically linked (instead of being linked against musl libc), so it should now work on either musl libc or GNU libc systems
- Bugfix: The `OAuth2` Filter redirection-endpoint now handles various XSRF errors more consistently
- Change: The `OAuth2` Filter redirection-endpoint now handles XSRF errors by redirecting back to the identity provider

(1.2.1 is superseded by 1.2.2.)

[#2348]: https://github.com/datawire/ambassador/issues/2348

## [1.2.0] February 24, 2020
[1.2.0]: https://github.com/datawire/ambassador/compare/v1.1.1...v1.2.0

### Ambassador API Gateway + Ambassador Edge Stack

- Feature: add idle_timeout_ms support for common HTTP listener (thanks, Jordan Neufeld!) ([#2155])
- Feature: allow override of bind addresses, including for IPv6! (thanks to [Josue Diaz](https://github.com/josuesdiaz)!) ([#2293])
- Bugfix: Support Istio mTLS secrets natively (thanks, [Phil Peble](https://github.com/ppeble)!) ([#1475])
- Bugfix: TLS custom secret with period in name doesn't work (thanks, [Phil Peble](https://github.com/ppeble)!) ([#1255])
- Bugfix: Honor ingress.class when running with Knative
- Internal: Fix CRD-versioning issue in CI tests (thanks, [Ricky Taylor](https://github.com/ricky26)!)
- Bugfix: Stop using deprecated Envoy configuration elements
- Bugfix: Resume building a debuggable Envoy binary

### Ambassador Edge Stack only

- Change: The `ambassador` service now uses the default `externalTrafficPolicy` of `Cluster` rather than explicitly setting it to`Local`. This is a safer setting for GKE where the `Local` policy can cause outages when ambassador is updated. See https://stackoverflow.com/questions/60121956/are-hitless-rolling-updates-possible-on-gke-with-externaltrafficpolicy-local for details.
- Feature: `edgectl install` provides a much cleaner, quicker experience when installing Ambassador Edge Stack
- Feature: Ambassador Edge Stack supports the Ambassador operator for automated management and upgrade
- Feature: `ifRequestHeader` can now have `valueRegex` instead of `value`
- Feature: The `OAuth2` Filter now has `useSessionCookies` option to have cookies expire when the browser closes, rather than at a fixed duration
- Feature: `ifRequestHeader` now has `negate: bool` to invert the match
- Bugfix: The RBAC for `Ingress` now supports the `networking.k8s.io` `apiGroup`
- Bugfix: Quiet Dev Portal debug logs
- Bugfix: The Edge Policy Console is much less chatty when logged out
- Change: The intercept agent is now incorporated into the `aes` image
- Change: The `OAuth2` Filter no longer sets cookies when `insteadOfRedirect` triggers
- Change: The `OAuth2` Filter more frequently adjusts the cookies

[#1475]: https://github.com/datawire/ambassador/issues/1475
[#1255]: https://github.com/datawire/ambassador/issues/1255
[#2155]: https://github.com/datawire/ambassador/issues/2155
[#2293]: https://github.com/datawire/ambassador/issues/2293

## [1.1.1] February 12, 2020
[1.1.1]: https://github.com/datawire/ambassador/compare/v1.1.0...v1.1.1

### Ambassador API Gateway + Ambassador Edge Stack

- Bugfix: Load explicitly referenced secrets in another namespace, even when `AMBASSADOR_SINGLE_NAMESPACE` (thanks, [Thibault Cohen](https://github.com/titilambert)!) ([#2202])
- Bugfix: Fix Host support for choosing cleartext or TLS ([#2279])
- Bugfix: Fix intermittent error when rendering `/ambassador/v0/diag/`
- Internal: Various CLI tooling improvements

[#2202]: https://github.com/datawire/ambassador/issues/2202
[#2279]: https://github.com/datawire/ambassador/pull/2279

### Ambassador Edge Stack only

- Feature: The Policy Console can now set the log level to "trace" (in addition to "info" or "debug")
- Bugfix: Don't have the Policy Console poll for snapshots when logged out
- Bugfix: Do a better job of noticing when the license key changes
- Bugfix: `aes-plugin-runner --version` now works properly
- Bugfix: Only serve the custom CONGRATULATIONS! 404 page on `/`
- Change: The `OAuth2` Filter `stateTTL` setting is now ignored; the lifetime of state-tokens is now managed automatically

## [1.1.0] January 28, 2020
[1.1.0]: https://github.com/datawire/ambassador/compare/v1.0.0...v1.1.0

(Note that Ambassador 1.1.0 is identical to Ambassador 1.1.0-rc.0, from January 24, 2020.
 Also, we're now using "-rc.N" rather than just "-rcN", for better compliance with
 [SemVer](https://www.semver.org/).

### Ambassador API Gateway + Ambassador Edge Stack

- Feature: support resources with the same name but in different namespaces ([#2226], [#2198])
- Feature: support DNS overrides in `edgectl`
- Bugfix: Reduce log noise about "kubestatus" updates
- Bugfix: manage the diagnostics snapshot cache more aggressively to reduce memory footprint
- Bugfix: re-enable Docker demo mode (and improve the test to make sure we don't break it again!) ([#2227])
- Bugfix: correct potential issue with building edgectl on Windows
- Internal: fix an error with an undefined Python type in the TLS test (thanks, [Christian Clauss](https://github.com/cclauss)!)

### Ambassador Edge Stack only

- Feature: make the `External` filter type fully compatible with the `AuthService` type
- Docs: add instructions for what to do after downloading `edgectl`
- Bugfix: make it much faster to apply the Edge Stack License
- Bugfix: make sure the ACME terms-of-service link is always shown
- Bugfix: make the Edge Policy Console more performant

[#2198]: https://github.com/datawire/ambassador/issues/2198
[#2226]: https://github.com/datawire/ambassador/issues/2226
[#2227]: https://github.com/datawire/ambassador/issues/2227

## [1.0.0] January 15, 2020
[1.0.0]: https://github.com/datawire/ambassador/compare/v0.86.1...v1.0.0

### Caution!

All of Ambassador's CRDs have been switched to `apiVersion: getambassador.io/v2`, and
**your resources will be upgraded when you apply the new CRDs**. We recommend that you
follow the [migration instructions](https://getambassador.io/early-access/user-guide/upgrade-to-edge-stack/) and check your installation's
behavior before upgrading your CRDs.

## Ambassador API Gateway + Ambassador Edge Stack

### Breaking changes

- When a resource specifies a service or secret name without a corresponding namespace, Ambassador will now
  look for the service or secret in the namespace of the resource that mentioned it. In the past, Ambassador
  would look in the namespace in which Ambassador was running.

### Features

- The Host CR provides an easy way to tell Ambassador about domains it should expect to handle, and
  how it should handle secure and insecure requests for those domains
- Redirection from HTTP to HTTPS defaults to ON when termination contexts are present
- Mapping and Host CRs, as well as Ingress resources, get Status updates to provide better feedback
- Improve performance of processing events from Kubernetes
- Automatic HTTPS should work with any ACME clients doing the http-01 challenge

### Bugfixes

- CORS now happens before rate limiting
- The reconfiguration engine is better protected from exceptions
- Don’t try to check for upgrades on every UI snapshot update
- Reduced reconfiguration churn
- Don't force SNI routes to be lower-priority than non-SNI routes
- Knative mappings fallback to the Ambassador namespace if no namespace is specified
- Fix `ambassador_id` handling for Knative resources
- Treat `ambassadorId` as a synonym for `ambassador_id` (`ambassadorId` is the Protobuf 3 canonical form of `ambassador_id`)

## Ambassador Edge Stack

Ambassador Edge Stack incorporates the functionality of the old Ambassador Pro product.

- Authentication and ratelimiting are now available under a free community license
- Given a Host CR, Ambassador can manage TLS certificates using ACME (or you can manage them by hand)
- There is now an `edgectl` program that you can use for interacting with Ambassador from the command line
- There is a web user-interface for Ambassador
- BREAKING CHANGE: `APP_LOG_LEVEL` is now `AES_LOG_LEVEL`

## [1.0.0-rc6] January 15, 2020
[1.0.0-rc6]: https://github.com/datawire/ambassador/compare/v1.0.0-rc4...v1.0.0-rc6

 - AES: Bugfix: Fix ACME client with multiple replicas
 - AES: Bugfix: Fix ACME client race conditions with the API server and WATT
 - AES: Bugfix: Don't crash in the ACME client if Redis is unavailable

## [1.0.0-rc4] January 13, 2020
[1.0.0-rc4]: https://github.com/datawire/ambassador/compare/v1.0.0-rc1...v1.0.0-rc4

- Change: Less verbose yet more useful Ambassador pod logs
- Bugfix: Various bugfixes for listeners and route rejection
- Bugfix: Don't append the service namespace for `localhost`
- AES: Bugfix: Fix rendering mapping labels YAML in the webui
- AES: Bugfix: Organize help output from `edgectl` so it is easier to read
- AES: Bugfix: Various bugfixes around ACME support with manually-configured TLSContexts
- AES: Change: Don't disable scout or enable extra-verbose logging when migrating from OSS
- AES: BREAKING CHANGE: `APP_LOG_LEVEL` is now `AES_LOG_LEVEL`

## [1.0.0-rc1] January 11, 2020
[1.0.0-rc1]: https://github.com/datawire/ambassador/compare/v1.0.0-rc0...v1.0.0-rc1

- Internal: Improvements to release machinery
- Internal: Fix the dev shell
- Internal: Adjust KAT tests to work with the Edge Stack

## [1.0.0-rc0] January 10, 2020
[1.0.0-rc0]: https://github.com/datawire/ambassador/compare/v1.0.0-ea13...v1.0.0-rc0

- BREAKING CHANGE: Rename Host CR status field `reason` to `errorReason`
- Feature: Host CRs now default `.spec.hostname` to `.metadata.name`
- Feature: Host CRs now have a `requestPolicy` field to control redirecting from cleartext to TLS
- Feature: Redirecting from cleartext to TLS no longer interferes with ACME http-01 challenges
- Feature: Improved `edgectl` help and informational messages
- Bugfix: Host CR status is now a sub-resource
- Bugfix: Have diagd snapshot JSON not include "serialization" keys (which could potentially leak secrets)
- Bugfix: Fix `ambassador_id` handling for Knative resources
- Bugfix: Use the correct namespace for resources found via annotations
- Bugfix: Treat `ambassadorId` as a synonym for `ambassador_id` (`ambassadorId` is the Protobuf 3 canonical form of `ambassador_id`)
- Internal: Allow passing a `DOCKER_NETWORK` variable to the build-system

## [1.0.0-ea13] January 09, 2020
[1.0.0-ea13]: https://github.com/datawire/ambassador/compare/v1.0.0-ea12...v1.0.0-ea13

- Bugfix: Knative mappings populate and fallback to the Ambassador namespace if unspecified
- Internal: Knative tests for versions 0.7.1 and 0.8.0 were removed
- Internal: Knative tests for version 0.11.0 were added
- Internal: Improved performance with Edge Stack using /ambassador/v0/diag/ with an optional `patch_client` query param to send a partial representation in JSON Patch format, reducing the memory and network traffic for large deployments
- Internal: Silencing warnings from `which` in docs preflight-check

## [1.0.0-ea12] January 08, 2020
[1.0.0-ea12]: https://github.com/datawire/ambassador/compare/v1.0.0-ea9...v1.0.0-ea12

- BREAKING CHANGE: When a resource specifies a service or secret name without a corresponding namespace, Ambassador uses the namespace of the resource. In the past, Ambassador would use its own namespace.
- Bugfix: Add the appropriate label so Ingress works with Edge Stack
- Bugfix: Remove superfluous imagePullSecret
- Bugfix: Fix various admin UI quirks, especially in Firefox
  - Bogus warnings about duplicate resources
  - Drag-and-drop reordering of rate limit configuration
  - Missing icons
- Internal: Drop duplicated resources earlier in the processing chain
- Internal: Streamline code generation from protobufs
- Internal: Automated broken-link checks in the documentation

## [1.0.0-ea9] December 23, 2019
[1.0.0-ea9]: https://github.com/datawire/ambassador/compare/v1.0.0-ea7...v1.0.0-ea9

- Bugfix: Use proper executable name for Windows edgectl
- Bugfix: Don't force SNI routes to be lower-priority than non-SNI routes
- Bugfix: Prevent the self-signed fallback context from conflicting with a manual context

## [1.0.0-ea7] December 19, 2019
[1.0.0-ea7]: https://github.com/datawire/ambassador/compare/v1.0.0-ea6...v1.0.0-ea7

- Bugfix: UI buttons can hide themselves
- Bugfix: Developer Portal API acquisition
- Bugfix: Developer Portal internal routing
- Internal: Better JS console usage
- Internal: Rationalize usage reporting for Edge Stack

## [1.0.0-ea6] December 18, 2019
[1.0.0-ea6]: https://github.com/datawire/ambassador/compare/v1.0.0-ea5...v1.0.0-ea6

- Feature: Improve performance of processing events from Kubernetes
- Feature: Automatic HTTPS should work with any ACME clients doing the http-01 challenge
- Internal: General improvements to test infrastructure
- Internal: Improved the release process

`ambassador-internal-access-control` `Filter` and `FilterPolicy` are now
created internally. Remove them from your cluster if upgrading from a
previous version.

## [1.0.0-ea5] December 17, 2019
[1.0.0-ea5]: https://github.com/datawire/ambassador/compare/v1.0.0-ea3...v1.0.0-ea5

- Internal: Improved the reliability of CI
- Internal: Improved the release process

## [1.0.0-ea3] December 16, 2019
[1.0.0-ea3]: https://github.com/datawire/ambassador/compare/v1.0.0-ea1...v1.0.0-ea3

- Feature: initial edgectl support for Windows!
- UX: be explicit that seeing the license applied can take a few minutes
- Bugfix: don’t try to check for upgrades on every UI snapshot update
- Bugfix: don’t activate the fallback TLSContext if its secret is not available
- Bugfix: first cut at reducing reconfiguration churn

## [1.0.0-ea1] December 10, 2019
[1.0.0-ea1]: https://github.com/datawire/ambassador/compare/v0.85.0...v1.0.0-ea1

### Caution!

All of Ambassador's CRDs have been switched to `apiVersion: getambassador.io/v2`, and
**your resources will be upgraded when you apply the new CRDs**. We recommend that you
follow the [migration instructions](https://getambassador.io/early-access/user-guide/upgrade-to-edge-stack/) and check your installation's
behavior before upgrading your CRDs.

### Features

- Authentication and ratelimiting are now available under a free community license
- The Host CRD provides an easy way to tell Ambassador about domains it should expect to handle
- Given a Host CRD, Ambassador can manage TLS certificates using ACME (or you can manage them by hand)
- Redirection from HTTP to HTTPS defaults to ON when termination contexts are present
- Mapping and Host CRDs, as well as Ingress resources, get Status updates to provide better feedback

### Bugfixes

- CVE-2019–18801, CVE-2019–18802, and CVE-2019–18836 are fixed by including Envoy 1.12.2
- CORS now happens before rate limiting
- The reconfiguration engine is better protected from exceptions

## [0.86.1] December 10, 2019
[0.86.1]: https://github.com/datawire/ambassador/compare/v0.84.1...v0.86.1

- Envoy updated to 1.12.2 for security fixes
- Envoy TCP keepalives are now supported (thanks, [Bartek Kowalczyk](https://github.com/KowalczykBartek)!)
- Envoy remote access logs are now supported
- Correctly handle upgrades when the `LogService` CRD is not present

(Ambassador 0.86.0 was superseded by Ambassador 0.86.1.)

## [0.85.0] October 22, 2019
[0.85.0]: https://github.com/datawire/ambassador/compare/v0.84.1...v0.85.0

### Features

- Support configuring the Envoy access log format (thanks to [John Esmet](https://github.com/esmet)!)

## [0.84.1] October 20, 2019
[0.84.1]: https://github.com/datawire/ambassador/compare/v0.84.0...v0.84.1

### Major changes:
- Bugfix: Fix /ambassador permissions to allow running as non-root - Thanks @dmayle (https://github.com/dmayle) for reporting the bug.

## [0.84.0] October 18, 2019
[0.84.0]: https://github.com/datawire/ambassador/compare/v0.83.0...v0.84.0

### Features:

- Support setting window_bits for the GZip filter (thanks to [Florent Delannoy](https://github.com/Pluies)!)
- Correctly support tuning the regex_max_size, and bump its default to 200 (thanks to [Paul Salaberria](https://github.com/psalaberria002)!)
- Support setting redirect_cleartext_from in a TLSContext

### Bugfixes:

- Correctly update loadbalancer status of Ingress resources
- Don't enable diagd debugging in the test suite unless explicitly requested (thanks to [Jonathan Suever](https://github.com/suever)!)
- Switch to an Envoy release build

### Developer Notes:

- Many many things about the build system have changed under the hood!
   - Start with `make help`, and
   - Join our [Slack channel](https://d6e.co/slack) for more help!

## [0.83.0] October 08, 2019
[0.83.0]: https://github.com/datawire/ambassador/compare/v0.82.0...v0.83.0

### Major changes:
- Update Ambassador to address CVE-2019-15225 and CVE-2019-15226.

NOTE: this switches the default regex engine! See the documentation for the `ambassador` `Module` for more.

## [0.82.0] October 02, 2019
[0.82.0]: https://github.com/datawire/ambassador/compare/v0.81.0...v0.82.0

### Major changes:
- Feature: Arrange for the Prometheus metrics endpoint to also return associated headers (thanks, [Jennifer Wu](https://github.com/jhsiaomei)!)
- Feature: Support setting a TLS origination context when doing TLS to a RateLimitService (thanks, [Phil Peble](https://github.com/ppeble)!)
- Feature: Allow configuring Envoy's access log path (thanks, [Jonathan Suever](https://github.com/suever)!)
- Update: Switch to Python 3.7 and Alpine 3.10

### Developer notes:
- Switch back to the latest mypy (currently 0.730)
- Environment variable KAT_IMAGE_PULL_POLICY can override the imagePullPolicy when running KAT tests
- Updated Generated Envoy Golang APIs

## [0.81.0] September 26, 2019
[0.81.0]: https://github.com/datawire/ambassador/compare/v0.80.0...v0.81.0

### Major changes:
- Feature: ${} environment variable interpolation is supported in all Ambassador configuration resources (thanks, [Stefan Sedich](https://github.com/stefansedich)!)
- Feature: DataDog APM tracing is now supported (thanks again, [Stefan Sedich](https://github.com/stefansedich)!)
- Bugfix: Fix an error in the TLSContext schema (thanks, [@georgekaz](https://github.com/georgekaz)!)

### Developer notes:
- Test services can now be built, deployed, and tested more easily (see BUILDING.md)
- `mypy` is temporarily pinned to version 0.720.

## [0.80.0] September 20, 2019
[0.80.0]: https://github.com/datawire/ambassador/compare/v0.78.0...v0.80.0

### Major changes:
- Feature: Basic support for the Kubernetes Ingress resource
- Feature: Basic reporting for some common configuration errors (lack of Mappings, lack of TLS contexts)
- Bugfix: Update Envoy to prevent crashing when updating AuthService under load

### Developer notes
- Golang components now use Go 1.13
- Ambassador build now _requires_ clean type hinting
- KAT client and server have been pulled back into the Ambassador repo

## [0.78.0] September 11, 2019
[0.78.0]: https://github.com/datawire/ambassador/compare/v0.77.0...v0.78.0

### Major changes:
- Feature: Support setting cipher_suites and ecdh_curves in TLSContext - #1782 (Thanks @teejaded)
- Feature: Make 128-bits traceids the default - #1794 (Thanks @Pluies)
- Feature: Set cap_net_bind_service to allow binding to low ports - #1720 (Thanks @swalberg)

### Minor changes:
- Testing: Add test that ambassador cli does not crash when called with --help - #1806 (Thanks @rokostik)

## [0.77.0] September 05, 2019
[0.77.0]: https://github.com/datawire/ambassador/compare/v0.76.0...v0.77.0

- (Feature) Support the `least_request` load balancer policy (thanks, [Steve Flanders](https://github.com/flands)!)
- (Misc) Many test and release-engineering improvements under the hood

## [0.76.0] August 26, 2019
[0.76.0]: https://github.com/datawire/ambassador/compare/v0.75.0...v0.76.0

- circuit breakers now properly handle overriding a global circuit breaker within a Mapping ([#1767])
- support for Knative 0.8.0 ([#1732])

[#1767]: https://github.com/datawire/ambassador/issues/1767
[#1732]: https://github.com/datawire/ambassador/issues/1732

## [0.75.0] August 13, 2019
[0.75.0]: https://github.com/datawire/ambassador/compare/0.74.1...0.75.0

- (Feature) Update to Envoy 1.11.1, including security fixes
- (Feature) You can use a `TLSContext` without a `secret` to set origination options ([#1708])
- (Feature) Canary deployments can now use multiple `host_rewrite` values ([#1159])
- (Bugfix) Make sure that Ambassador won't mistakenly complain about the number of RateLimit and Tracing services (thanks, [Christian Claus](https://github.com/cclauss)!)

[#1159]: https://github.com/datawire/ambassador/issues/1159
[#1708]: https://github.com/datawire/ambassador/issues/1708

## [0.74.1] August 06, 2019
[0.74.1]: https://github.com/datawire/ambassador/compare/0.74.0...0.74.1

- (bugfix) Make sure that updates properly trigger reconfigures ([#1727])
- (misc) Arrange for startup logging to have timestamps

[#1727]: https://github.com/datawire/ambassador/issues/1727

## [0.74.0] July 30, 2019
[0.74.0]: https://github.com/datawire/ambassador/compare/0.73.0...0.74.0

- Bugfix: Make sure that the pod dies if Envoy dies
- Bugfix: Correctly allow setting `timeout_ms` for `AuthService` (thanks, [John Esmet!](https://www.github.com/esmet)!)
- Feature: Permit configuring `cluster_idle_timeout_ms` for upstream services (thanks, [John Esmet!](https://www.github.com/esmet)!) ([#1542])

[#1542]: https://github.com/datawire/ambassador/issues/1542

## [0.73.0] July 11, 2019
[0.73.0]: https://github.com/datawire/ambassador/compare/0.72.0...0.73.0

- Feature: Experimental native support for Knative! ([#1579])
- Feature: Better Linkerd interoperability! ([#1578], [#1594])

- Feature: Add a legend for the colors of service names on the diagnostic overview (thanks, [Wyatt Pearsall](https://github.com/wpears)!)
- Feature: Allow switching Envoy to output JSON logs (thanks, [Pedro Tavares](https://github.com/ServerlessP)!)
- Feature: Allow setting `AMBASSADOR_LABEL_SELECTOR` and `AMBASSADOR_FIELD_SELECTOR` to let Ambassador use Kubernetes selectors to determine which things to read (thanks, [John Esmet](https://github.com/esmet)!) ([#1292])
- Feature: Allow configuring retries for `AuthService` (thanks, [Kevin Dagostino](https://github.com/TonkWorks)!) ([#1622], [#1461])

- Bugfix: Allow Ambassador to ride through Envoy-validation timeouts (thanks, [John Morrisey](https://github.com/jwm)!)
- Bugfix: Allow Ambassador to ride through parse errors on input resources (thanks, [Andrei Predoiu](https://github.com/Andrei-Predoiu)!) ([#1625])
- Bugfix: Allow '.' in a `secret` name to just be a '.' ([#1255])

- Bugfix: Allow manually defining an Ambassador `Service` resource, same as any other resource
- Bugfix: Prevent spurious duplicate-resource errors when loading config from the filesystem

[#1255]: https://github.com/datawire/ambassador/issues/1255
[#1292]: https://github.com/datawire/ambassador/issuse/1292
[#1461]: https://github.com/datawire/ambassador/issues/1461
[#1578]: https://github.com/datawire/ambassador/issuse/1578
[#1579]: https://github.com/datawire/ambassador/issuse/1579
[#1594]: https://github.com/datawire/ambassador/issuse/1594
[#1622]: https://github.com/datawire/ambassador/issues/1622
[#1625]: https://github.com/datawire/ambassador/issues/1625

## [0.72.0] June 13, 2019
[0.72.0]: https://github.com/datawire/ambassador/compare/0.71.0...0.72.0

- Envoy: Update Envoy to commit 8f57f7d765
- Bugfix: Auth spans are now properly connected to requests ([#1414])
- Bugfix: `include_body` now works correctly ([#1531], [#1595])
- Bugfix: `x_forwarded_proto_redirect` works again (thanks to [Kyle Martin](https://github.com/KyleMartin901)!) ([#1571])
- Bugfix: Ambassador works correctly with read-only filesystems (thanks, [Niko Kurtti](https://github.com/n1koo)!) ([#1614], [#1619])
- Bugfix: Correctly render groups associated with a given resolver in diagnostics JSON output
- Feature: Give the Ambassador CLI a way to specify the directory into which to write secrets.

[#1414]: https://github.com/datawire/ambassador/issues/1414
[#1531]: https://github.com/datawire/ambassador/issues/1531
[#1571]: https://github.com/datawire/ambassador/issues/1571
[#1595]: https://github.com/datawire/ambassador/issues/1595
[#1614]: https://github.com/datawire/ambassador/issues/1614
[#1619]: https://github.com/datawire/ambassador/issues/1619

## [0.71.0] June 06, 2019
[0.71.0]: https://github.com/datawire/ambassador/compare/0.70.1...0.71.0

- Feature: GZIP support [#744]
- Feature: diag UI shows active Resolvers [#1453]
- Feature: CRDs exist for Resolvers [#1563]
- Feature: Resolvers with custom names work, even as CRDs [#1497]
- Feature: The `/metrics` endpoint provides direct access to Prometheus-format stats (thanks to [Rotem Tamir](https://github.com/rotemtam)!)
- Bugfix: `statsd-exporter` now correctly defaults to port 8125 (thanks to [Jonathan Suever](https://github.com/suever)!)
- Bugfix: redirect_cleartext_from no longer strips the URL path [#1463]
- Bugfix: canary weights of 0 and 100 work correctly [#1379]
- Bugfix: `docker run` works again for the Ambassador demo, and is part of our tests now [#1569]
- Bugfix: Scout `DEBUG` messages don’t get leaked into the diag UI [#1573]
- Maintenance: warn of upcoming protocol version changes
- Maintenance: check in with Scout every 24 hours, but no more than twice per day

[#744]: https://github.com/datawire/ambassador/issues/744
[#1379]: https://github.com/datawire/ambassador/issues/1379
[#1453]: https://github.com/datawire/ambassador/issues/1453
[#1463]: https://github.com/datawire/ambassador/issues/1463
[#1497]: https://github.com/datawire/ambassador/issues/1497
[#1563]: https://github.com/datawire/ambassador/issues/1563
[#1569]: https://github.com/datawire/ambassador/issues/1569
[#1573]: https://github.com/datawire/ambassador/issues/1573

## [0.70.1] May 24, 2019
[0.70.1]: https://github.com/datawire/ambassador/compare/0.70.0...0.70.1

### Minor changes:
- Bugfix: Disable CRD support if Ambassador cannot access them
- Upgrade: Upgrade to watt 0.5.1

## [0.70.0] May 20, 2019
[0.70.0]: https://github.com/datawire/ambassador/compare/0.61.0...0.70.0

### Major changes:
- Feature: Support CRDs in the `getambassador.io` API group for configuration ([#482])
- Feature: Update to Envoy 1.10

### Minor changes:
- Feature: Support removing request headers (thanks @ysaakpr!)
- Bugfix: `watt` should better coalesce calls to the watch hook on startup
- Bugfix: Ambassador no longer uses ports 7000 or 18000 ([#1526], [#1527])

[#482]: https://github.com/datawire/ambassador/issues/482
[#1526]: https://github.com/datawire/ambassador/issues/1526
[#1527]: https://github.com/datawire/ambassador/issues/1527

## [0.61.1] May 16, 2019
[0.61.1]: https://github.com/datawire/ambassador/compare/0.61.0...0.61.1

- Bugfix: Make sure that Consul discovery properly handles the datacenter name ([#1533])
- Bugfix: Make sure that the feature-walk code is protected against clusters with no endpoints at all ([#1532])

[#1532]: https://github.com/datawire/ambassador/issues/1532
[#1533]: https://github.com/datawire/ambassador/issues/1533

## [0.61.0] May 08, 2019
[0.61.0]: https://github.com/datawire/ambassador/compare/0.60.3...0.61.0

Ambassador 0.61.0 metadata

### Changes:
- Feature: Support for minimum and maximum TLS versions (#689)
- Feature: Allow choosing whether to append or overwrite when adding request or response headers (#1481) - thanks to @ysaakpr
- Feature: Support for circuit breakers (#360)
- Feature: Support for automatic retries (#1127) - thanks to @l1v3
- Feature: Support for shadow traffic weighting - thanks to @nemo83
- Feature: Support for HTTP/1.0 (#988) - thanks to @cyrus-mc
- Bugfix: Problem with local Consul agent resolver and non-standard HTTP port (#1508)
- Bugfix: Round each mapping's weight to an integer to prevent invalid Envoy configurations when using weights (#1289) - thanks to @esmet
- Bugfix: Fix deadlock on invalid Envoy configuration (#1491) - thanks to @esmet
- Bugfix: Fixed LightStep gRPC TracingService (#1189) - thanks to @sbaum1994
## [0.60.3] May 01, 2019
[0.60.3]: https://github.com/datawire/ambassador/compare/0.60.2...0.60.3

### Changes since 0.60.2

- When scanning its configuration for secrets and endpoints that must be watched, 0.60.2 could fail with certain configurations if TLS termination but not origination was active. Those failures are fixed now.

## [0.60.2] April 29, 2019
[0.60.2]: https://github.com/datawire/ambassador/compare/0.60.1...0.60.2

### Changes since 0.60.1

- Ambassador is now much more careful about which endpoints and secrets it pays attention to. ([#1465] again -- thanks to [@flands](https://github.com/flands) and @seandon for the help here!)

[#1465]: https://github.com/datawire/ambassador/issues/1465

## [0.60.1] April 25, 2019
[0.60.1]: https://github.com/datawire/ambassador/compare/0.60.0...0.60.1

### Changes since 0.60.0

- Speed up initial parsing of WATT snapshots considerably ([#1465])
- Don't look at secrets in the kube-system namespace, or for service-account tokens.
- Make sure that secrets we do look at are correctly associated with their namespaces ([#1467] -- thanks to @flands and @derrickburns for their contributions here!)
- Allow tuning the number of input snapshots retained for debugging
- Include the grab-snapshots.py script to help with debuggability

[#1465]: https://github.com/datawire/ambassador/issues/1465
[#1467]: https://github.com/datawire/ambassador/issues/1467

## [0.60.0] April 23, 2019
[0.60.0]: https://github.com/datawire/ambassador/compare/0.53.1...0.60.0

### Changes since 0.53.1

- BREAKING CHANGE: Ambassador listens on 8080 and 8443 by default so it does not need to run as root
- Ambassador natively supports using Consul for service discovery
- `AMBASSADOR_ENABLE_ENDPOINTS` is no longer needed; configure using the `Resolver` resource instead
- Support for the Maglev load balancing algorithm
- Support `connect_timeout_ms`. Thanks to Pétur Erlingsson.
- Support for `idle_timeout_ms` Thanks to Aaron Triplett.
- Ambassador will properly reload renewed Let's Encrypt certificates (#1416). Thanks to Matthew Ceroni.
- Ambassador will now properly redirect from HTTP to HTTPS based on `x-forwarded-proto` (#1233).
- The `case_sensitive` field now works when `host_redirect` is set to true (#699). Thanks to Peter Choi and Christopher Coté.

## [0.53.1] April 5, 2019
[0.53.1]: https://github.com/datawire/ambassador/compare/0.52.1...0.53.1

(0.53.0 was immediately supplanted by 0.53.1.)

## SECURITY FIXES

Ambassador 0.53.1 addresses two security issues in Envoy Proxy, CVE-2019-9900 and CVE-2019-9901:

- CVE-2019-9900 (Score 8.3/High). When parsing HTTP/1.x header values, Envoy 1.9 and before does not reject embedded zero characters (NUL, ASCII 0x0).

- CVE-2019-9901 (Score 8.3/High). Envoy does not normalize HTTP URL paths in Envoy 1.9 and before.

Since these issues can potentially allow a remote attacker to use maliciously-crafted URLs to bypass
authentication, anyone running an Ambassador prior to 0.53.1 should upgrade.

### UPCOMING CHANGES

Ambassador 0.60 will listen on ports 8080/8443 by default. The diagnostics service in Ambassador 0.52.0
will try to warn you if your configuration will be affected by this change.

## Other changes since 0.52.1

- `AuthService` version `ambassador/v1` can now explicitly configure how much body data is sent
  to the external authentication service.

## [0.52.1] March 26, 2019
[0.52.1]: https://github.com/datawire/ambassador/compare/0.52.0...0.52.1

### Changes since 0.52.0

- You can specify the `AMBASSADOR_NO_SECRETS` environment variable to prevent Ambassador from
  watching Kubernetes secrets at all (thanks [@esmet](https://github.com/esmet)!) ([#1293])
- The services used when you do `docker run ambassador --demo` have been moved into the Docker image,
  to remove external dependencies from the Ambassador quickstart.  

[#1293]: https://github.com/datawire/ambassador/issues/1293

## [0.52.0] March 21, 2019
[0.52.0]: https://github.com/datawire/ambassador/compare/0.51.2...0.52.0

### Changes since 0.51.2

- Initial support for endpoint routing, rather than relying on `kube-proxy` ([#1031])
   - set `AMBASSADOR_ENABLE_ENDPOINTS` in the environment to allow this
- Initial support for Envoy ring hashing and session affinity (requires endpoint routing!)
- Support Lua filters (thanks to [@lolletsoc](https://github.com/lolletsoc)!)
- Support gRPC-Web (thanks to [@gertvdijk](https://github.com/gertvdijk)!) ([#456])
- Support for gRPC HTTP 1.1 bridge (thanks to [@rotemtam](https://github.com/rotemtam)!)
- Allow configuring `num-trusted-hosts` for `X-Forwarded-For`
- External auth services using gRPC can now correctly add new headers ([#1313])
- External auth services correctly add trace spans
- Ambassador should respond to changes more quickly now ([#1294], [#1318])
- Ambassador startup should be faster now

[#456]: https://github.com/datawire/ambassador/issues/456
[#1031]: https://github.com/datawire/ambassador/issues/1031
[#1294]: https://github.com/datawire/ambassador/issues/1294
[#1313]: https://github.com/datawire/ambassador/issues/1313
[#1318]: https://github.com/datawire/ambassador/issues/1318

## [0.51.2] March 12, 2019
[0.51.2]: https://github.com/datawire/ambassador/compare/0.51.1...0.51.2

### Changes since 0.51.1

- Cookies are now correctly handled when using external auth services... really. ([#1211])

[#1211]: https://github.com/datawire/ambassador/issues/1211

## [0.51.1] March 11, 2019
[0.51.1]: https://github.com/datawire/ambassador/compare/0.51.0...0.51.1

### Changes since 0.51.0

- Ambassador correctly handles services in namespaces other than the one Ambassador is running in.

## [0.51.0] March 8, 2019
[0.51.0]: https://github.com/datawire/ambassador/compare/0.50.3...0.51.0

**0.51.0 is not recommended: upgrade to 0.51.1.**

### Changes since 0.50.3

- Ambassador can now route any TCP connection, using the new `TCPMapping` resource. ([#420])
- Cookies are now correctly handled when using external auth services ([#1211])
- Lots of work in docs and testing under the hood

[#420]: https://github.com/datawire/ambassador/issues/420
[#1211]: https://github.com/datawire/ambassador/issues/1211

### Limitations in 0.51.0

At present, you cannot mix HTTP and HTTPS upstream `service`s in any Ambassador resource. This restriction will be lifted in a future Ambassador release.

## [0.50.3] February 21, 2019
[0.50.3]: https://github.com/datawire/ambassador/compare/0.50.2...0.50.3

### Fixes since 0.50.2

- Ambassador saves configuration snapshots as it manages configuration changes. 0.50.3 keeps only 5 snapshots,
  to bound its disk usage. The most recent snapshot has no suffix; the `-1` suffix is the next most recent, and
  the `-4` suffix is the oldest.
- Ambassador will not check for available updates more often than once every four hours.

### Limitations in 0.50.3

At present, you cannot mix HTTP and HTTPS upstream `service`s in any Ambassador resource. This restriction will be lifted in a future Ambassador release.

## [0.50.2] February 15, 2019
[0.50.2]: https://github.com/datawire/ambassador/compare/0.50.1...0.50.2

### Important fixes since 0.50.1

- Ambassador no longer requires annotations in order to start -- with no configuration, it will launch with only the diagnostics service available. ([#1203])
- If external auth changes headers, routing will happen based on the changed values. ([#1226])

### Other changes since 0.50.1

- Ambassador will no longer log errors about Envoy statistics being unavaible before startup is complete ([#1216])
- The `tls` attribute is again available to control the client certificate offered by an `AuthService` ([#1202])

### Limitations in 0.50.2

At present, you cannot mix HTTP and HTTPS upstream `service`s in any Ambassador resource. This restriction will be lifted in a future Ambassador release.

[#1202]: https://github.com/datawire/ambassador/issues/1202
[#1203]: https://github.com/datawire/ambassador/issues/1203
[#1216]: https://github.com/datawire/ambassador/issues/1216
[#1226]: https://github.com/datawire/ambassador/issues/1226

## [0.50.1] February 7, 2019
[0.50.1]: https://github.com/datawire/ambassador/compare/0.50.0...0.50.1

**0.50.1 is not recommended: upgrade to 0.52.0.**

### Changes since 0.50.0

- Ambassador defaults to only doing IPv4 DNS lookups. IPv6 can be enabled in the Ambassador module or in a Mapping. ([#944])
- An invalid Envoy configuration should not cause Ambassador to hang.
- Testing using `docker run` and `docker compose` is supported again. ([#1160])
- Configuration from the filesystem is supported again, but see the "Running Ambassador" documentation for more.
- Datawire's default Ambassador YAML no longer asks for any permissions for `ConfigMap`s.

[#944]: https://github.com/datawire/ambassador/issues/944
[#1160]: https://github.com/datawire/ambassador/issues/1160

## [0.50.0] January 29, 2019
[0.50.0]: https://github.com/datawire/ambassador/compare/0.50.0-rc6...0.50.0

**Ambassador 0.50.0 is a major rearchitecture of Ambassador onto Envoy V2 using the ADS. See the "BREAKING NEWS"
section above for more information.**

(Note that Ambassador 0.50.0-rc7 and -rc8 were internal releases.)

### Changes since 0.50.0-rc6

- `AMBASSADOR_SINGLE_NAMESPACE` is finally correctly supported and properly tested ([#1098])
- Ambassador won't throw an exception for name collisions between resources ([#1155])
- A TLS `Module` can now coexist with SNI (the TLS `Module` effectively defines a fallback cert) ([#1156])
- `ambassador dump --diag` no longer requires you to explicitly state `--v1` or `--v2`

### Limitations in 0.50.0 GA

- Configuration from the filesystem is not supported in 0.50.0. It will be resupported in 0.50.1.
- A `TLSContext` referencing a `secret` in another namespace will not function when `AMBASSADOR_SINGLE_NAMESPACE` is set.

[#1098]: https://github.com/datawire/ambassador/issues/1098
[#1155]: https://github.com/datawire/ambassador/issues/1155
[#1156]: https://github.com/datawire/ambassador/issues/1156

## [0.50.0-rc6] January 28, 2019
[0.50.0-rc6]: https://github.com/datawire/ambassador/compare/0.50.0-rc5...0.50.0-rc6

**Ambassador 0.50.0-rc6 is a release candidate**.

### Changes since 0.50.0-rc5

- Ambassador watches certificates and automatically updates TLS on certificate changes ([#474])
- Ambassador no longer saves secrets it hasn't been told to use to disk ([#1093])
- Ambassador correctly honors `AMBASSADOR_SINGLE_NAMESPACE` rather than trying to access all namespaces ([#1098])
- Ambassador correctly honors the `AMBASSADOR_CONFIG_BASE_DIR` setting again ([#1118])
- Configuration changes take effect much more quickly than in RC5 ([#1148])
- `redirect_cleartext_from` works with no configured secret, to support TLS termination at a downstream load balancer ([#1104])
- `redirect_cleartext_from` works with the `PROXY` protocol ([#1115])
- Multiple `AuthService` resources (for canary deployments) work again ([#1106])
- `AuthService` with `allow_request_body` works correctly with an empty body and no `Content-Length` header ([#1140])
- `Mapping` supports the `bypass_auth` attribute to bypass authentication (thanks, @patricksanders! [#174])
- The diagnostic service no longer needs to re-parse the configuration on every page load ([#483])
- Startup is now faster and more stable
- The Makefile should do the right thing if your PATH has spaces in it (thanks, @er1c!)
- Lots of Helm chart, statsd, and doc improvements (thanks, @Flydiverny, @alexgervais, @bartlett, @victortv7, and @zencircle!)

[#174]: https://github.com/datawire/ambassador/issues/174
[#474]: https://github.com/datawire/ambassador/issues/474
[#483]: https://github.com/datawire/ambassador/issues/483
[#1093]: https://github.com/datawire/ambassador/issues/1093
[#1098]: https://github.com/datawire/ambassador/issues/1098
[#1104]: https://github.com/datawire/ambassador/issues/1104
[#1106]: https://github.com/datawire/ambassador/issues/1106
[#1115]: https://github.com/datawire/ambassador/issues/1115
[#1118]: https://github.com/datawire/ambassador/issues/1118
[#1140]: https://github.com/datawire/ambassador/issues/1140
[#1148]: https://github.com/datawire/ambassador/issues/1148

## [0.50.0-rc5] January 14, 2019
[0.50.0-rc5]: https://github.com/datawire/ambassador/compare/0.50.0-rc4...0.50.0-rc5

**Ambassador 0.50.0-rc5 is a release candidate**.

### Changes since 0.50.0-rc4

- Websocket connections will now be authenticated if an AuthService is configured [#1026]
- Client certificate authentication should function whether configured from a TLSContext resource or from the the old-style TLS module (this is the full fix for [#993])
- Ambassador can now switch listening ports without a restart (e.g. switching from cleartext to TLS) [#1100]
- TLS origination certificates (including Istio mTLS) should now function [#1071]  
- The diagnostics service should function in all cases. [#1096]
- The Ambassador image is significantly (~500MB) smaller than RC4.

[#933]: https://github.com/datawire/ambassador/issues/993
[#1026]: https://github.com/datawire/ambassador/issues/1026
[#1071]: https://github.com/datawire/ambassador/issues/1071
[#1096]: https://github.com/datawire/ambassador/issues/1096
[#1100]: https://github.com/datawire/ambassador/issues/1100

## [0.50.0-rc4] January 9, 2019
[0.50.0-rc4]: https://github.com/datawire/ambassador/compare/0.50.0-rc3...0.50.0-rc4

**Ambassador 0.50.0-rc4 is a release candidate**, and fully supports running under Microsoft Azure.

### Changes since 0.50.0-rc3

- Ambassador fully supports running under Azure [#1039]
- The `proto` attribute of a v1 `AuthService` is now optional, and defaults to `http`
- Ambassador will warn about the use of v0 configuration resources.

[#1039]: https://github.com/datawire/ambassador/issues/1039

## [0.50.0-rc3] January 3, 2019
[0.50.0-rc3]: https://github.com/datawire/ambassador/compare/0.50.0-rc2...0.50.0-rc3

**Ambassador 0.50.0-rc3 is a release candidate**, but see below for an important warning about Azure.

### Microsoft Azure

There is a known issue with recently-created Microsoft Azure clusters where Ambassador will stop receiving service
updates after running for a short time. This will be fixed in 0.50.0-GA.

### Changes since 0.50.0-rc2

- The `Location` and `Set-Cookie` headers should always be allowed from the auth service when using an `ambassador/v0` config [#1054]
- `add_response_headers` (parallel to `add_request_headers`) is now supported (thanks, @n1koo!)
- `host_redirect` and `shadow` both now work correctly [#1057], [#1069]
- Kat is able to give better information when it cannot parse a YAML specification.

[#1054]: https://github.com/datawire/ambassador/issues/1054
[#1057]: https://github.com/datawire/ambassador/issues/1057
[#1069]: https://github.com/datawire/ambassador/issues/1069

## [0.50.0-rc2] December 24, 2018
[0.50.0-rc2]: https://github.com/datawire/ambassador/compare/0.50.0-rc1...0.50.0-rc2

**Ambassador 0.50.0-rc2 fixes some significant TLS bugs found in RC1.**

### Changes since 0.50.0-rc1:

- TLS client certificate verification should function correctly (including requiring client certs).
- TLS context handling (especially with multiple contexts and origination contexts) has been made more consistent and correct.
    - Ambassador is now much more careful about reporting errors in TLS configuration (especially around missing keys).
    - You can reference a secret in another namespace with `secret: $secret_name.$namespace`.
    - Ambassador will now save certificates loaded from Kubernetes to `$AMBASSADOR_CONFIG_BASE_DIR/$namespace/secrets/$secret_name`.
- `use_proxy_proto` should be correctly supported [#1050].
- `AuthService` v1 will default its `proto` to `http` (thanks @flands!)
- The JSON diagnostics service supports filtering: requesting `/ambassador/v0/diag/?json=true&filter=errors`, for example, will return only the errors element from the diagnostic output.

[#1050]: https://github.com/datawire/ambassador/issues/1050

## [0.50.0-rc1] December 19, 2018
[0.50.0-rc1]: https://github.com/datawire/ambassador/compare/0.50.0-ea7...0.50.0-rc1

**Ambassador 0.50.0-rc1 is a release candidate.**

### Changes since 0.50.0-ea7:

- Websockets should work happily with external authentication [#1026]
- A `TracingService` using a long cluster name works now [#1025]
- TLS origination certificates are no longer offered to clients when Ambassador does TLS termination [#983]
- Ambassador will listen on port 443 only if TLS termination contexts are present; a TLS origination context will not cause the switch
- The diagnostics service is working, and correctly reporting errors, again. [#1019]
- `timeout_ms` in a `Mapping` works correctly again [#990]
- Ambassador sends additional anonymized usage data to help Datawire prioritize bug fixes, etc.
  See `docs/ambassador/running.md` for more information, including how to disable this function.

[#983]: https://github.com/datawire/ambassador/issues/983
[#990]: https://github.com/datawire/ambassador/issues/990
[#1019]: https://github.com/datawire/ambassador/issues/1019
[#1025]: https://github.com/datawire/ambassador/issues/1025
[#1026]: https://github.com/datawire/ambassador/issues/1026

## [0.50.0-ea7] November 19, 2018
[0.50.0-ea7]: https://github.com/datawire/ambassador/compare/0.50.0-ea6...0.50.0-ea7

**Ambassador 0.50.0-ea7 is an EARLY ACCESS release! IT IS NOT SUPPORTED FOR PRODUCTION USE.**

### Upcoming major changes:

- **API version `ambassador/v0` will be officially deprecated in Ambassador 0.50.0.**
  API version `ambassador/v1` will the minimum recommended version for resources in Ambassador 0.50.0.

- Some resources will change between `ambassador/v0` and `ambassador/v1`.
   - For example, the `Mapping` resource will no longer support `rate_limits` as that functionality will
     be subsumed by `labels`.   

### Changes since 0.50.0-ea6:

- Ambassador now supports `labels` for all `Mapping`s.
- Configuration of rate limits for a `Mapping` is now handled by providing `labels` in the domain configured
  for the `RateLimitService` (by default, this is "ambassador").    
- Ambassador, once again, supports `statsd` for statistics gathering.
- The Envoy `buffer` filter is supported.
- Ambassador can now use GRPC to call the external authentication service, and also include the message body
  in the auth call.
- It's now possible to use environment variables to modify the configuration directory (thanks @n1koo!).
- Setting environment variable `AMBASSADOR_KUBEWATCH_NO_RETRY` will cause the Ambassador pod to exit, and be
  rescheduled, if it loses its connection to the Kubernetes API server.
- Many dependencies have been updated, most notably including switching to kube-client 8.0.0.

## [0.50.0-ea6] November 19, 2018
[0.50.0-ea6]: https://github.com/datawire/ambassador/compare/0.50.0-ea5...0.50.0-ea6

**Ambassador 0.50.0-ea6 is an EARLY ACCESS release! IT IS NOT SUPPORTED FOR PRODUCTION USE.**

### Changes since 0.50.0-ea5:

- `alpn_protocols` is now supported in the `TLS` module and `TLSContext`s
- Using `TLSContext`s to provide TLS termination contexts will correctly switch Ambassador to listening on port 443.
- `redirect_cleartext_from` is now supported with SNI
- Zipkin `TracingService` configuration now supports 128-bit trace IDs and shared span contexts (thanks, @alexgervais!)
- Zipkin should correctly trace calls to external auth services (thanks, @alexgervais!)
- `AuthService` configurations now allow separately configuring headers allowed from the client to the auth service, and from the auth service upstream
- Ambassador won't endlessly append `:annotation` to K8s resources
- The Ambassador CLI no longer requires certificate files to be present when dumping configurations
- `make mypy` will run full type checks on Ambassador to help developers

## [0.50.0-ea5] November 6, 2018
[0.50.0-ea5]: https://github.com/datawire/ambassador/compare/0.50.0-ea4...0.50.0-ea5

**Ambassador 0.50.0-ea5 is an EARLY ACCESS release! IT IS NOT SUPPORTED FOR PRODUCTION USE.**

### Changes since 0.50.0-ea4:

- **`use_remote_address` is now set to `true` by default.** If you need the old behavior, you will need to manually set `use_remote_address` to `false` in the `ambassador` `Module`.
- Ambassador 0.50.0-ea5 **supports SNI!**  See the docs for more here.
- Header matching is now supported again, including `host` and `method` headers.

## [0.50.0-ea4] October 31, 2018
[0.50.0-ea4]: https://github.com/datawire/ambassador/compare/0.50.0-ea3...0.50.0-ea4

**Ambassador 0.50.0-ea4 is an EARLY ACCESS release! IT IS NOT SUPPORTED FOR PRODUCTION USE.**

### Changes since 0.50.0-ea3:

- Ambassador 0.50.0-ea4 uses Envoy 1.8.0.
- `RateLimitService` is now supported. **You will need to restart Ambassador if you change the `RateLimitService` configuration.** We expect to lift this restriction in a later release; for now, the diag service will warn you when a restart is required.
   - The `RateLimitService` also has a new `timeout_ms` attribute, which allows overriding the default request timeout of 20ms.
- GRPC is provisionally supported, but still needs improvements in test coverage.  
- Ambassador will correctly include its EA number when checking for updates.

## [0.50.0-ea3] October 21, 2018
[0.50.0-ea3]: https://github.com/datawire/ambassador/compare/0.50.0-ea2...0.50.0-ea3

**Ambassador 0.50.0-ea3 is an EARLY ACCESS release! IT IS NOT SUPPORTED FOR PRODUCTION USE.**

### Changes since 0.50.0-ea2:

- `TracingService` is now supported. **You will need to restart Ambassador if you change the `TracingService` configuration.** We expect to lift this restriction in a later release; for now, the diag service will warn you when a restart is required.
- Websockets are now supported, **including** mapping the same websocket prefix to multiple upstream services for canary releases or load balancing.
- KAT supports full debug logs by individual `Test` or `Query`.

**Ambassador 0.50.0 is not yet feature-complete. Read the Limitations and Breaking Changes sections in the 0.50.0-ea1 section below for more information.**

## [0.50.0-ea2] October 16, 2018
[0.50.0-ea2]: https://github.com/datawire/ambassador/compare/0.50.0-ea1...0.50.0-ea2

**Ambassador 0.50.0-ea2 is an EARLY ACCESS release! IT IS NOT SUPPORTED FOR PRODUCTION USE.**

### Changes since 0.50.0-ea1:

- Attempting to enable TLS termination without supplying a valid cert secret will result in HTTP on port 80, rather than HTTP on port 443. **No error will be displayed in the diagnostic service yet.** This is a bug and will be fixed in `-ea3`.
- CORS is now supported.
- Logs are no longer full of accesses from the diagnostic service.
- KAT supports isolating OptionTests.
- The diagnostics service now shows the V2 config actually in use, not V1.
- `make` will no longer rebuild the Python venv so aggressively.

**Ambassador 0.50.0 is not yet feature-complete. Read the Limitations and Breaking Changes sections in the 0.50.0-ea1 section below for more information.**

## [0.50.0-ea1] October 11, 2018
[0.50.0-ea1]: https://github.com/datawire/ambassador/compare/0.40.0...0.50.0-ea1

**Ambassador 0.50.0-ea1 is an EARLY ACCESS release! IT IS NOT SUPPORTED FOR PRODUCTION USE.**

### Ambassador 0.50.0 is not yet feature-complete. Limitations:

- `RateLimitService` and `TracingService` resources are not currently supported.
- WebSockets are not currently supported.
- CORS is not currently supported.
- GRPC is not currently supported.
- TLS termination is not  
- `statsd` integration has not been tested.
- The logs are very cluttered.
- Configuration directly from the filesystem isn’t supported.
- The diagnostics service cannot correctly drill down by source file, though it can drill down by route or other resources.
- Helm installation has not been tested.
- `AuthService` does not currently have full support for configuring headers to be sent to the extauth service. At present it sends all the headers listed in `allowed_headers` plus:  
   - `Authorization`
   - `Cookie`
   - `Forwarded`
   - `From`
   - `Host`
   - `Proxy-Authenticate`
   - `Proxy-Authorization`
   - `Set-Cookie`
   - `User-Agent`
   - `X-Forwarded-For`
   - `X-Forwarded-Host`
   - `X-Forwarded`
   - `X-Gateway-Proto`
   - `WWW-Authenticate`

### **BREAKING CHANGES** from 0.40.0

- Configuration from a `ConfigMap` is no longer supported.
- The authentication `Module` is no longer supported; use `AuthService` instead (which you probably already were).
- External authentication now uses the core Envoy `envoy.ext_authz` filter, rather than the custom Datawire auth filter.
   - `ext_authz` speaks the same protocol, and your existing external auth services should work, however:
   - `ext_authz` does _not_ send all the request headers to the external auth service (see above in `Limitations`).
- Circuit breakers and outlier detection are not supported. They will be reintroduced in a later Ambassador release.
- Ambassador now _requires_ a TLS `Module` to enable TLS termination, where previous versions would automatically enable termation if the `ambassador-certs` secret was present. A minimal `Module` for the same behavior is:

        ---
        kind: Module
        name: tls
        config:
          server:
            secret: ambassador-certs

## [0.40.2] November 26, 2018
[0.40.2]: https://github.com/datawire/ambassador/compare/0.40.1...0.40.2

### Minor changes:
- Feature: Support using environment variables to modify the configuration directory (thanks @n1koo!)
- Feature: In Helmfile, support `volumeMounts` (thanks @kyschouv!)
- Bugfix: In Helmfile, correctly quote `.Values.namespace.single` (thanks @bobby!)
- Bugfix: In Helmfile, correctly support `Nodeport` in HTTP and HTTPS (thanks @n1koo!)

## [0.40.1] October 29, 2018
[0.40.1]: https://github.com/datawire/ambassador/compare/0.40.0...0.40.1

### Minor changes:
- Feature: Support running Ambassador as a `Daemonset` via Helm (thanks @DipeshMitthalal!)
- Feature: Switch to Envoy commit 5f795fe2 to fix a crash if attempting to add headers after using an AuthService (#647, #680)

## [0.40.0] September 25, 2018
[0.40.0]: https://github.com/datawire/ambassador/compare/0.39.0...0.40.0

### Minor changes:

- Feature: Allow users to override the `STATSD_HOST` value (#810). Thanks to @rsyvarth.
- Feature: Support LightStep distributed tracing (#796). Thanks to @alexgervais.
- Feature: Add service label in Helm chart (#778). Thanks to @sarce.
- Feature: Add support for load balancer IP in Helm chart (#765). Thanks to @larsha.
- Feature: Support prometheus mapping configurations (#746). Thanks to @bcatcho.
- Feature: Add support for `loadBalancerSourceRanges` to Helm chart (#764). Thanks to @mtbdeano.
- Feature: Support for namespaces and Ambassador ID in Helm chart (#588, #643). Thanks to @MichielDeMey and @jstol.
- Bugfix: Add AMBASSADOR_VERIFY_SSL_FALSE flag (#782, #807). Thanks to @sonrier.
- Bugfix: Fix Ambassador single namespace in Helm chart (#827). Thanks to @sarce.
- Bugfix: Fix Helm templates and default values (#826).
- Bugfix: Add `stats-sink` back to Helm chart (#763).
- Bugfix: Allow setting `timeout_ms` to 0 for gRPC streaming services (#545). Thanks to @lovers36.
- Bugfix: Update Flask to 0.12.3.

## [0.39.0] August 30, 2018
[0.39.0]: https://github.com/datawire/ambassador/compare/0.38.0...0.39.0

### Major Changes:

- BugFix: The statsd container has been removed by default in order to avoid DoSing Kubernetes DNS. The functionality can be re-enabled by setting the `STATSD_ENABLED` environment variable to `true` in the Ambassador deployment YAML (#568).
- Docs: Added detailed Ambassador + Istio Integration Documentation on monitoring and distributed tracing. - @feitnomore

### Minor Changes:

- Docs: Added instructions for running Ambassador with Docker Compose. - @bcatcho
- BugFix: Fix Ambassador to more aggressively reconnect to Kubernetes (#554). - @nmatsui
- Feature: Diagnostic view displays AuthService, RateLimitService, and TracingService (#730). - @alexgervais
- Feature: Enable Ambassador to tag tracing spans with request headers via `tag_headers`. - @alexgervais

## [0.38.0] August 08, 2018
[0.38.0]: https://github.com/datawire/ambassador/compare/0.37.0...0.38.0

### Major changes:
- Feature: Default CORS configuration can now be set - @KowalczykBartek
- BugFix: Ambassador does not crash with empty YAML config anymore - @rohan47

### Minor changes:
- DevEx: `master` is now latest, `stable` tracks the latest released version
- DevEx: release-prep target added to Makefile to facilitate releasing process
- DevEx: all tests now run in parallel, consuming lesser time
- BugFix: Ambassador SIGCHLD messages are less scary looking now

## [0.37.0] July 31, 2018:
[0.37.0]: https://github.com/datawire/ambassador/compare/0.36.0...0.37.0

### Major changes:
- Feature: Added support for request tracing (by Alex Gervais)

## [0.36.0] July 26, 2018:
[0.36.0]: https://github.com/datawire/ambassador/compare/0.35.3...0.36.0

### Major changes:
- Fix: HEAD requests no longer cause segfaults
- Feature: TLS can now be configured with arbitrary secret names, instead of predefined secrets
- Change: The Envoy dynamic header value `%CLIENT_IP%` is no longer supported. Use `%DOWNSTREAM_REMOTE_ADDRESS_WITHOUT_PORT%` instead. (This is due to a change in Envoy 1.7.0.)

## [0.35.3] July 18, 2018: **READ THE WARNING ABOVE**
[0.35.3]: https://github.com/datawire/ambassador/compare/0.35.2...0.35.3

### Changed

Major changes:
- Ambassador is now based on Envoy v1.7.0
- Support for X-FORWARDED-PROTO based redirection, generally used with Layer 7 load balancers
- Support for port based redirection using `redirect_cleartext_from`, generally used with Layer 4 load balancers
- Specifying HTTP and HTTPS target ports in Helm chart

Other changes:
- End-to-end tests can now be run with `make e2e` command
- Helm release automation has been fixed
- Mutliple end-to-end tests are now executed in parallel, taking lesser time
- Huge revamp to documentation around unit tests
- Documentation changes

## [0.35.2] July 5, 2018: **READ THE WARNING ABOVE**
[0.35.2]: https://github.com/datawire/ambassador/compare/0.35.1...0.35.2

### Changed

- 0.35.2 is almost entirely about updates to Datawire testing infrastructure.
- The only user-visible change is that Ambassador will do a better job of showing which Kubernetes objects define Ambassador configuration objects when using `AMBASSADOR_ID` to run multiple Ambassadors in the same cluster.

## [0.35.1] June 25, 2018: **READ THE WARNING ABOVE**
[0.35.1]: https://github.com/datawire/ambassador/compare/0.35.0...0.35.1

### Changed

- Properly support supplying additional TLS configuration (such as `redirect_cleartext_from`) when using certificates from a Kubernetes `Secret`
- Update Helm chart to allow customizing annotations on the deployed `ambassador` Kubernetes `Service` (thanks @psychopenguin!)

## [0.35.0] June 25, 2018: **READ THE WARNING ABOVE**
[0.35.0]: https://github.com/datawire/ambassador/compare/0.34.3...0.35.0

### Changed

- 0.35.0 re-supports websockets, but see the **BREAKING NEWS** for an important caveat.
- 0.35.0 supports running as non-root. See the **BREAKING NEWS** above for more information.
- Make sure regex matches properly handle backslashes, and properly display in the diagnostics service (thanks @alexgervais!).
- Prevent kubewatch from falling into an endless spinloop (thanks @mechpen!).
- Support YAML array syntax for CORS array elements.

## [0.34.3] June 13, 2018: **READ THE WARNING ABOVE**
[0.34.3]: https://github.com/datawire/ambassador/compare/0.34.2...0.34.3

### Changed

- **0.34.3 cannot support websockets**: see the **WARNING** above.
- Fix a possible crash if no annotations are found at all (#519).
- Improve logging around service watching and such.

## [0.34.2] June 11, 2018: **READ THE WARNING ABOVE**
[0.34.2]: https://github.com/datawire/ambassador/compare/0.34.1...0.34.2

### Changed

- **0.34.2 cannot support websockets**: see the **WARNING** above.
- Ambassador is now based on Envoy 1.6.0!
- Ambassador external auth services can now modify existing headers in place, as well as adding new headers.
- Re-support the `ambassador-cacert` secret for configuring TLS client-certificate authentication. **Note well** that a couple of things have changed in setting this up: you'll use the key `tls.crt`, not `fullchain.pem`. See https://www.getambassador.io/reference/auth-tls-certs for more.

## [0.34.1] June 4, 2018
[0.34.1]: https://github.com/datawire/ambassador/compare/0.34.0...0.34.1

### Bugfixes

- Unbuffer log output for better diagnostics.
- Switch to gunicorn instead of Werkzeug for the diag service.
- Use the YAML we release as the basis for end-to-end testing.

## [0.34.0] May 16, 2018
[0.34.0]: https://github.com/datawire/ambassador/compare/0.33.1...0.34.0

### Changed

- When originating TLS, use the `host_rewrite` value to set outgoing SNI. If no `host_rewrite` is set, do not use SNI.
- Allow disabling external access to the diagnostics service (with thanks to @alexgervais and @dougwilson).

## [0.33.1] May 16, 2018
[0.33.1]: https://github.com/datawire/ambassador/compare/0.33.0...0.33.1

### Changed

- Fix YAML error on statsd pod.

## [0.33.0] May 14, 2018
[0.33.0]: https://github.com/datawire/ambassador/compare/v0.32.2...0.33.0

### Changed

- Fix support for `host_redirect` in a `Mapping`. **See the `Mapping` documentation** for more details: the definition of the `host_redirect` attribute has changed.

## [0.32.2] May 2, 2018
[0.32.2]: https://github.com/datawire/ambassador/compare/v0.32.0...v0.32.2

(Note that 0.32.1 was an internal release.)

### Changed

- Fix a bad bootstrap CSS inclusion that would cause the diagnostic service to render incorrectly.

## [0.32.0] April 27, 2018
[0.32.0]: https://github.com/datawire/ambassador/compare/v0.31.0...v0.32.0

### Changed

- Traffic shadowing is supported using the `shadow` attribute in a `Mapping`
- Multiple Ambassadors can now run more happily in a single cluster
- The diagnostic service will now show you what `AuthService` configuration is active
- The `tls` keyword now works for `AuthService` just like it does for `Mapping` (thanks @dvavili!)

## [0.31.0] April 12, 2018
[0.31.0]: https://github.com/datawire/ambassador/compare/v0.30.2...v0.31.0

### Changed

- Rate limiting is now supported (thanks, @alexgervais!) See the docs for more detail here.
- The `statsd` container has been quieted down yet more (thanks again, @alexgervais!).

## [0.30.2] March 26, 2018
[0.30.2]: https://github.com/datawire/ambassador/compare/v0.30.1...v0.30.2

### Changed

- drop the JavaScript `statsd` for a simple `socat`-based forwarder
- ship an Ambassador Helm chart (thanks @stefanprodan!)
   - Interested in testing Helm? See below!
- disable Istio automatic sidecar injection (thanks @majelbstoat!)
- clean up some doc issues (thanks @lavoiedn and @endrec!)

To test Helm, make sure you have `helm` installed and that you have `tiller` properly set up for your RBAC configuration. Then:

```
helm repo add datawire https://www.getambassador.io

helm upgrade --install --wait my-release datawire/ambassador
```

You can also use `adminService.type=LoadBalancer`.

## [0.30.1] March 26, 2018
[0.30.1]: https://github.com/datawire/ambassador/compare/v0.30.0...v0.30.1

### Fixed

- The `tls` module is now able to override TLS settings probed from the `ambassador-certs` secret

## [0.30.0] March 23, 2018
[0.30.0]: https://github.com/datawire/ambassador/compare/v0.29.0...v0.30.0

### Changed

- Support regex matching for `prefix` (thanks @radu-c!)
- Fix docs around `AuthService` usage

## [0.29.0] March 15, 2018
[0.29.0]: https://github.com/datawire/ambassador/compare/v0.28.2...v0.29.0

### Changed

- Default restart timings have been increased. **This will cause Ambassador to respond to service changes less quickly**; by default, you'll see changes appear within 15 seconds.
- Liveness and readiness checks are now enabled after 30 seconds, rather than 3 seconds, if you use our published YAML.
- The `statsd` container is now based on `mhart/alpine-node:9` rather than `:7`.
- `envoy_override` has been reenabled in `Mapping`s.

## [0.28.1] March 5, 2018 (and [0.28.0] on March 2, 2018)
[0.28.1]: https://github.com/datawire/ambassador/compare/v0.26.0...v0.28.1
[0.28.0]: https://github.com/datawire/ambassador/compare/v0.26.0...v0.28.1

(Note that 0.28.1 is identical to 0.28.0, and 0.27.0 was an internal release. These are related to the way CI generates tags, which we'll be revamping soon.)

### Changed

- Support tuning Envoy restart parameters
- Support `host_regex`, `method_regex`, and `regex_headers` to allow regular expression matches in `Mappings`
- Support `use_proxy_proto` and `use_remote_address` in the `ambassador` module
- Fine-tune the way we sort a `Mapping` based on its constraints
- Support manually setting the `precedence` of a `Mapping`, so that there's an escape hatch when the automagic sorting gets it wrong
- Expose `alpn_protocols` in the `tls` module (thanks @technicianted!)
- Make logs a lot quieter
- Reorganize and update documentation
- Make sure that `ambassador dump --k8s` will work correctly
- Remove a dependency on a `ConfigMap` for upgrade checks

## [0.26.0] February 13, 2018
[0.26.0]: https://github.com/datawire/ambassador/compare/v0.25.0...v0.26.0

### Changed

- The `authentication` module is deprecated in favor of the `AuthService` resource type.
- Support redirecting cleartext connections on port 80 to HTTPS on port 443
- Streamline end-to-end tests and, hopefully, allow them to work well without Kubernaut
- Clean up some documentation (thanks @lavoiedn!)

## [0.25.0] February 6, 2018
[0.25.0]: https://github.com/datawire/ambassador/compare/v0.23.0...v0.25.0

(Note that 0.24.0 was an internal release.)

### Changed

- CORS support (thanks @alexgervais!)
- Updated docs for
  - GKE
  - Ambassador + Istio
  - Ordering of `Mappings`
  - Prometheus with Ambassador
- Support multiple external authentication service instances, so that canarying `extauth` services is possible
- Correctly support `timeout_ms` in a `Mapping`
- Various build tweaks and end-to-end test speedups

## [0.23.0] January 17, 2018
[0.23.0]: https://github.com/datawire/ambassador/compare/v0.22.0...v0.23.0

### Changed

- Clean up build docs (thanks @alexgervais!)
- Support `add_request_headers` for, uh, adding requests headers (thanks @alexgervais!)
- Make end-to-end tests and Travis build process a bit more robust
- Pin to Kubernaut 0.1.39
- Document the use of the `develop` branch
- Don't default to `imagePullAlways`
- Switch to Alpine base with a stripped Envoy image

## [0.22.0] January 17, 2018
[0.22.0]: https://github.com/datawire/ambassador/compare/v0.21.1...v0.22.0

### Changed

- Switched to using `quay.io` rather than DockerHub. **If you are not using Datawire's published Kubernetes manifests, you will have to update your manifests!**
- Switched to building over Alpine rather than Ubuntu. (We're still using an unstripped Envoy; that'll change soon.)
- Switched to a proper production configuration for the `statsd` pod, so that it hopefully chews up less memory.
- Make sure that Ambassador won't generate cluster names that are too long for Envoy.
- Fix a bug where Ambassador could crash if there were too many egregious errors in its configuration.

## [0.21.1] January 11, 2018
[0.21.1]: https://github.com/datawire/ambassador/compare/v0.21.0...v0.21.1

### Changed

- Ambassador will no longer generate cluster names that exceed Envoy's 60-character limit.

## [0.21.0] January 3, 2018
[0.21.0]: https://github.com/datawire/ambassador/compare/v0.20.1...v0.21.0

### Changed

- If `AMBASSADOR_SINGLE_NAMESPACE` is present in the environment, Ambassador will only look for services in its own namespace.
- Ambassador `Mapping` objects now correctly support `host_redirect`, `path_redirect`, `host_rewrite`, `auto_host_rewrite`, `case_sensitive`, `use_websocket`, `timeout_ms`, and `priority`.

## [0.20.1] December 22, 2017
[0.20.1]: https://github.com/datawire/ambassador/compare/v0.20.0...v0.20.1

### Changed

- If Ambassador finds an empty YAML document, it will now ignore it rather than raising an exception.
- Includes the namespace of a service from an annotation in the name of its generated YAML file.
- Always process inputs in the same order from run to run.

## [0.20.0] December 18, 2017
[0.20.0]: https://github.com/datawire/ambassador/compare/v0.19.2...v0.20.0

### Changed

- Switch to Envoy 1.5 under the hood.
- Refocus the diagnostic service to better reflect what's actually visible when you're working at Ambassador's level.
- Allow the diagnostic service to display, and change, the Envoy log level.

## [0.19.2] December 12, 2017
[0.19.2]: https://github.com/datawire/ambassador/compare/v0.19.1...v0.19.2

### Changed

- Arrange for logs from the subsystem that watches for Kubernetes service changes (kubewatch) to have timestamps and such.
- Only do new-version checks every four hours.

## [0.19.1] December 4, 2017
[0.19.1]: https://github.com/datawire/ambassador/compare/v0.19.0...v0.19.1

### Changed

- Allow the diag service to look good (well, OK, not too horrible anyway) when Ambassador is running with TLS termination.
- Show clusters on the overview page again.
- The diag service now shows you the "health" of a cluster by computing it from the number of requests to a given service that didn't involve a 5xx status code, rather than just forwarding Envoy's stat, since we don't configure Envoy's stat in a meaningful way yet.
- Make sure that the tests correctly reported failures (sigh).
- Allow updating out-of-date diagnostic reports without requiring multiple test runs.

## [0.19.0] November 30, 2017
[0.19.0]: https://github.com/datawire/ambassador/compare/v0.18.2...v0.19.0

### Changed

- Ambassador can now use HTTPS upstream services: just use a `service` that starts with `https://` to enable it.
  - By default, Ambassador will not offer a certificate when using HTTPS to connect to a service, but it is possible to configure certificates. Please [contact us on Slack](https://d6e.co/slack) if you need to do this.
- HTTP access logs appear in the normal Kubernetes logs for Ambassador.
- It’s now possible to tell `ambassador config` to read Kubernetes manifests from the filesystem and build a configuration from the annotations in them (use the `--k8s` switch).
- Documentation on using Ambassador with Istio now reflects Ambassador 0.19.0 and Istio 0.2.12.

## [0.18.2] November 28, 2017
[0.18.2]: https://github.com/datawire/ambassador/compare/v0.18.0...v0.18.2

### Changed

- The diagnostics service will now tell you when updates are available.

## [0.18.0] November 20, 2017
[0.18.0]: https://github.com/datawire/ambassador/compare/v0.17.0...v0.18.0

### Changed

- The Host header is no longer overwritten when Ambassador talks to an external auth service. It will now retain whatever value the client passes there.

### Fixed

- Checks for updates weren’t working, and they have been restored. At present you’ll only see them in the Kubernetes logs if you’re using annotations to configure Ambassador — they’ll start showing up in the diagnostics service in the next release or so.

## [0.17.0] November 14, 2017
[0.17.0]: https://github.com/datawire/ambassador/compare/v0.16.0...v0.17.0

### Changed

- Allow Mappings to require matches on HTTP headers and `Host`
- Update tests, docs, and diagnostic service for header matching

### Fixed

- Published YAML resource files will no longer overwrite annotations on the Ambassador `service` when creating the Ambassador `deployment`

## [0.16.0] November 10, 2017
[0.16.0]: https://github.com/datawire/ambassador/compare/v0.15.0...v0.16.0

### Changed

- Support configuring Ambassador via `annotations` on Kubernetes `service`s
- No need for volume mounts! Ambassador can read configuration and TLS-certificate information directly from Kubernetes to simplify your Kubernetes YAML
- Expose more configuration elements for Envoy `route`s: `host_redirect`, `path_redirect`, `host_rewrite`, `auto_host_rewrite`, `case_sensitive`, `use_websocket`, `timeout_ms`, and `priority` get transparently copied

### Fixed

- Reenable support for gRPC

## [0.15.0] October 16, 2017
[0.15.0]: https://github.com/datawire/ambassador/compare/v0.14.2...v0.15.0

### Changed

- Allow `docker run` to start Ambassador with a simple default configuration for testing
- Support `host_rewrite` in mappings to force the HTTP `Host` header value for services that need it
- Support `envoy_override` in mappings for odd situations
- Allow asking the diagnostic service for JSON output rather than HTML

## [0.14.2] October 12, 2017
[0.14.2]: https://github.com/datawire/ambassador/compare/v0.14.0...v0.14.2

### Changed

- Allow the diagnostic service to show configuration errors.

## [0.14.0] October 5, 2017
[0.14.0]: https://github.com/datawire/ambassador/compare/v0.13.0...v0.14.0

### Changed

- Have a diagnostic service!
- Support `cert_required` in TLS config

## [0.13.0] September 25, 2017
[0.13.0]: https://github.com/datawire/ambassador/compare/v0.12.1...v0.13.0

### Changed

- Support using IP addresses for services.
- Check for collisions, so that trying to e.g. map the same prefix twice will report an error.
- Enable liveness and readiness probes, and have Kubernetes perform them by default.
- Document the presence of the template-override escape hatch.

## [0.12.1] September 22, 2017
[0.12.1]: https://github.com/datawire/ambassador/compare/v0.12.0...v0.12.1

### Changed

- Notify (in the logs) if a new version of Ambassador is available.

## [0.12.0] September 21, 2017
[0.12.0]: https://github.com/datawire/ambassador/compare/v0.11.2...v0.12.0

### Changed

- Support for non-default Kubernetes namespaces.
- Infrastructure for checking if a new version of Ambassador is available.

## [0.11.2] September 20, 2017
[0.11.2]: https://github.com/datawire/ambassador/compare/v0.11.1...v0.11.2

### Changed

- Better schema verification.

## [0.11.1] September 18, 2017
[0.11.1]: https://github.com/datawire/ambassador/compare/v0.11.0...v0.11.1

### Changed

- Do schema verification of input YAML files.

## [0.11.0] September 18, 2017
[0.11.0]: https://github.com/datawire/ambassador/compare/v0.10.14...v0.11.0

### Changed

- Declarative Ambassador! Configuration is now via YAML files rather than REST calls
- The `ambassador-store` service is no longer needed.

## [0.10.14] September 15, 2017
[0.10.14]: https://github.com/datawire/ambassador/compare/v0.10.13...v0.10.14

### Fixed

- Update `demo-qotm.yaml` with the correct image tag.

## [0.10.13] September 5, 2017
[0.10.13]: https://github.com/datawire/ambassador/compare/v0.10.12...v0.10.13

### Changed

- Properly support proxying all methods to an external authentication service, with headers intact, rather than moving request headers into the body of an HTTP POST.

## [0.10.12] August 2, 2017
[0.10.12]: https://github.com/datawire/ambassador/compare/v0.10.10...v0.10.12

### Changed

- Make TLS work with standard K8s TLS secrets, and completely ditch push-cert and push-cacert.

### Fixed

- Move Ambassador out from behind Envoy, so that you can use Ambassador to fix things if you completely botch your Envoy config.
- Let Ambassador keep running if Envoy totally chokes and dies, but make sure the pod dies if Ambassador loses access to its storage.

## [0.10.10] August 1, 2017
[0.10.10]: https://github.com/datawire/ambassador/compare/v0.10.7...v0.10.10

### Fixed

- Fix broken doc paths and simplify building as a developer. 0.10.8, 0.10.9, and 0.10.10 were all stops along the way to getting this done; hopefully we'll be able to reduce version churn from here on out.

## [0.10.7] July 25, 2017
[0.10.7]: https://github.com/datawire/ambassador/compare/v0.10.6...v0.10.7

### Changed
- More CI-build tweaks.

## [0.10.6] July 25, 2017
[0.10.6]: https://github.com/datawire/ambassador/compare/v0.10.5...v0.10.6

### Changed
- Fix automagic master build tagging

## [0.10.5] July 25, 2017
[0.10.5]: https://github.com/datawire/ambassador/compare/v0.10.1...v0.10.5

### Changed
- Many changes to the build process and versioning. In particular, CI no longer has to commit files.

## [0.10.1] July 3, 2017
[0.10.1]: https://github.com/datawire/ambassador/compare/v0.10.0...v0.10.1

### Added
- Changelog


## [0.10.0] June 30, 2017
[0.10.0]: https://github.com/datawire/ambassador/compare/v0.9.1...v0.10.0
[grpc-0.10.0]: https://github.com/datawire/ambassador/blob/v0.10.0/docs/user-guide/grpc.md

### Added
- Ambassador supports [GRPC services][grpc-0.10.0] (and other HTTP/2-only services) using the GRPC module

### Fixed
- Minor typo in Ambassador's `Dockerfile` that break some versions of Docker


## [0.9.1] June 28, 2017
[0.9.1]: https://github.com/datawire/ambassador/compare/v0.9.0...v0.9.1
[building-0.9.1]: https://github.com/datawire/ambassador/blob/v0.9.1/BUILDING.md

### Changed
- Made development a little easier by automating dev version numbers so that modified Docker images update in Kubernetes
- Updated [`BUILDING.md`][building-0.9.1]


## [0.9.0] June 23, 2017
[0.9.0]: https://github.com/datawire/ambassador/compare/v0.8.12...v0.9.0
[start-0.9.0]: https://github.com/datawire/ambassador/blob/v0.9.0/docs/user-guide/getting-started.md
[concepts-0.9.0]: https://github.com/datawire/ambassador/blob/v0.9.0/docs/user-guide/mappings.md

### Added
- Ambassador supports HTTP Basic Auth
- Ambassador now has the concept of _modules_ to enable and configure optional features such as auth
- Ambassador now has the concept of _consumers_ to represent end-users of mapped services
- Ambassador supports auth via an external auth server

Basic auth is covered in [Getting Started][start-0.9.0]. Learn about modules and consumers and see an example of external auth in [About Mappings, Modules, and Consumers][concepts-0.9.0].

### Changed
- State management (via Ambassador store) has been refactored
- Switched to [Ambassador-Envoy] for the base Docker image


## [0.8.12] June 07, 2017
[0.8.12]: https://github.com/datawire/ambassador/compare/v0.8.11...v0.8.12

### Added
- Mappings can now be updated


## [0.8.11] May 24, 2017
[0.8.11]: https://github.com/datawire/ambassador/compare/v0.8.10...v0.8.11
[istio-0.8.11]: https://github.com/datawire/ambassador/blob/v0.8.11/docs/user-guide/with-istio.md
[stats-0.8.11]: https://github.com/datawire/ambassador/blob/v0.8.11/docs/user-guide/statistics.md

### Added
- Ambassador interoperates with [Istio] -- see [Ambassador and Istio][istio-0.8.11]
- There is additional documentation for [statistics and monitoring][stats-0.8.11]

### Fixed
- Bug in mapping change detection
- Release machinery issues


## [0.8.6] May 05, 2017
[0.8.6]: https://github.com/datawire/ambassador/compare/v0.8.5...v0.8.6

### Added
- Ambassador releases are now performed by Travis CI


## [0.8.2] May 04, 2017
[0.8.2]: https://github.com/datawire/ambassador/compare/v0.8.1...v0.8.2

### Changed
- Documentation updates


## [0.8.0] May 02, 2017
[0.8.0]: https://github.com/datawire/ambassador/compare/v0.7.0...v0.8.0
[client-tls-0.8.0]: https://github.com/datawire/ambassador/blob/v0.8.0/README.md#using-tls-for-client-auth

### Added
- [Ambassador has a website!][Ambassador]
- Ambassador supports auth via [TLS client certificates][client-tls-0.8.0]
- There are some additional helper scripts in the `scripts` directory

### Changed
- Ambassador's admin interface is now on local port 8888 while mappings are available on port 80/443 depending on whether TLS is enabled
- Multiple instances of Ambassador talking to the same Ambassador Store pod will pick up each other's changes automatically


## [0.7.0] May 01, 2017
[0.7.0]: https://github.com/datawire/ambassador/compare/v0.6.0...v0.7.0
[start-0.7.0]: https://github.com/datawire/ambassador/blob/v0.7.0/README.md#mappings

### Added
- Ambassador can rewrite the request URL path prefix before forwarding the request to your service (covered in [Getting Started][start-0.7.0])
- Ambassador supports additional stats aggregators: Datadog, Grafana

### Changed
- _Services_ are now known as _mappings_
- Minikube is supported again


## [0.6.0] April 28, 2017
[0.6.0]: https://github.com/datawire/ambassador/compare/v0.5.2...v0.6.0

### Removed
- The Ambassador SDS has been removed; Ambassador routes to service names


## [0.5.2] April 26, 2017
[0.5.2]: https://github.com/datawire/ambassador/compare/v0.5.0...v0.5.2

### Added
- Ambassador includes a local `statsd` so that full stats from Envoy can be collected and pushed to a stats aggregator (Prometheus is supported)

### Changed
- It's easier to develop Ambassador thanks to improved build documentation and `Makefile` fixes


## [0.5.0] April 13, 2017
[0.5.0]: https://github.com/datawire/ambassador/compare/v0.4.0...v0.5.0

### Added
- Ambassador supports inbound TLS
- YAML for a demo user service is now included

### Changed
- The `geturl` script supports Minikube and handles AWS better
- Documentation and code cleanup


## [0.4.0] April 07, 2017
[0.4.0]: https://github.com/datawire/ambassador/compare/v0.3.3...v0.4.0

### Changed
- Ambassador now reconfigures Envoy automatically once changes have settled for five seconds
- Envoy stats and Ambassador stats are separate
- Mappings no longer require specifying the port as it is not needed

### Fixed
- SDS does the right thing with unnamed ports


## [0.3.1] April 06, 2017
[0.3.1]: https://github.com/datawire/ambassador/compare/v0.3.0...v0.3.1

### Added
- Envoy stats accessible through Ambassador
- Basic interpretation of cluster stats

### Changed
- Split up `ambassador.py` into multiple files
- Switch to a debug build of Envoy


## [0.1.9] April 03, 2017
[0.1.9]: https://github.com/datawire/ambassador/compare/v0.1.8...v0.1.9

### Changed
- Ambassador configuration on `/ambassador-config/` prefix rather than exposed on port 8001
- Updated to current Envoy and pinned the Envoy version
- Use Bumpversion for version management
- Conditionalized Docker push

### Fixed
- Ambassador keeps running with an empty services list (part 2)


## [0.1.5] March 31, 2017
[0.1.5]: https://github.com/datawire/ambassador/compare/v0.1.4...v0.1.5

### Fixed
- Ambassador SDS correctly handles ports


## [0.1.4] March 31, 2017
[0.1.4]: https://github.com/datawire/ambassador/compare/v0.1.3...v0.1.4

### Changed
- Ambassador keeps running with an empty services list
- Easier to run with [Telepresence]


## [0.1.3] March 31, 2017
[0.1.3]: https://github.com/datawire/ambassador/compare/82ed5e4...v0.1.3

### Added
- Initial Ambassador
- Ambassador service discovery service
- Documentation


Based on [Keep a Changelog](http://keepachangelog.com/en/1.0.0/). Ambassador follows [Semantic Versioning](http://semver.org/spec/v2.0.0.html).

[Ambassador]: https://www.getambassador.io/
[Ambassador-Envoy]: https://github.com/datawire/ambassador-envoy
[Telepresence]: http://telepresence.io
[Istio]: https://istio.io/<|MERGE_RESOLUTION|>--- conflicted
+++ resolved
@@ -66,7 +66,12 @@
 --->
 
 <!--- CueAddReleaseNotes --->
-<<<<<<< HEAD
+## Next Release
+
+### Ambassador API Gateway + Ambassador Edge Stack
+
+- Documentation: add our Code of Conduct
+
 ## [1.5.1-rc.1] June 5, 2020
 [1.5.1-rc.1]: https://github.com/datawire/ambassador/compare/v1.5.0...v1.5.1-rc.1
 
@@ -74,13 +79,6 @@
 
 - Bugfix: Logging has been made _much_ quieter
 - Bugfix: A service that somehow has no hostname should no longer cause an exception
-=======
-## Next Release
-
-### Ambassador API Gateway + Ambassador Edge Stack
-
-- Documentation: add our Code of Conduct
->>>>>>> 3a0d5491
 
 ## [1.5.0] May 28, 2020
 [1.5.0]: https://github.com/datawire/ambassador/compare/v1.4.3...v1.5.0
