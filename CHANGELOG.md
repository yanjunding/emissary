--- conflicted
+++ resolved
@@ -67,13 +67,10 @@
 
 ## Next Release
 
-<<<<<<< HEAD
 - Bugfix: Correctly differentiate int values of 0 and Boolean values of `false` from non-existent attributes in CRDs ([#3212])
+- Bugfix: Correctly support Consul datacenters other than "dc1" without legacy mode.
 
 [#3212]: https://github.com/datawire/ambassador/issues/3212
-=======
-- Bugfix: Correctly support Consul datacenters other than "dc1" without legacy mode.
->>>>>>> b136fad1
 
 ## [1.11.1] February 04, 2021
 [1.11.1]: https://github.com/datawire/ambassador/compare/v1.11.0...v1.11.1
