--- conflicted
+++ resolved
@@ -59,11 +59,8 @@
 
 - Internal: Knative serving tests were bumped from version 0.11.0 to version 0.18.0
 - Upgrade Alpine 3.10→3.12, GNU libc 2.30→2.32, and Python 3.7→3.8
-<<<<<<< HEAD
+- Feature: The `TracingService` Zipkin config now supports setting `collector_hostname` to tell Envoy which host header to set when sending spans to the collector.
 - Bugfix: Update Python requirements to address CVE-2020-25659
-=======
-- Feature: The `TracingService` Zipkin config now supports setting `collector_hostname` to tell Envoy which host header to set when sending spans to the collector.
->>>>>>> 7ff706be
 
 ## [1.8.1] October 16, 2020
 [1.8.1]: https://github.com/datawire/ambassador/compare/v1.8.0...v1.8.1
