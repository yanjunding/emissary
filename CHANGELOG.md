<!-- -*- fill-column: 100 -*- -->
# CHANGELOG -- this is a GENERATED FILE, edit docs/releaseNotes.yml and "make generate" to change.

## EMISSARY-INGRESS and AMBASSADOR EDGE STACK

Emissary-ingress is a Kubernatives-native, self-service, open-source API gateway
and ingress controller. It is a CNCF Incubation project, formerly known as the
Ambassador API Gateway.

Ambassador Edge Stack is a comprehensive, self-service solution for exposing,
securing, and managing the boundary between end users and your Kubernetes services.
The core of Ambassador Edge Stack is Emissary-ingress.

**Note well:**

- Ambassador Edge Stack provides all the capabilities of Emissary-ingress,
  as well as additional capabilities including:

  - Security features such as automatic TLS setup via ACME integration, OAuth/OpenID Connect
    integration, rate limiting, and fine-grained access control; and
  - Developer onboarding assistance, including an API catalog, Swagger/OpenAPI documentation
    support, and a fully customizable developer portal.

- Emissary-ingress can do everything that Ambassador Edge Stack can do, but you'll need to
  write your own code to take advantage of the capabilities above.

- Ambassador Edge Stack is free for all users: due to popular demand, Ambassador Edge Stack
  offers a free usage tier of its core features, designed for startups.

In general, references to "Ambassador" in documentation (including this CHANGELOG)
refer both to Emissary-ingress and to the Ambassador Edge Stack.

## UPCOMING BREAKING CHANGES

### Emissary 3.0.0

 - **No `protocol_version: v2`**: Support for specifying `protocol_version: v2` in `AuthService`,
   `RateLimitService`, and `LogService` resources will be removed.  These resources each have a
   `protocol_version` field that controls whether Envoy speaks the `v2` transport API or the `v3`
   transport API when speaking to that service.  Due to Envoy's removal of all v2 Envoy APIs, the
   `v2` value will no longer be supported.  Note that `protocol_version: v2` is the default in
   current versions of Emissary.

   Users who use these resource types but don't explicitly say `protocol_version: v3` will need to
   adjust their service implementations to understand the v3 protocols, and then update Emissary
   resources to say `protocol_version` before upgrading to Emissary-ingress 3.0.0.

 - **No Zipkin `collector_endpoint_version: HTTP_JSON_V1`**: Support for specifying
   `collector_endpoint_version: HTTP_JSON_V1` for a Zipkin `TracingService` will be removed.  The
   `HTTP_JSON_V1` value corresponds to Zipkin's old API-v1, while the `HTTP_JSON` value corresponds
   to the Zipkin's new API-v2.

   For current versions of Emissary-ingress (>=1.14.0 and <3.0.0), the behavior is that if the
   `TracingService` does not specify which Zipkin API to use, it will normally default to using
   `HTTP_JSON`, but can be made to default to `HTTP_JSON_V1` by setting the
   `AMBASSADOR_ENVOY_API_VERSION=V2` environment variable.  In Emissary-ingress 3.0.0 this
   environment variable will no longer have any impact on what the default Zipkin API is, and
   explicitly setting the API in the `TracingService` will no longer support the `HTTP_JSON_V1`
   value.

   Users who rely on `HTTP_JSON_V1` will need to migrate their Emissary-ingress 2.3 install to use
   either `HTTP_JSON` or `HTTP_PROTO` before upgrading to Emissary-ingress 3.0.0.

With the removal of `regex_type: unsafe` and `collector_endpoint_version: HTTP_JSON_V1`, there will
be no more user-visible effects of the `AMBASSADOR_ENVOY_API_VERSION` environment variable, and so
it will be removed; but as it won't be user-visible this isn't considered a breaking change.

### Emissary 3.0.0 or later

 - In a future version of Emissary-ingress, **no sooner than Emissary-ingress v3.0.0**, TLS secrets
   in `Ingress` resources will not be able to use `.namespace` suffixes to cross namespaces.

## RELEASE NOTES

## [3.1.0] TBD
[3.1.0]: https://github.com/emissary-ingress/emissary/compare/v3.0.0...v3.1.0

### Emissary-ingress and Ambassador Edge Stack

- Feature: The agent is now able to parse api contracts using swagger 2, and to convert them to
  OpenAPI 3, making them available for use in the dev portal.

- Feature: The agent now has the ability to report diagnostics information to Ambassador Cloud. If
  you previously connected your installation to Ambassador Cloud, you may choose to enable this
  functionality by setting the following environment variables on your agent `Deployment`:
  `AES_REPORT_DIAGNOSTICS_TO_CLOUD=true`,
  `AES_DIAGNOSTICS_URL="http://[ambassador-admin]:8877/ambassador/v0/diag/?json=true"`. This
  capability is enabled by default in the standard published `.yaml` files and Helm chart.

- Change: In the standard published `.yaml` files, the `Module` resource enables serving remote
  client requests to the `:8877/ambassador/v0/diag/` endpoint. The associated Helm chart release
  also now enables it by default.

- Bugfix: A regression was introduced in 2.3.0 causing the agent to miss some of the metrics coming
  from emissary ingress before sending them to Ambassador cloud. This issue has been resolved to
  ensure that all the nodes composing the emissary ingress cluster are reporting properly.

<<<<<<< HEAD
- Feature: The healthcheck server's bind address, bind port and IP family can now be configured
  using environment variables. The main advantage of this is that it allows the healthcheck server
  to be configured for IPv6-only k8s environments. AMBASSADOR_HEALTHCHECK_BIND_ADDRESS - The address
  to bind the healthcheck server to. AMBASSADOR_HEALTHCHECK_BIND_PORT - The port to bind the
  healthcheck server to. AMBASSADOR_HEALTHCHECK_IP_FAMILY - The IP family to use for the healthcheck
  server.
=======
- Feature: Adds a new command to the agent directive service to manage secrets. This allows a third
  party product to manage CRDs that depend upon a secret.
>>>>>>> 93244930

## [3.0.0] June 27, 2022
[3.0.0]: https://github.com/emissary-ingress/emissary/compare/v2.3.2...v3.0.0

### Emissary-ingress and Ambassador Edge Stack

- Change: The envoy version included in Emissary-ingress has been upgraded from 1.17 to the latest
  patch release of 1.22. This provides Emissary-ingress with the latest security patches,
  performances enhancments, and features offered by the envoy proxy. One notable change that will
  effect users is the removal of support for V2 tranport protocol. See below for more information.

- Change: Emissary-ingress can no longer be made to configure Envoy using the v2 xDS configuration
  API; it now always uses the v3 xDS API to configure Envoy.  This change should be mostly invisible
  to users, with one notable exception: It removes support for `regex_type: unsafe`.
  The
  `regex_type` field will is removed from the `ambassador` `Module`, meaning that it is not be
  possible to instruct Envoy to use the <a
  href="https://en.cppreference.com/w/cpp/regex/ecmascript">ECMAScript Regex</a> engine rather than
  the default <a href="https://github.com/google/re2">RE2</a> engine.
  Users who rely on the specific
  ECMAScript Regex syntax will need to rewrite their regular expressions with RE2 syntax before
  upgrading to Emissary-ingress 3.0.0.
  As the xDS version is no longer configurable and the range of
  supported Zipkin protocols is reduced (see below), the AMBASSADOR_ENVOY_API_VERSION environment
  variable has been removed.

- Change: With the ugprade to Envoy 1.22, Emissary-ingress no longer supports the V2 transport
  protocol. The `AuthService`, `LogService` and the `RateLimitService` will only support the v3
  protocol_version. If protocol_version is not specified, the default value of `v2` will cause an
  error to be posted. Therefore, you will need to set it to `protocol_version: "v3"`. If upgrading
  from a previous version you will want to set it to "v3" and ensure it is working before upgrading
  to Emissary-ingress 3.Y.

- Change: With the upgrade to Envoy 1.22, the `zipkin` driver for the `TraceService` no longer
  supports setting the `collector_endpoint_version: HTTP_JSON_V1`. This was removed in Envoy 1.20 -
  <a href="https://github.com/envoyproxy/envoy/commit/db74e313b3651588e59c671af45077714ac32cef" />.
  The new default will be `collector_endpoint_version: HTTP_JSON`, regardless of the
  `AMBASSADOR_ENVOY_API_VERSION` environment variable.

- Change: In the standard published `.yaml` files, now included is a `Module` resource that disables
  the `/ambassador/v0/` → `127.0.0.1:8878` synthetic mapping.  We have long recommended to turn
  this off for production use; it is now off in the standard YAML.  The associated Helm chart
  release also now disables it by default.  A later apiVersion (`getambassador.io/v3alpha2` or
  later) will likely change the `Module` CRD so that it is disabled if unspecified; but in the
  mean-time, the default install procedure will now specify it to be disabled.

- Change: This release does not include the publishing of `emissary-emissaryns-agent.yaml`,
  `emissary-defaultns-agent.yaml`, `emissary-emissaryns-migration.yaml`, or
  `emissary-defaultns-migration.yaml` files.  All four of these files existed solely as part of the
  migration process from 1;y, but since 2.2.0 the `*-migration.yaml` files have not been part of the
  migration instructions, and while the `*-agent.yaml` files remained part of the instructions they
  were actually unnescessary.

- Change: The previous version of Emissary-ingress was based on Envoy 1.17 and when using grpc_stats
  with `all_methods` or `services` set, it would output metrics in the following format
  `envoy_cluster_grpc_{ServiceName}_{statname}`. When neither of these fields are set it would be
  aggregated to `envoy_cluster_grpc_{statname}`.
  The new behavior since Envoy 1.18 will produce
  metrics in the following format `envoy_cluster_grpc_{MethodName}_statsname` and
  `envoy_cluster_grpc_statsname`.
  After further investigation we found that Envoy doesn't properly
  parse service names such as `cncf.telepresence.Manager/Status`. In the future, we will work
  upstream Envoy to get this parsing logic fixed to ensure consistent metric naming.

- Bugfix: Previously setting `grpc_stats` in the `ambassador` `Module` without setting either
  `grpc_stats.services` or `grpc_stats.all_methods` would result in crashing. Now it behaves as if
  `grpc_stats.all_methods=false`.

- Feature: With the ugprade to Envoy 1.22, Emissary-ingress can now be configured to listen for
  HTTP/3 connections using QUIC and the UDP network protocol. It currently only supports for
  connections between downstream clients and Emissary-ingress.

## [2.3.2] TBD
[2.3.2]: https://github.com/emissary-ingress/emissary/compare/v2.3.1...v2.3.2

### Emissary-ingress and Ambassador Edge Stack

- Bugfix: A regression was introduced in 2.3.0 causing the agent to miss some of the metrics coming
  from emissary ingress before sending them to Ambassador cloud. This issue has been resolved to
  ensure that all the nodes composing the emissary ingress cluster are reporting properly.

## [2.3.1] June 09, 2022
[2.3.1]: https://github.com/emissary-ingress/emissary/compare/v2.3.0...v2.3.1

### Emissary-ingress and Ambassador Edge Stack

- Bugfix: A regression was introduced in 2.3.0 that leaked zipkin default config fields into the
  configuration for the other drivers (lightstep, etc...). This caused Emissary-ingress to crash on
  startup. This issue has been resolved to ensure that the defaults are only applied when driver is
  `zipkin` ([#4267])

- Security: We have backported patches from the Envoy 1.19.5 security update to Emissary-ingress's
  1.17-based Envoy, addressing CVE-2022-29224 and CVE-2022-29225.  Emissary-ingress is not affected
  by CVE-2022-29226, CVE-2022-29227, or CVE-2022-29228; as it <a
  href="https://github.com/emissary-ingress/emissary/issues/2846">does not support internal
  redirects</a>, and does not use Envoy's built-in OAuth2 filter.

[#4267]: https://github.com/emissary-ingress/emissary/issues/4267

## [2.3.0] June 06, 2022
[2.3.0]: https://github.com/emissary-ingress/emissary/compare/v2.2.2...v2.3.0

### Emissary-ingress and Ambassador Edge Stack

- Security: Completely remove gdbm, pip, smtplib, and sqlite packages, as they are unused.

- Feature: It is now possible to set `propagation_modes` in the `TracingService` config when using
  lightstep as the driver. (Thanks to <a href="https://github.com/psalaberria002">Paul</a>!) ([#4179])

- Feature: It is now possible to set `crl_secret` in `Host` and `TLSContext` resources to check peer
  certificates against a certificate revocation list. ([#1743])

- Feature: Previously, a `LogService` would always have Emissary-ingress communicate with the
  external log service using the `envoy.service.accesslog.v2.AccessLogService` API. It is now
  possible for the `LogService` to specify `protocol_version: v3` to use the newer
  `envoy.service.accesslog.v3.AccessLogService` API instead.  This functionality is not available if
  you set the `AMBASSADOR_ENVOY_API_VERSION=V2` environment variable.

- Bugfix: When CORS is specified (either in a `Mapping` or in the `Ambassador` `Module`), CORS
  processing will happen before authentication. This corrects a problem where XHR to authenticated
  endpoints would fail.

- Bugfix: In 2.x releases of Emissary-ingress when there are multiple `Mapping`s that have the same
  `metadata.name` across multiple namespaces, their old config would not properly be removed from
  the cache when their config was updated. This resulted in an inability to update configuration for
  groups of `Mapping`s that share the same name until the Emissary-ingress pods restarted.

- Bugfix: It is now possible for a `TracingService` to specify `collector_endpoint_version:
  HTTP_JSON_V1` when using xDS v3 to configure Envoy (which has been the default since
  Emissary-ingress 1.14.0).  The `HTTP_JSON_V1` value configures Envoy to speak to Zipkin using
  Zipkin's old API-v1, while the `HTTP_JSON` value configures Envoy to speak to Zipkin using
  Zipkin's new API-v2. In previous versions of Emissary-ingress it was only possible to use
  `HTTP_JSON_V1` when explicitly setting the `AMBASSADOR_ENVOY_API_VERSION=V2` environment variable
  to force use of xDS v2 to configure Envoy.

[#4179]: https://github.com/emissary-ingress/emissary/pull/4179
[#1743]: https://github.com/emissary-ingress/emissary/issues/1743

## [2.2.2] February 25, 2022
[2.2.2]: https://github.com/emissary-ingress/emissary/compare/v2.2.1...v2.2.2

### Emissary-ingress and Ambassador Edge Stack

- Change: You may now choose to enable TLS Secret validation by setting the
  `AMBASSADOR_FORCE_SECRET_VALIDATION=true` environment variable. The default configuration does not
  enforce secret validation.

- Bugfix: Kubernetes Secrets that should contain an EC (Elliptic Curve) TLS Private Key are now
  properly validated. ([4134])

- Change: The new delay between two metrics syncs is now 30s. ([#4122])

[4134]: https://github.com/emissary-ingress/emissary/issues/4134
[#4122]: https://github.com/emissary-ingress/emissary/pull/4122

## [2.2.1] February 22, 2022
[2.2.1]: https://github.com/emissary-ingress/emissary/compare/v2.2.0...v2.2.1

### Emissary-ingress and Ambassador Edge Stack

- Change: Support for the Envoy V2 API is deprecated as of Emissary-ingress v2.1, and will be
  removed in Emissary-ingress v3.0. The `AMBASSADOR_ENVOY_API_VERSION` environment variable will be
  removed at the same time. Only the Envoy V3 API will be supported (this has been the default since
  Emissary-ingress v1.14.0).

- Bugfix: The Ambassador Agent now correctly supports requests to cancel a rollout.

## [2.2.0] February 10, 2022
[2.2.0]: https://github.com/emissary-ingress/emissary/compare/v2.1.2...v2.2.0

### Emissary-ingress and Ambassador Edge Stack

- Change: Support for the Envoy V2 API is deprecated as of Emissary-ingress v2.1, and will be
  removed in Emissary-ingress v3.0. The `AMBASSADOR_ENVOY_API_VERSION` environment variable will be
  removed at the same time. Only the Envoy V3 API will be supported (this has been the default since
  Emissary-ingress v1.14.0).

- Change: Emissary-ingress will now watch for ConfigMap or Secret resources specified by the
  `AGENT_CONFIG_RESOURCE_NAME` environment variable in order to allow all components (and not only
  the Ambassador Agent) to authenticate requests to Ambassador Cloud.

- Security: Emissary-ingress has updated Alpine to 3.15, and Python and Go dependencies to their
  latest compatible versions, to incorporate numerous security patches.

- Feature: Emissary-ingress now supports the metric `ambassador_log_level{label="debug"}` which will
  be set to 1 if debug logging is enabled for the running Emissary instance, or to 0 if not. This
  can help to be sure that a running production instance was not actually left doing debugging
  logging, for example. (Thanks to <a href="https://github.com/jfrabaute">Fabrice</a>!) ([#3906])

- Feature: Emissary-ingress is now leveraging a new Envoy Proxy patch that allows Envoy to accept
  escaped '%' characters in its configuration. This means that error_response_overrides and other
  custom user content can now contain '%' symbols escaped as '%%'. ([DW Envoy: 74]) ([Upstream Envoy: 19383])

- Feature: Support for streaming Envoy metrics about the clusters to Ambassador Cloud. ([#4053])

- Feature: The Ambassador agent now receives commands to manipulate Rollouts (pause, continue, and
  abort are currently supported) via directives and executes them in the cluster. A report is sent
  to Ambassador Cloud including the command ID, whether it ran successfully, and an error message in
  case there was any. ([#4040])

- Bugfix: Kubernetes Secrets that should contain TLS certificates are now validated before being
  accepted for configuration. A Secret that contains an invalid TLS certificate will be logged as an
  invalid resource. ([#3821])

[#3906]: https://github.com/emissary-ingress/emissary/issues/3906
[DW Envoy: 74]: https://github.com/datawire/envoy/pull/74
[Upstream Envoy: 19383]: https://github.com/envoyproxy/envoy/pull/19383
[#4053]: https://github.com/emissary-ingress/emissary/pull/4053
[#4040]: https://github.com/emissary-ingress/emissary/pull/4040
[#3821]: https://github.com/emissary-ingress/emissary/issues/3821

### Ambassador Edge Stack only

- Feature: You can now set `preserve_servers` in Ambassador Edge Stack's `DevPortal` resource to
  configure the DevPortal to use server definitions from the OpenAPI document when displaying
  connection information for services in the DevPortal.

## [2.1.2] January 25, 2022
[2.1.2]: https://github.com/emissary-ingress/emissary/compare/v2.1.0...v2.1.2

### Emissary-ingress and Ambassador Edge Stack

- Change: Support for the Envoy V2 API is deprecated as of Emissary-ingress v2.1, and will be
  removed in Emissary-ingress v3.0. The `AMBASSADOR_ENVOY_API_VERSION` environment variable will be
  removed at the same time. Only the Envoy V3 API will be supported (this has been the default since
  Emissary-ingress v1.14.0).

- Change: Docker BuildKit is enabled for all Emissary builds. Additionally, the Go build cache is
  fully enabled when building images, speeding up repeated builds.

- Bugfix: Emissary-ingress 2.1.0 generated invalid Envoy configuration for `getambassador.io/v2`
  `Mappings` that set `spec.cors.origins` to a string rather than a list of strings; this has been
  fixed, and these `Mappings` should once again function correctly.

- Bugfix: Changes to the `weight` of `Mapping` in a canary group will now always be correctly
  managed during reconfiguration; such changes could have been missed in earlier releases.

- Bugfix: A `Mapping` that is not part of a canary group, but that has a `weight` less than 100,
  will be correctly configured to receive all traffic as if the `weight` were 100.

- Bugfix: Using `rewrite: ""` in a `Mapping` is correctly handled to mean "do not rewrite the path
  at all".

- Bugfix: Any `Mapping` that uses the `host_redirect` field is now properly discovered and used.
  Thanks to <a href="https://github.com/gferon">Gabriel Féron</a> for contributing this bugfix! ([#3709])

- Bugfix: `Mapping`s with DNS wildcard `hostname` will now be correctly matched with `Host`s.
  Previously, the case where both the `Host` and the `Mapping` use DNS wildcards for their hostnames
  could sometimes not correctly match when they should have.

- Bugfix: If the `ambassador` `Module` sets a global default for `add_request_headers`,
  `add_response_headers`, `remove_request_headers`, or `remove_response_headers`, it is often
  desirable to be able to turn off that setting locally for a specific `Mapping`. For several
  releases this has not been possible for `Mappings` that are native Kubernetes resources (as
  opposed to annotations), as an empty value ("mask the global default") was erroneously considered
  to be equivalent to unset ("inherit the global default").  This is now fixed.

- Bugfix: It is now possible to set a `Mapping` `spec.error_response_overrides` `body.text_format`
  to an empty string or `body.json_format` to an empty dict.  Previously, this was possible for
  annotations but not for native Kubernetes resources.

- Bugfix: Resources that exist as `getambassador.io/config` annotations rather than as native
  Kubernetes resources are now validated and internally converted to v3alpha1 and, the same as
  native Kubernetes resources.

- Bugfix: Resource validation errors are now reported more consistently; it was the case that in
  some situations a validation error would not be reported.

[#3709]: https://github.com/emissary-ingress/emissary/issues/3709

## 2.1.1 not issued

*Emissary-ingress 2.1.1 was not issued; Ambassador Edge Stack 2.1.1 uses Emissary-ingress 2.1.0.*

## [2.1.0] December 16, 2021
[2.1.0]: https://github.com/emissary-ingress/emissary/compare/v2.0.5...v2.1.0

*Emissary-ingress 2.1.0 is not recommended; upgrade to 2.1.2 instead.*

### Emissary-ingress and Ambassador Edge Stack

- Change: Support for the Envoy V2 API is deprecated as of Emissary-ingress v2.1, and will be
  removed in Emissary-ingress v3.0. The `AMBASSADOR_ENVOY_API_VERSION` environment variable will be
  removed at the same time. Only the Envoy V3 API will be supported (this has been the default since
  Emissary-ingress v1.14.0).

- Feature: Emissary-ingress supports `getambassador.io/v2` CRDs, to simplify migration from
  Emissary-ingress 1.X. **Note:** it is important to read the <a
  href="https://www.getambassador.io/docs/emissary/latest/topics/install/migration-matrix">migration
  documentation</a> before starting migration.

- Bugfix: The incremental reconfiguration cache could miss some updates when multiple `Mapping`s had
  the same `prefix` ("canary"ing multiple `Mapping`s together). This has been corrected, so that all
  such updates correctly take effect. ([#3945])

- Bugfix: When using Kubernetes Secrets to store ACME private keys (as the Edge Stack ACME client
  does), an error would always be logged about the Secret not being present, even though it was
  present, and everything was working correctly. This error is no longer logged.

- Bugfix: When using gzip compression, upstream services will no longer receive compressed data.
  This bug was introduced in 1.14.0. The fix restores the default behavior of not sending compressed
  data to upstream services. ([#3818])

- Security: Update to busybox 1.34.1 to resolve CVE-2021-28831, CVE-2021-42378, CVE-2021-42379,
  CVE-2021-42380, CVE-2021-42381, CVE-2021-42382, CVE-2021-42383, CVE-2021-42384, CVE-2021-42385,
  and CVE-2021-42386.

- Security: Update Python dependencies to resolve CVE-2020-28493 (jinja2), CVE-2021-28363 (urllib3),
  and CVE-2021-33503 (urllib3).

- Security: Previous built images included some Python packages used only for test. These have now
  been removed, resolving CVE-2020-29651.

[#3945]: https://github.com/emissary-ingress/emissary/issues/3945
[#3818]: https://github.com/emissary-ingress/emissary/issues/3818

## [2.0.5] November 08, 2021
[2.0.5]: https://github.com/emissary-ingress/emissary/compare/v2.0.4...v2.0.5

### Emissary-ingress and Ambassador Edge Stack

- Feature: It is now possible to set the `circuit_breakers` for `AuthServices`, exactly the same as
  for `Mappings` and `TCPMappings`. This makes it possible to configure your `AuthService` to be
  able to handle more than 1024 concurrent requests.

- Bugfix: Any token delimited by '%' is now validated agains a whitelist of valid Envoy command
  operators. Any mapping containing an `error_response_overrides` section with invalid command
  operators will be discarded.

- Bugfix: The `Host` CRD now correctly supports the `mappingSelector` element, as documented. As a
  transition aid, `selector` is a synonym for `mappingSelector`; a future version of
  Emissary-ingress will remove the `selector` element. ([#3902])

[#3902]: https://github.com/emissary-ingress/emissary/issues/3902

## [2.0.4] October 19, 2021
[2.0.4]: https://github.com/emissary-ingress/emissary/compare/v2.0.3-ea...v2.0.4

We're pleased to introduce Emissary-ingress 2.0.4 for general availability! The 2.X family
introduces a number of changes to allow Emissary-ingress to more gracefully handle larger
installations, reduce global configuration to better handle multitenant or multiorganizational
installations, reduce memory footprint, and improve performance. We welcome feedback!! Join us on <a
href="https://a8r.io/slack">Slack</a> and let us know what you think.

### Emissary-ingress and Ambassador Edge Stack

- Change: The `x.getambassador.io/v3alpha1` API version has become the `getambassador.io/v3alpha1`
  API version.  The `Ambassador-` prefixes from `x.getambassador.io/v3alpha1` resource kind names
  (e.g. `AmbassadorHost`) have been removed for ease of migration from Emissary-ingress 1.x.  As
  with previous 2.0.x releases, you **must** supply a `Host` (`AmbassadorHost` in previous 2.0.x
  releases) resource to terminate TLS: unlike in 1.x it is no longer sufficient to define a
  `TLSContext` (although `TLSContext`s are still the best way to define TLS configuration
  information to be shared across multiple `Host`s). **Note that `getambassador.io/v3alpha1` is the
  only supported API version for 2.0.4** &mdash; full support for `getambassador.io/v2` will arrive
  soon in a later 2.X version.

- Feature: The `getambassador.io/v3alpha1` API version and the published chart and manifests have
  been updated to support Kubernetes 1.22. Thanks to <a href="https://github.com/imoisharma">Mohit
  Sharma</a> for contributions to this feature!

- Feature: You can now set `dns_type` between `strict_dns` and `logical_dns` in a `Mapping` to
  configure the Service Discovery Type.

- Feature: You can now set `respect_dns_ttl` to `true` to force the DNS refresh rate for a `Mapping`
  to be set to the record's TTL obtained from DNS resolution.

- Feature: You can now set `buffer_limit_bytes` in the `ambassador` `Module` to to change the size
  of the upstream read and write buffers. The default is 1MiB.

- Bugfix: The release now shows its actual released version number, rather than the internal
  development version number. ([#3854])

- Bugfix: Large configurations no longer cause Emissary-ingress to be unable to communicate with
  Ambassador Cloud. ([#3593])

- Bugfix: The `l7Depth` element of the `Listener` CRD is properly supported.

[#3854]: https://github.com/emissary-ingress/emissary/issues/3854
[#3593]: https://github.com/emissary-ingress/emissary/issues/3593

## [2.0.3-ea] September 16, 2021
[2.0.3-ea]: https://github.com/emissary-ingress/emissary/compare/v2.0.2-ea...v2.0.3-ea

We're pleased to introduce Emissary-ingress 2.0.3 as a **developer preview**. The 2.X family
introduces a number of changes to allow Emissary-ingress to more gracefully handle larger
installations, reduce global configuration to better handle multitenant or multiorganizational
installations, reduce memory footprint, and improve performance. We welcome feedback!! Join us on <a
href="https://a8r.io/slack">Slack</a> and let us know what you think.

### Emissary-ingress and Ambassador Edge Stack

- Feature: The environment variable `AES_LOG_LEVEL` now also sets the log level for the `diagd`
  logger. ([#3686]) ([#3666])

- Feature: You can now set `dns_type` in the `AmbassadorMapping` to configure how Envoy will use the
  DNS for the service.

- Bugfix: It is no longer necessary to set `DOCKER_BUILDKIT=0` when building Emissary. A future
  change will fully support BuildKit. ([#3707])

[#3686]: https://github.com/emissary-ingress/emissary/issues/3686
[#3666]: https://github.com/emissary-ingress/emissary/issues/3666
[#3707]: https://github.com/emissary-ingress/emissary/issues/3707

## [2.0.2-ea] August 24, 2021
[2.0.2-ea]: https://github.com/emissary-ingress/emissary/compare/v2.0.1-ea...v2.0.2-ea

We're pleased to introduce Emissary-ingress 2.0.2 as a **developer preview**. The 2.X family
introduces a number of changes to allow Emissary-ingress to more gracefully handle larger
installations, reduce global configuration to better handle multitenant or multiorganizational
installations, reduce memory footprint, and improve performance. We welcome feedback!! Join us on <a
href="https://a8r.io/slack">Slack</a> and let us know what you think.

### Emissary-ingress and Ambassador Edge Stack

- Bugfix: Upgraded envoy to 1.17.4 to address security vulnerabilities CVE-2021-32777,
  CVE-2021-32778, CVE-2021-32779, and CVE-2021-32781.

- Feature: You can now set `allow_chunked_length` in the Ambassador Module to configure the same
  value in Envoy.

- Change: Envoy-configuration snapshots get saved (as `ambex-#.json`) in `/ambassador/snapshots`.
  The number of snapshots is controlled by the `AMBASSADOR_AMBEX_SNAPSHOT_COUNT` environment
  variable; set it to 0 to disable. The default is 30.

## [2.0.1-ea] August 12, 2021
[2.0.1-ea]: https://github.com/emissary-ingress/emissary/compare/v2.0.0-ea...v2.0.1-ea

We're pleased to introduce Emissary-ingress 2.0.1 as a **developer preview**. The 2.X family
introduces a number of changes to allow Emissary-ingress to more gracefully handle larger
installations, reduce global configuration to better handle multitenant or multiorganizational
installations, reduce memory footprint, and improve performance. We welcome feedback!! Join us on <a
href="https://a8r.io/slack">Slack</a> and let us know what you think.

### Emissary-ingress and Ambassador Edge Stack

- Feature: Ambassador Agent reports sidecar process information and `AmbassadorMapping` OpenAPI
  documentation to Ambassador Cloud to provide more visibility into services and clusters.

- Feature: The optional `stats_prefix` element of the `AmbassadorListener` CRD now determines the
  prefix of HTTP statistics emitted for a specific `AmbassadorListener`.

- Feature: The optional `stats_name` element of `AmbassadorMapping`, `AmbassadorTCPMapping`,
  `AuthService`, `LogService`, `RateLimitService`, and `TracingService` now sets the name under
  which cluster statistics will be logged. The default is the `service`, with non-alphanumeric
  characters replaced by underscores.

- Bugfix: We have updated to `k8s.io/klog/v2` to track upstream and to quiet unnecessary log output.

- Change: Logs now include subsecond time resolutions, rather than just seconds.

- Change: Set `AMBASSADOR_AMBEX_NO_RATELIMIT` to `true` to completely disable ratelimiting Envoy
  reconfiguration under memory pressure. This can help performance with the endpoint or Consul
  resolvers, but could make OOMkills more likely with large configurations. The default is `false`,
  meaning that the rate limiter is active.

## [2.0.0-ea] June 24, 2021
[2.0.0-ea]: https://github.com/emissary-ingress/emissary/compare/v1.14.3...v2.0.0-ea

We're pleased to introduce Emissary-ingress 2.0.0 as a **developer preview**. The 2.X family
introduces a number of changes to allow Emissary-ingress to more gracefully handle larger
installations, reduce global configuration to better handle multitenant or multiorganizational
installations, reduce memory footprint, and improve performance. We welcome feedback!! Join us on <a
href="https://a8r.io/slack">Slack</a> and let us know what you think.

### Emissary-ingress and Ambassador Edge Stack

- Feature: Emissary-ingress 2.0.0 introduces API version `x.getambassador.io/v3alpha1` for
  configuration changes that are not backwards compatible with the 1.X family.  API versions
  `getambassador.io/v0`, `getambassador.io/v1`, and `getambassador.io/v2` are deprecated.  Further
  details are available in the <a
  href="https://www.getambassador.io/docs/emissary/latest/about/changes-2.x/#1-configuration-api-version-getambassadoriov3alpha1">Major
  Changes in 2.X</a> document.

- Feature: The new `AmbassadorListener` CRD defines where and how to listen for requests from the
  network, and which `AmbassadorHost` definitions should be used to process those requests. Note
  that the `AmbassadorListener` CRD is **mandatory** and consolidates *all* port configuration; see
  the <a
  href="https://www.getambassador.io/docs/emissary/latest/topics/running/listener">`AmbassadorListener`
  documentation</a> for more details.

- Feature: Where `AmbassadorMapping`'s `host` field is either an exact match or (with `host_regex`
  set) a regex, the new `hostname` element is always a DNS glob. Use `hostname` instead of `host`
  for best results.

- Feature: The behavior of the Ambassador module `prune_unreachable_routes` field is now automatic,
  which should reduce Envoy memory requirements for installations with many `AmbassadorHost`s

- Bugfix: Each `AmbassadorHost` can specify its `requestPolicy.insecure.action` independently of any
  other `AmbassadorHost`, allowing for HTTP routing as flexible as HTTPS routing. ([#2888])

- Bugfix: Emissary-ingress 2.0.0 fixes a regression in detecting the Ambassador Kubernetes service
  that could cause the wrong IP or hostname to be used in Ingress statuses -- thanks, <a
  href="https://github.com/impl">Noah Fontes</a>!

- Bugfix: Emissary-ingress 2.0.0 fixes a bug where mTLS could use the wrong configuration when SNI
  and the `:authority` header didn't match

- Change: The `TLSContext` `redirect_cleartext_from` and `AmbassadorHost`
  `requestPolicy.insecure.additionalPort` elements are no longer supported. Use a
  `AmbassadorListener` for this functionality instead.

- Change: The `use_proxy_protocol` element of the Ambassador `Module` is no longer supported, as it
  is now part of the `AmbassadorListener` resource (and can be set per-`AmbassadorListener` rather
  than globally).

- Change: An `AmbassadorMapping` will only be matched with an `AmbassadorHost` if the
  `AmbassadorMapping`'s `host` or the `AmbassadorHost`'s `selector` (or both) are explicitly set,
  and match. This change can significantly improve Emissary-ingress's memory footprint when many
  `AmbassadorHost`s are involved. Further details are available in the <a
  href="https://www.getambassador.io/docs/emissary/latest/about/changes-2.x/#host-and-mapping-association">Major
  Changes in 2.X</a> document.

- Change: An `AmbassadorHost` or `Ingress` resource is now required when terminating TLS -- simply
  creating a `TLSContext` is not sufficient. Further details are available in the <a
  href="https://www.getambassador.io/docs/emissary/latest/about/changes-2.x/#host-tlscontext-and-tls-termination">`AmbassadorHost`
  CRD documentation.</a>

- Change: By default, Emissary-ingress will configure Envoy using the V3 Envoy API. This change is
  mostly transparent to users, but note that Envoy V3 does not support unsafe regular expressions
  or, e.g., Zipkin's V1 collector protocol. Further details are available in the <a
  href="https://www.getambassador.io/docs/emissary/latest/about/changes-2.x">Major Changes in
  2.X</a> document.

- Change: The `tls` module and the `tls` field in the Ambassador module are no longer supported.
  Please use `TLSContext` resources instead.

- Change: The environment variable `AMBASSADOR_FAST_RECONFIGURE` is now set by default, enabling the
  higher-performance implementation of the code that Emissary-ingress uses to generate and validate
  Envoy configurations.

- Change: Service Preview and the `AGENT_SERVICE` environment variable are no longer supported. The
  Telepresence product replaces this functionality.

- Change: The `edgectl` CLI tool has been deprecated; please use the `emissary-ingress` helm chart
  instead.

[#2888]: https://github.com/datawire/ambassador/issues/2888

## [1.14.3] February 25, 2022
[1.14.3]: https://github.com/emissary-ingress/emissary/compare/v1.14.2...v1.14.3

### Emissary-ingress and Ambassador Edge Stack

- Security: Upgraded Envoy to address security vulnerabilities CVE-2021-43824, CVE-2021-43825,
  CVE-2021-43826, CVE-2022-21654, and CVE-2022-21655.

## [1.14.2] September 29, 2021
[1.14.2]: https://github.com/emissary-ingress/emissary/compare/v1.14.1...v1.14.2

### Emissary-ingress and Ambassador Edge Stack

- Feature: You can now set `respect_dns_ttl` in Ambassador Mappings. When true it configures that
  upstream's refresh rate to be set to resource record’s TTL

- Feature: You can now set `dns_type` in Ambassador Mappings to use Envoy's `logical_dns` resolution
  instead of the default `strict_dns`.

- Feature: You can now set `buffer_limit_bytes` in the `ambassador` `Module` to to change the size
  of the upstream read and write buffers. The default is 1MiB.

## [1.14.1] August 24, 2021
[1.14.1]: https://github.com/emissary-ingress/emissary/compare/v1.14.0...v1.14.1

### Emissary-ingress and Ambassador Edge Stack

- Change: Upgraded Envoy to 1.17.4 to address security vulnerabilities CVE-2021-32777,
  CVE-2021-32778, CVE-2021-32779, and CVE-2021-32781.

## [1.14.0] August 19, 2021
[1.14.0]: https://github.com/emissary-ingress/emissary/compare/v1.13.10...v1.14.0

### Emissary-ingress and Ambassador Edge Stack

- Change: Update from Envoy 1.15 to 1.17.3

- Feature: You can now set `allow_chunked_length` in the Ambassador Module to configure the same
  value in Envoy.

- Change: `AMBASSADOR_ENVOY_API_VERSION` now defaults to `V3`

- Change: Logs now include subsecond time resolutions, rather than just seconds.

## [1.13.10] July 28, 2021
[1.13.10]: https://github.com/emissary-ingress/emissary/compare/v1.13.9...v1.13.10

### Emissary-ingress and Ambassador Edge Stack

- Bugfix: Fixed a regression when specifying a comma separated string for `cors.origins` on the
  `Mapping` resource. ([#3609](https://github.com/emissary-ingress/emissary/issues/3609))

- Change: Envoy-configuration snapshots get saved (as `ambex-#.json`) in `/ambassador/snapshots`.
  The number of snapshots is controlled by the `AMBASSADOR_AMBEX_SNAPSHOT_COUNT` environment
  variable; set it to 0 to disable. The default is 30.

- Change: Set `AMBASSADOR_AMBEX_NO_RATELIMIT` to `true` to completely disable ratelimiting Envoy
  reconfiguration under memory pressure. This can help performance with the endpoint or Consul
  resolvers, but could make OOMkills more likely with large configurations. The default is `false`,
  meaning that the rate limiter is active.

### Ambassador Edge Stack only

- Bugfix: The `Mapping` resource can now specify `docs.timeout_ms` to set the timeout when the Dev
  Portal is fetching API specifications.

- Bugfix: The Dev Portal will now strip HTML tags when displaying search results, showing just the
  actual content of the search result.

- Change: Consul certificate-rotation logging now includes the fingerprints and validity timestamps
  of certificates being rotated.

## [1.13.9] June 30, 2021
[1.13.9]: https://github.com/emissary-ingress/emissary/compare/v1.13.8...v1.13.9

### Emissary-ingress and Ambassador Edge Stack

- Bugfix: Configuring multiple TCPMappings with the same ports (but different hosts) no longer
  generates invalid Envoy configuration.

## [1.13.8] June 08, 2021
[1.13.8]: https://github.com/emissary-ingress/emissary/compare/v1.13.7...v1.13.8

### Emissary-ingress and Ambassador Edge Stack

- Bugfix: Ambassador Agent now accurately reports up-to-date Endpoint information to Ambassador
  Cloud

- Feature: Ambassador Agent reports ConfigMaps and Deployments to Ambassador Cloud to provide a
  better Argo Rollouts experience. See [Argo+Ambassador
  documentation](https://www.getambassador.io/docs/argo) for more info.

## [1.13.7] June 03, 2021
[1.13.7]: https://github.com/datawire/ambassador/compare/v1.13.6...v1.13.7

### Emissary-ingress and Ambassador Edge Stack

- Feature: Add AMBASSADOR_JSON_LOGGING to enable JSON for most of the Ambassador control plane. Some
  (but few) logs from gunicorn and the Kubernetes client-go package still log text.

- Bugfix: Fixed a bug where the Consul resolver would not actually use Consul endpoints with
  TCPMappings.

- Change: Ambassador now calculates its own memory usage in a way that is more similar to how the
  kernel OOMKiller tracks memory.

## [1.13.6] May 24, 2021
[1.13.6]: https://github.com/datawire/ambassador/compare/v1.13.5...v1.13.6

### Emissary-ingress and Ambassador Edge Stack

- Bugfix: Fixed a regression where Ambassador snapshot data was logged at the INFO label when using
  `AMBASSADOR_LEGACY_MODE=true`.

## [1.13.5] May 13, 2021
[1.13.5]: https://github.com/datawire/ambassador/compare/v1.13.4...v1.13.5

### Emissary-ingress and Ambassador Edge Stack

- Bugfix: Fix a regression from 1.8.0 that prevented `ambassador` `Module` config keys `proper_case`
  and `preserve_external_request_id` from working correctly.

- Bugfix: Fixed a regression in detecting the Ambassador Kubernetes service that could cause the
  wrong IP or hostname to be used in Ingress statuses (thanks, [Noah
  Fontes](https://github.com/impl)!

## [1.13.4] May 11, 2021
[1.13.4]: https://github.com/datawire/ambassador/compare/v1.13.3...v1.13.4

### Emissary-ingress and Ambassador Edge Stack

- Security: Incorporate the Envoy 1.15.5 security update by adding the
  `reject_requests_with_escaped_slashes` option to the Ambassador module.

## [1.13.3] May 03, 2021
[1.13.3]: https://github.com/datawire/ambassador/compare/v1.13.2...v1.13.3

### Emissary Ingress and Ambassador Edge Stack

- Bugfix: Fixed a regression that caused Ambassador to crash when loading the Edge Policy Console when any RateLimit resources exist ([#3348])

## [1.13.2] April 29, 2021
[1.13.2]: https://github.com/datawire/ambassador/compare/v1.13.1...v1.13.2

### Emissary Ingress and Ambassador Edge Stack

- Bugfix: Fixed a regression that caused endpoint routing to not work when defining mappings in service annotations ([#3369])

[#3369]: https://github.com/datawire/ambassador/issues/3369

## [1.13.1] April 22, 2021
[1.13.1]: https://github.com/datawire/ambassador/compare/v1.13.0...v1.13.1

### Emissary Ingress and Ambassador Edge Stack

- Bugfix: Potentially increased CPU Usage for deployments with large numbers of Hosts ([#3358])

[#3358]: https://github.com/datawire/ambassador/issues/3358

## [1.13.0] April 20, 2021
[1.13.0]: https://github.com/datawire/ambassador/compare/v1.12.4...v1.13.0

### Emissary Ingress and Ambassador Edge Stack

**Note**: Support for the deprecated `v2alpha` `protocol_version` has been removed from the `AuthService` and `RateLimitService`.

- Feature: Added support for the [Mapping AuthService setting] `auth_context_extensions`, allowing supplying custom per-mapping information to external auth services (thanks, [Giridhar Pathak](https://github.com/gpathak)!).
- Feature: Added support in ambassador-agent for reporting [Argo Rollouts] and [Argo Applications] to Ambassador Cloud
- Feature: The [Ambassador Module configuration] now supports the `diagnostics.allow_non_local` flag to expose admin UI internally only ([#3074] -- thanks, [Fabrice](https://github.com/jfrabaute)!)
- Feature: Ambassador will now use the Envoy v3 API internally when the AMBASSADOR_ENVOY_API_VERSION environment variable is set to "V3". By default, Ambassador will continue to use the v2 API.
- Feature: The [Ambassador Agent] is now available (and deployed by default) for the API Gateway (https://app.getambassador.io).
- Feature: The [Ambassador Module configuration] now supports `merge_slashes` which tells Ambassador to merge adjacent slashes when performing route matching. For example, when true, a request with URL '//foo/' would match a Mapping with prefix '/foo/'.
- Feature: Basic support for a subset of the [Kubernetes Gateway API] has been added.
- Feature: Ambassador now supports the `DD_ENTITY_ID` environment variable to set the `dd.internal.entity_id` statistics tag on metrics generated when using DogStatsD.
- Bugfix: Make Knative paths match on prefix instead of the entire path to better align to the Knative specification ([#3224]).
- Bugfix: The endpoint routing resolver will now properly watch services that include a scheme.
- Bugfix: Environment variable interpolation works again for `ConsulResolver.Spec.Address` without setting `AMBASSADOR_LEGACY_MODE` ([#3182], [#3317])
- Bugfix: Endpoint routing will now detect endpoint changes when your service field includes `.svc.cluster.local`. ([#3324])
- Bugfix: Upgrade PyYAML to 5.4.1 ([#3349])
- Change: The Helm chart has been moved into this repo, in the `charts/ambassador` directory.
- Change: The `Mapping` CRD has been modified so that `kubectl get mappings` now has a column for not just the source path-prefix (`.spec.prefix`), but the source host (`.spec.host`) too.
- Change: The yaml in yaml/docs is now generated from the contents of the helm chart in the `charts/ambassador` directory.
- Change: Support for the deprecated `v2alpha` `protocol_version` has been removed from the `AuthService` and `RateLimitService`.

[Ambassador Agent]: https://www.getambassador.io/docs/cloud/latest/service-catalog/quick-start/
[Ambassador Module configuration]: https://getambassador.io/docs/edge-stack/latest/topics/running/ambassador/
[Argo Applications]: https://www.getambassador.io/docs/argo/latest/quick-start/
[Argo Rollouts]: https://www.getambassador.io/docs/argo/latest/quick-start/
[Kubernetes Gateway API]: https://getambassador.io/docs/edge-stack/latest/topics/using/gateway-api/
[Mapping AuthService setting]: https://getambassador.io/docs/edge-stack/latest/topics/using/authservice

[#3074]: https://github.com/datawire/ambassador/issues/3074
[#3182]: https://github.com/datawire/ambassador/issues/3182
[#3224]: https://github.com/datawire/ambassador/issues/3224
[#3317]: https://github.com/datawire/ambassador/issues/3317
[#3324]: https://github.com/datawire/ambassador/issues/3324
[#3349]: https://github.com/datawire/ambassador/issues/3349

### Ambassador Edge Stack only

- Feature: DevPortal: Added doc.display_name attribute to the Mapping CRD. This value allows for a custom name and documentation URL path of the service in the DevPortal.
- Feature: DevPortal: Added `naming_scheme` enum to the DevPortal CRD. This enum controls the way services are displayed in the DevPortal. Supported values are `namespace.name` (current behavior) and `name.prefix`, which will use the Mapping name and Mapping prefix to display the services.
- Feature: DevPortal: `DEVPORTAL_DOCS_BASE_PATH` environment variable makes the base path of service API documentation configurable.
- Feature: DevPortal: DevPortal will now reload content on changes to Mapping and DevPortal resources.
- Feature: DevPortal: DevPortal now supports a search endpoint at `/docs/api/search`
- Feature: DevPortal search can be configured to only search over titles (with search.type=`title-only`in the DevPortal CRD) or to search over all content (search.type=`all-content`)
- Feature: DevPortal search supports deep linking to openapi spec entries (must set `search.type=all-content` and `search.enabled=true` on the DevPortal CRD)
- Feature: DevPortal: Trigger content refresh by hitting `/docs/api/refreshContent`
- Feature: The AES ratelimit preview service now supports [burst ratelimiting] (aka token bucket ratelimiting).
- Bugfix: The AES ratelimit preview no longer ignores LOCAL_CACHE_SIZE_IN_BYTES.
- Bugfix: The AES ratelimit preview no longer ignores NEAR_LIMIT_RATIO.
- Bugfix: The AES ratelimit preview no longer ignores EXPIRATION_JITTER_MAX_SECONDS.
- Change: Silence DevPortal warnings when DevPortal cannot parse a hostname from a Mapping. (#3341)

[burst ratelimiting]: https://getambassador.io/docs/edge-stack/latest/topics/using/rate-limits/rate-limits/

[#3341]: https://github.com/datawire/ambassador/issues/3341

## [1.12.4] April 19, 2021
[1.12.4]: https://github.com/datawire/ambassador/compare/v1.12.3...v1.12.4

Bugfix: Fix the Envoy base image build step and, as a result, correctly ship the Envoy 1.15.4 security updates.

## [1.12.3] April 15, 2021
[1.12.3]: https://github.com/datawire/ambassador/compare/v1.12.2...v1.12.3

Bugfix: Incorporate the Envoy 1.15.4 security update.

## [1.12.2] March 29, 2021
[1.12.2]: https://github.com/datawire/ambassador/compare/v1.12.1...v1.12.2

- Bugfix: Update OpenSSL to 1.1.1k to address CVE-2021-23840), CVE-2021-3450), CVE-2021-23841), CVE-2021-3449), CVE-2021-23839), CVE-2021-23840), CVE-2021-3450), CVE-2021-23841), CVE-2021-3449), and CVE-2021-23839)

## [1.12.1] March 12, 2021
[1.12.1]: https://github.com/datawire/ambassador/compare/v1.12.0...v1.12.1

- Bugfix: The endpoint routing resolver will now properly watch services with mappings that define the service field with an explicit port.
- Bugfix: Correctly manage cluster load assignments with very long cluster names and `AMBASSADOR_FAST_RECONFIGURE`

## [1.12.0] March 08, 2021
[1.12.0]: https://github.com/datawire/ambassador/compare/v1.11.2...v1.12.0

### Ambasssador API Gateway + Ambassador Edge Stack

- Feature: Endpoint routing is now much more performant, especially in situations where reconfigurations are frequent.
- Feature: A scrubbed ambassador snapshot is now accessible outside the pod at `:8005/snapshot-external`. This port is exposed on the ambassador-admin Kubernetes service.
- Feature: Ambassador now supports configuring the maximum lifetime of an upstream connection using `cluster_max_connection_lifetime_ms`. After the configured time, upstream connections are drained and closed, allowing an operator to set an upper bound on how long any upstream connection will remain open. This is useful when using Kubernetes Service resolvers (the default) and modifying label selectors for traffic shifting.
- Feature: The Ambassador Module configuration now supports `cluster_request_timeout_ms` to set a default request `timeout_ms` for Mappings. This allows an operator to update the default request timeout (currently 3000ms) without needing to update every Mapping.
- Feature: The Ambassador Module configuration now supports `suppress_envoy_headers` to prevent Ambassador from setting additional headers on requests and responses. These headers are typically used for diagnostic purposes and are safe to omit when they are not desired.
- Feature: All Kubernetes services managed by Ambassador are automatically instrumented with service catalog discovery annotations.
- Feature: [`headers_with_underscores_action`](https://www.envoyproxy.io/docs/envoy/latest/api-v2/api/v2/core/protocol.proto#enum-core-httpprotocoloptions-headerswithunderscoresaction) is now configurable in the Ambassador `Module`.
- Feature: The Ambassador Module configuration now supports `strip_matching_host_port` to control whether the port should be removed from the host/Authority header before any processing by request filters / routing. This behavior only applies if the port matches the associated Envoy listener port.
- Bugfix: Ambassador now does a better job of cleaning up gRPC connections when shutting down.
- Bugfix: Prevent potential reconcile loop when updating the status of an Ingress.
- Bugfix: Update Python requirements, including addressing CVE-2020-36242 ([#3233])
- Bugfix: Remove unnecessary logs about Kubernetes Secrets ([#3229])

[#3229]: https://github.com/datawire/ambassador/issues/3229
[#3233]: https://github.com/datawire/ambassador/issues/3233

### Ambassador Edge Stack only

- Feature: Added support for ambassador-agent deployment, reporting to Ambassador Cloud Service Catalog (https://app.getambassador.io)
- Feature: `edgectl login` will automatically open your browser, allowing you to login into Service Catalog (https://app.getambassador.io)
- Feature: `edgectl install` command allows you to install a new Ambassador Edge Stack automatically connected to Ambassador Cloud by passing a `--cloud-connect-token` argument.
- Feature: `AES_AUTH_TIMEOUT` now allows you to configure the timeout of the AES authentication service. Defaults to 4s.
- Bugfix: Prevent Dev Portal from sporadically responding with upstream connect timeout when loading content

## [1.11.2] March 01, 2021
[1.11.2]: https://github.com/datawire/ambassador/compare/v1.11.1...v1.11.2

### Ambasssador API Gateway + Ambassador Edge Stack

- Bugfix: Changes to endpoints when endpoint routing is not active will no longer cause reconfiguration
- Bugfix: Correctly differentiate int values of 0 and Boolean values of `false` from non-existent attributes in CRDs ([#3212])
- Bugfix: Correctly support Consul datacenters other than "dc1" without legacy mode.

[#3212]: https://github.com/datawire/ambassador/issues/3212

## [1.11.1] February 04, 2021
[1.11.1]: https://github.com/datawire/ambassador/compare/v1.11.0...v1.11.1

- Bugfix: Fix an issue that caused Dev Portal to sporadically respond with upstream connect timeout when loading content

## [1.11.0] January 26, 2021
[1.11.0]: https://github.com/datawire/ambassador/compare/v1.10.0...v1.11.0

### Ambasssador API Gateway + Ambassador Edge Stack

- Feature: Ambassador now reads the ENVOY_CONCURRENCY environment variable to optionally set the [--concurrency](https://www.envoyproxy.io/docs/envoy/latest/operations/cli#cmdoption-concurrency) command line option when launching Envoy. This controls the number of worker threads used to serve requests and can be used to fine-tune system resource usage.
- Feature: The %DOWNSTREAM_PEER_CERT_V_START% and %DOWNSTREAM_PEER_CERT_V_END% command operators now support custom date formatting, similar to %START_TIME%. This can be used for both header formatting and access log formatting.
- Feature: Eliminate the need to drain and recreate listeners when routing configuration is changed. This reduces both memory usage and disruption of in-flight requests.
- Bugfix: Make sure that `labels` specifying headers with extra attributes are correctly supported again ([#3137]).
- Bugfix: Support Consul services when the `ConsulResolver` and the `Mapping` aren't in the same namespace, and legacy mode is not enabled.
- Bugfix: Fix failure to start when one or more IngressClasses are present in a cluster ([#3142]).
- Bugfix: Properly handle Kubernetes 1.18 and greater when RBAC prohibits access to IngressClass resources.
- Bugfix: Support `TLSContext` CA secrets with fast validation ([#3005]).
- Bugfix: Dev Portal correctly handles transient failures when fetching content
- Bugfix: Dev Portal sidebar pages have a stable order
- Bugfix: Dev Portal pages are now marked cacheable

### Ambassador Edge Stack only

- Feature: RateLimit CRDs now suport specifying an `action` for each limit. Possible values include "Enforce" and "LogOnly", case insensitive. LogOnly may be used to implement dry run rules that do not actually enforce.
- Feature: RateLimit CRDs now support specifying a symbolic `name` for each limit. This name can later be used in the access log to know which RateLimit, if any, applied to a request.
- Feature: RateLimit metadata is now available using the `DYNAMIC_METADATA(envoy.http.filters.ratelimit: ... )` command operator in the Envoy access logs. See [Envoy Documentation](https://www.envoyproxy.io/docs/envoy/latest/configuration/observability/access_log/usage) for more on using dynamic metadata in the access log.
- Feature: OAuth2 Filter: The SameSite cookie attribute is now configurable.

[#3005]: https://github.com/datawire/ambassador/issues/3005
[#3137]: https://github.com/datawire/ambassador/issues/3137
[#3142]: https://github.com/datawire/ambassador/issues/3142

## [1.10.0] January 04, 2021
[1.10.0]: https://github.com/datawire/ambassador/compare/v1.9.1...v1.10.0

### Ambasssador API Gateway + Ambassador Edge Stack

- Feature: The redirect response code returned by Ambassador is now configurable using `redirect_reponse_code` on `Mappings` that use `host_redirect`.
- Feature: The redirect location header returned by Ambassador now supports prefix rewrites using `prefix_redirect` on `Mappings` that use `host_redirect`.
- Feature: The redirect location header returned by Ambassador now supports regex rewrites using `regex_redirect` on `Mappings` that use `host_redirect`.
- Feature: Expose `max_request_headers_kb` in the Ambassador `Module`. This directly exposes the same value in Envoy; see [Envoy documentation](https://www.envoyproxy.io/docs/envoy/latest/api-v2/config/filter/network/http_connection_manager/v2/http_connection_manager.proto) for more information.
- Feature: Support Istio mTLS certification rotation for Istio 1.5 and higher. See the [howto](https://www.getambassador.io/docs/edge-stack/latest/howtos/istio/) for details.
- Feature: The Ambassador Module's `error_response_overrides` now support configuring an empty response body using `text_format`. Previously, empty response bodies could only be configured by specifying an empty file using `text_format_source`.
- Feature: OAuth2 Filter: Support injecting HTTP header fields in to the request before passing on to the upstream service. Enables passing along `id_token` information to the upstream if it was returned by the IDP.
- Bugfix: Fix the grpc external filter to properly cache grpc clients thereby avoiding initiating a separate connection to the external filter for each filtered request.
- Bugfix: Fix a bug in the Mapping CRD where the `text_format_source` field was incorrectly defined as type `string` instead of an object, as documented.
- Bugfix: The RBAC requirements when `AMBASSADOR_FAST_RECONFIGURE` is enabled now more-closely match the requirements when it's disabled.
- Bugfix: Fix error reporting and required-field checks when fast validation is enabled. Note that fast validation is now the default; see below.
- Change: **Fast validation is now the default**, so the `AMBASSADOR_FAST_VALIDATION` variable has been removed. The Golang boot sequence is also now the default. Set `AMBASSADOR_LEGACY_MODE=true` to disable these two behaviors.
- Change: ambassador-consul-connect resources now get deployed into the `ambassador` namespace instead of the active namespace specified in the user's kubernetes context (usually `default`). Old resource cleanup is documented in the Ambassador Consul integration documentation.

### Ambassador Edge Stack only

- Default-off early access: Ratelimiting now supports redis clustering, local caching of exceeded ratelimits, and an upgraded redis client with improved scalability. Must set AES_RATELIMIT_PREVIEW=true to access these improvements.
- Bugfix: OAuth2 Filter: Fix `insufficient_scope` error when validating Azure access tokens.
- Bugfix: Filters: Fix a capitalization-related bug where sometimes existing headers are appended to when they should be overwritten.

## [1.9.1] November 19, 2020
[1.9.1]: https://github.com/datawire/ambassador/compare/v1.9.0...v1.9.1

### Ambassador Edge Stack only

- Bugfix: DevPortal: fix a crash when the `host` cannot be parsed as a valid hostname.

## [1.9.0] November 12, 2020
[1.9.0]: https://github.com/datawire/ambassador/compare/v1.8.1...v1.9.0

### Ambasssador API Gateway + Ambassador Edge Stack

- Feature: Support configuring the gRPC Statistics Envoy filter to enable telemetry of gRPC calls (see the `grpc_stats` configuration flag -- thanks, [Felipe Roveran](https://github.com/feliperoveran)!)
- Feature: The `RateLimitService` and `AuthService` configs now support switching between gRPC protocol versions `v2` and `v2alpha` (see the `protocol_version` setting)
- Feature: The `TracingService` Zipkin config now supports setting `collector_hostname` to tell Envoy which host header to set when sending spans to the collector
- Feature: Ambassador now supports custom error response mapping
- Bugfix: Ambassador will no longer mistakenly post notices regarding `regex_rewrite` and `rewrite` directive conflicts in `Mapping`s due to the latter's implicit default value of `/` (thanks, [obataku](https://github.com/obataku)!)
- Bugfix: The `/metrics` endpoint will no longer break if invoked before configuration is complete (thanks, [Markus Jevring](https://github.com/markusjevringsesame)!)
- Bugfix: Update Python requirements to address CVE-2020-25659
- Bugfix: Prevent mixing `Mapping`s with `host_redirect` set with `Mapping`s that don't in the same group
- Bugfix: `ConsulResolver` will now fallback to the `Address` of a Consul service if `Service.Address` is not set.
- Docs: Added instructions for building ambassador from source, within a docker container (thanks, [Rahul Kumar Saini](https://github.com/rahul-kumar-saini)!)
- Update: Upgrade Alpine 3.10→3.12, GNU libc 2.30→2.32, and Python 3.7→3.8
- Update: Knative serving tests were bumped from version 0.11.0 to version 0.18.0 (thanks, [Noah Fontes](https://github.com/impl)!)

### Ambassador Edge Stack only

- Change: The DevPortal no longer looks for documentation at `/.ambassador-internal/openapi-docs`.  A new field in `Mappings`, `docs`, must be used for specifying the source for documentation.  This can result in an empty Dev Portal after upgrading if `Mappings` do not include a `docs` attribute.
- Feature: How the `OAuth2` Filter authenticates itself to the identity provider is now configurable with the `clientAuthentication` setting.
- Feature: The `OAuth2` Filter can now use RFC 7523 JWT assertions to authenticate itself to the identity provider; this is usable with all grant types.
- Feature: When validating a JWT's scope, the `JWT` and `OAuth2` Filters now support not just RFC 8693 behavior, but also the behavior of various drafts leading to it, making JWT scope validation usable with more identity providers.
- Feature: The `OAuth2` Filter now has `inheritScopeArgument` and `stripInheritedScope` settings that can further customize the behavior of `accessTokenJWTFilter`.
- Feature: DevPortal: default configuration using the `ambassador` `DevPortal` resource.
- Change: The `OAuth2` Filter argument `scopes` has been renamed to `scope`, for consistency.  The name `scopes` is deprecated, but will continue to work for backward compatibility.
- Bugfix: `OAuth2` Filter: Don't have `accessTokenValidation: auto` fall back to "userinfo" validation for a client_credentials grant; it doesn't make sense there and only serves to obscure a more useful error message.

## [1.8.1] October 16, 2020
[1.8.1]: https://github.com/datawire/ambassador/compare/v1.8.0...v1.8.1

### Ambasssador API Gateway + Ambassador Edge Stack

- Bugfix: Ambassador no longer fails to configure Envoy listeners when a TracingService or LogService has a service name whose underlying cluster name has over 40 charcters.
- Bugfix: The Ambassador diagnostics page no longer returns HTTP 500 when a TracingService or LogService has a service name whose underlying cluster name has over 40 characters.

## [1.8.0] October 08, 2020
[1.8.0]: https://github.com/datawire/ambassador/compare/v1.7.4...v1.8.0

### Ambasssador API Gateway + Ambassador Edge Stack

- Feature: HTTP IP Allow/Deny ranges are supported.
- Bugfix: Ambassador's health checks don't claim that Envoy has failed when reconfiguration taking a long time (thanks, [Fabrice](https://github.com/jfrabaute), for contributions here!).
- Bugfix: The `edgectl connect` command now works properly when using zsh on a Linux platform.
- Bugfix: The container no longer exits "successfully" when the Deployment specifies an invalid `command`.

### Ambassador Edge Stack only

- Feature: `RateLimit` CRDs now support setting a response body, configurable with the `errorResponse` setting.
- Bugfix: `External` `Filter` can now properly proxy the body to the configured `auth_service`
- Bugfix: The RBAC for AES now grants permission to "patch" `Events.v1.core` (previously it granted "create" but not "patch")

## [1.7.4] October 06, 2020
[1.7.4]: https://github.com/datawire/ambassador/compare/v1.7.3...v1.7.4

### Ambasssador API Gateway + Ambassador Edge Stack

- Bugfix: Several regressions in the 1.7.x series are resolved by removing the ability to set `insecure.action` on a per-`Host`-resource basis, which was an ability added in 1.7.0.  This reverts to the pre-1.7.0 behavior of having one `Host`'s insecure action "win" and be used for all `Host`s.
- Bugfix: Ambassador will no longer generate invalid Envoy configuration with duplicate clusters in certain scenarios when `AMBASSADOR_FAST_RECONFIGURE=true`.
- Enhancement: When `AMBASSADOR_FAST_RECONFIGURE=true` is set, Ambassador now logs information about memory usage.

## [1.7.3] September 29, 2020
[1.7.3]: https://github.com/datawire/ambassador/compare/v1.7.2...v1.7.3

### Ambasssador API Gateway + Ambassador Edge Stack

- Incorporate the Envoy 1.15.1 security update.
- Bugfix: A regression introduced in 1.7.2 when `AMBASSADOR_FAST_RECONFIGURE=true` has been fixed where Host resources `tls.ca_secret` didn't work correctly.
- Bugfix: `TLSContext` resources and `spec.tls` in `Host` resources now correctly handle namespaces with `.` in them.
- Bugfix: Fix `spec.requestPolicy.insecure.action` for `Host` resources with a `*` wildcard in the hostname.
- Bugfix: Reduce lock contention while generating diagnostics.

## [1.7.2] September 16, 2020
[1.7.2]: https://github.com/datawire/ambassador/compare/v1.7.1...v1.7.2

### Ambasssador API Gateway + Ambassador Edge Stack

- Bugfix: A regression introduced in 1.7.0 with the various `Host` resource `spec.requestPolicy.insecure.action` behaviors, including handling of X-Forwarded-Proto, has been fixed.
- Bugfix: Host resources no longer perform secret namespacing when the `AMBASSADOR_FAST_RECONFIGURE` flag is enabled.

## [1.7.1] September 08, 2020
[1.7.1]: https://github.com/datawire/ambassador/compare/v1.7.0...v1.7.1

### Ambasssador API Gateway + Ambassador Edge Stack

- Bugfix: Support `envoy_validation_timeout` in the Ambassador Module to set the timeout for validating new Envoy configurations

### Ambassador Edge Stack only

- Bugfix: `consul_connect_integration` is now built correctly.
- Bugfix: The developer portal again supports requests for API documentation

## [1.7.0] August 27, 2020
[1.7.0]: https://github.com/datawire/ambassador/compare/v1.6.2...v1.7.0

### Ambassador API Gateway + Ambassador Edge Stack

- Feature: Upgrade from Envoy 1.14.4 to 1.15.0.
- Bugfix: Correctly handle a `Host` object with incompatible manually-specified `TLSContext`
- Feature: The Ambassador control-plane now publishes Prometheus metrics alongside the existing Envoy data-plane metrics under the `/metrics` endpoint on port 8877.
- Default-off early access: Experimental changes to allow Ambassador to more quickly process configuration changes (especially with larger configurations) have been added. The `AMBASSADOR_FAST_RECONFIGURE` env var must be set to enable this. `AMBASSADOR_FAST_VALIDATION` should also be set for maximum benefit.
- Bugfix: Fixed insecure route action behavior. Host security policies no longer affect other Hosts.

### Ambassador API Gateway only

- Bugfix: Fixes regression in 1.5.1 that caused it to not correctly know its own version number, leading to notifications about an available upgrade despite being on the most recent version.

### Ambassador Edge Stack only

- Feature: DevPortal can now discover openapi documentation from `Mapping`s that set `host` and `headers`
- Feature: `edgectl install` will automatically enable Service Preview with a Preview URL on the Host resource it creates.
- Feature: Service Preview will inject an `x-service-preview-path` header in filtered requests with the original request prefix to allow for context propagation.
- Feature: Service Preview can intercept gRPC requests using the `--grpc` flag on the `edgectl intercept add` command and the `getambassador.io/inject-traffic-agent-grpc: "true"` annotation when using automatic Traffic-Agent injection.
- Feature: The `TracingService` Zipkin config now supports setting `collector_endpoint_version` to tell Envoy to use Zipkin v2.
- Feature: You can now inject request and/or response headers from a `RateLimit`.
- Bugfix: Don't crash during startup if Redis is down.
- Bugfix: Service Preview correctly uses the Host default `Path` value for the `spec.previewUrl.type` field.
- Bugfix: The `JWT`, `OAuth2`, and other Filters are now better about reusing connections for outgoing HTTP requests.
- Bugfix: Fixed a potential deadlock in the HTTP cache used for fetching JWKS and such for `Filters`.
- Bugfix: Internal Ambassador data is no longer exposed to the `/.ambassador-internal/` endpoints used by the DevPortal.
- Bugfix: Problems with license key limits will no longer trigger spurious HTTP 429 errors.  Using the `RateLimit` resource beyond 5rps without any form of license key will still trigger 429 responses, but now with a `X-Ambassador-Message` header indicating that's what happned.
- Bugfix: When multiple `RateLimit`s overlap, it is supposed to enforce the strictest limit; but the strictness comparison didn't correctly handle comparing limits with different units.
- Change: The Redis settings have been adjusted to default to the pre-1.6.0 behavior, and have been adjusted to be easier to understand.
- Feature: `consul_connect_integration` is now part of the AES image.
- Bugfix: `consul_connect_integration` now correctly handles certificates from Hashicorp Vault.

## [1.6.2] July 30, 2020
[1.6.2]: https://github.com/datawire/ambassador/compare/v1.6.1...v1.6.2

### Ambassador API Gateway + Ambassador Edge Stack

- Bugfix: The (new in 1.6.0) `Host.spec.tls` and `Host.spec.tlsContext` fields now work when `AMBASSADOR_FAST_VALIDATION=fast` is not set.
- Bugfix: Setting `use_websocket: true` on a `Mapping` now only affects routes generated from that `Mapping`, instead of affecting all routes on that port.
- Feature: It is now possible to "upgrade" to non-HTTP protocols other than WebSocket; the new `allow_upgrade` is a generalization of `use_websocket`.

### Ambassador Edge Stack only

- Bugfix: The `Host.spec.requestPolicy.insecure.additionalPort` field works again.
- Bugfix: The `Host.spec.ambassadorId` is once again handled in addition to `.ambassador_id`; allowing hosts written by older versions AES prior to 1.6.0 to continue working.
- Bugfix: Fix a redirect loop that could occur when using using multiple `protectedOrigins` in a `Host`.

## [1.6.1] July 23, 2020
[1.6.1]: https://github.com/datawire/ambassador/compare/v1.6.0...v1.6.1

### Ambassador API Gateway + Ambassador Edge Stack

- Bugfix: Mapping with `https` scheme for service are correctly parsed.
- Bugfix: Mapping with both a scheme and a hostname of `localhost` is now handled correctly.
- Bugfix: ConsulResolver now works again for Mappings outside of Ambassador's namespace.

## [1.6.0] July 21, 2020
[1.6.0]: https://github.com/datawire/ambassador/compare/v1.5.5...v1.6.0

### Ambassador API Gateway + Ambassador Edge Stack

- Incorporate the Envoy 1.14.4 security update.
- API CHANGE: Turning off the Diagnostics UI via the Ambassador Module now disables access to the UI from both inside and outside the Ambassador Pod.
- API CHANGE: Default changes updating `Mapping` status from default-on to default-off; see below.
- Feature: Add support for circuit breakers in TCP mapping (thanks, [Pierre Fersing](https://github.com/PierreF)!)
- Feature: Ambassador CRDs now include schema. This enables validation by `kubectl apply`.
- Feature: Advanced TLS configuration can be specified in `Host` resource via `tlsContext` and `tls` fields.
- Feature: Implement sampling percentage in tracing service.
- Performance improvement: Diagnostics are generated on demand rather than on every reconfig.
- Performance improvement: Experimental fast validation of the contents of Ambassador resources has been added. The `AMBASSADOR_FAST_VALIDATION` env var must be set to enable this.
- Internal: Configuration endpoints used internally by Ambassador are no longer accessible from outside the Ambassador Pod.
- Bugfix: `envoy_log_format` can now be set with `envoy_log_type: json`.
- Docs: Fixed OAuth2 documentation spelling errors (thanks, [Travis Byrum](https://github.com/travisbyrum)!)

As previously announced, the default value of `AMBASSADOR_UPDATE_MAPPING_STATUS`
has now changed from `true` to `false`; Ambassador will no longer attempt to
update the `Status` of a `Mapping` unless you explicitly set
`AMBASSADOR_UPDATE_MAPPING_STATUS=true` in the environment.  If you do not have
tooling that relies on `Mapping` status updates, we do not recommend setting
`AMBASSADOR_UPDATE_MAPPING_STATUS`.

**In Ambassador 1.7**, TLS secrets in `Ingress` resources will not be able to use
`.namespace` suffixes to cross namespaces.

### Ambassador Edge Stack only

- Feature: The Edge Policy Console's Debugging page now has a "Log Out" button to terminate all EPC sessions.
- Feature: `X-Content-Type-Options: nosniff` to response headers are now set for the Edge Policy Console, to prevent MIME confusion attacks.
- Feature: The `OAuth2` Filter now has a `allowMalformedAccessToken` setting to enable use with IDPs that generate access tokens that are not compliant with RFC 6750.
- Bugfix: All JWT Filter errors are now formatted per the specified `errorResponse`.
- Feature: Options for making Redis connection pooling configurable.
- Bugfix: User is now directed to the correct URL after clicking in Microsoft Office.
- Feature: The Console's Dashboard page has speedometer gauges to visualize Rate Limited and Authenticated traffic.

## [1.5.5] June 30, 2020
[1.5.5]: https://github.com/datawire/ambassador/compare/v1.5.4...v1.5.5

### Ambassador API Gateway + Ambassador Edge Stack

- Incorporate the Envoy 1.14.3 security update.

## [1.5.4] June 23, 2020
[1.5.4]: https://github.com/datawire/ambassador/compare/v1.5.3...v1.5.4

### Ambassador API Gateway + Ambassador Edge Stack

- Bugfix: Allow disabling `Mapping`-status updates (RECOMMENDED: see below)
- Bugfix: Logging has been made _much_ quieter; the default Envoy log level has been turned down from "warning" to "error"
- Ambassador now logs timing information about reconfigures

We recommend that users set `AMBASSADOR_UPDATE_MAPPING_STATUS=false`
in the environment to tell Ambassador not to update `Mapping` statuses
unless you have some script that relies on `Mapping` status updates.
The default value of `AMBASSADOR_UPDATE_MAPPING_STATUS` will change to
`false` in Ambassador 1.6.

## [1.5.3] June 16, 2020
[1.5.3]: https://github.com/datawire/ambassador/compare/v1.5.2...v1.5.3

### Ambassador API Gateway + Ambassador Edge Stack

- Bugfix: Restore Envoy listener drain time to its pre-Ambassador 1.3.0 default of 10 minutes.
- Bugfix: Read Knative ingress generation from the correct place in the Kubernetes object

### Ambassador Edge Stack only

- Bugfix: Allow deletion of ProjectControllers.
- Bugfix: Fix regression introduced in 1.4.2 where the `OAuth2` AuthorizationCode filter no longer works when behind another gateway that rewrites the request hostname.  The behavior here is now controllable via the `internalOrigin` sub-field.

## [1.5.2] June 10, 2020
[1.5.2]: https://github.com/datawire/ambassador/compare/v1.5.1...v1.5.2

### Ambassador API Gateway + Ambassador Edge Stack

- Incorporate the [Envoy 1.14.2](https://www.envoyproxy.io/docs/envoy/v1.14.2/intro/version_history#june-8-2020) security update.
- Upgrade the base Docker images used by several tests (thanks, [Daniel Sutton](https://github.com/ducksecops)!).

### Ambassador Edge Stack only

- Feature (BETA): Added an in-cluster micro CI/CD system to enable building, staging, and publishing of GitHub projects from source.  This has been included in previous versions as an alpha, but disabled by default. It is now in BETA.
- Bugfix: The `DEVPORTAL_CONTENT_URL` environment variable now properly handles `file:///` URLs to refer to volume-mounted content.
- Bugfix: `acmeProvider.authority: none` is no longer case sensitive
- Bugfix: `edgectl connect` works again on Ubuntu and other Linux setups with old versions of nss-mdns (older than version 0.11)
- Bugfix: `edgectl` works again on Windows
- Bugfix: The Edge Policy Console now correctly creates FilterPolicy resources

## [1.5.1] June 05, 2020
[1.5.1]: https://github.com/datawire/ambassador/compare/v1.5.0...v1.5.1

### Ambassador API Gateway + Ambassador Edge Stack

- Bugfix: Logging has been made _much_ quieter
- Bugfix: A service that somehow has no hostname should no longer cause an exception

## [1.5.0] May 28, 2020
[1.5.0]: https://github.com/datawire/ambassador/compare/v1.4.3...v1.5.0

### Ambassador API Gateway + Ambassador Edge Stack

- Change: Switched from quay.io back to DockerHub as our primary publication point. **If you are using your own Kubernetes manifests, you will have to update them!** Datawire's Helm charts and published YAML have already been updated.
- Feature: switch to Envoy 1.14.1
- Feature: Allow defaults for `add_request_header`, `remove_request_header`, `add_response_header`, and `remove_response_header`
- Feature: Inform Knative of the route to the Ambassador service if available (thanks, [Noah Fontes](https://github.com/impl)!)
- Feature: Support the path and timeout options of the Knative ingress path rules (thanks, [Noah Fontes](https://github.com/impl)!)
- Feature: Allow preserving `X-Request-ID` on requests from external clients (thanks, [Prakhar Joshi](https://github.com/prakharjoshi)!)
- Feature: Mappings now support query parameters (thanks, [Phil Peble](https://github.com/ppeble)!)
- Feature: Allow setting the Envoy shared-memory base ID (thanks, [Phil Peble](https://github.com/ppeble)!)
- Feature: Additional security configurations not set on default YAMLs
- Feature: Let Ambassador configure `regex_rewrite` for advanced forwarding
- Bugfix: Only update Knative ingress CRDs when the generation changes (thanks, [Noah Fontes](https://github.com/impl)!)
- Bugfix: Now behaves properly when `AMBASSADOR_SINGLE_NAMESPACE` is set to an empty string; rather than getting in to a weird in-between state
- Bugfix: The websocket library used by the test suite has been upgraded to incorporate security fixes (thanks, [Andrew Allbright](https://github.com/aallbrig)!)
- Bugfix: Fixed evaluation of label selectors causing the wrong IP to be put in to Ingress resource statuses
- Bugfix: The `watt` (port 8002) and `ambex` (port 8003) components now bind to localhost instead of 0.0.0.0, so they are no longer erroneously available from outside the Pod

### Ambassador Edge Stack only

- Feature: `edgectl upgrade` allows upgrading API Gateway installations to AES
- Feature: `edgectl intercept` can generate preview-urls for Host resources that enabled the feature
- Feature: `edgectl install` will now automatically install the Service Preview components (ambassador-injector, telepresence-proxy) and scoped RBAC
- Feature: Rate-limited 429 responses now include the `Retry-After` header
- Feature: The `JWT` Filter now makes `hasKey` and `doNotSet` functions available to header field templates; in order to facilitate only conditionally setting a header field.
- Feature: The `OAuth2` Filter now has an `expirationSafetyMargin` setting that will cause an access token to be treated as expired sooner, in order to have a safety margin of time to send it to the upstream Resource Server that grants insufficient leeway.
- Feature: The `JWT` Filter now has `leewayFor{ExpiresAt,IssuedAt,NotBefore}` settings for configuring leeway when validating the timestamps of a token.
- Feature: The environment variables `REDIS{,_PERSECOND}_{USERNAME,PASSWORD,TLS_ENABLED,TLS_INSECURE}` may now be used to further configure how the Ambassador Edge Stack communicates with Redis.
- Bugfix: Don't start the dev portal running if `POLL_EVERY_SECS` is 0
- Bugfix: Now no longer needs cluster-wide RBAC when running with `AMBASSADOR_SINGLE_NAMESPACE`.
- Bugfix: The `OAuth2` Filter now validates the reported-to-Client scope of an Access Token even if a separate `accessTokenJWTFilter` is configured.
- Bugfix: The `OAuth2` Filter now sends the user back to the identity provider to upgrade the scope if they request an endpoint that requires broader scope than initially requested; instead of erroring.
- Bugfix: The `OAuth2` Filter will no longer send RFC 7235 challenges back to the user agent if it would not accept RFC 7235 credentials (previously it only avoided sending HTTP 401 challenges, but still sent 400 or 403 challenges).
- Bugfix: The `amb-sidecar` (port 8500) component now binds to localhost instead of 0.0.0.0, so it is no longer erroneously available from outside the Pod

## [1.4.3] May 14, 2020
[1.4.3]: https://github.com/datawire/ambassador/compare/v1.4.2...v1.4.3

### Ambassador Edge Stack only

- Bugfix: Don't generate spurious 403s in the logs when using the Edge Policy Console.

## [1.4.2] April 22, 2020
[1.4.2]: https://github.com/datawire/ambassador/compare/v1.4.1...v1.4.2

### Ambassador Edge Stack only

- Bugfix: The Traffic Agent binds to port 9900 by default. That port can be configured in the Agent's Pod spec.
   - For more about using the Traffic Agent, see the [Service Preview documentation](https://www.getambassador.io/docs/edge-stack/latest/topics/using/edgectl/#configuring-service-preview).
- Bugfix: The `OAuth2` Filter redirection-endpoint now handles various XSRF errors more consistently (the way we meant it to in 1.2.1)
- Bugfix: The `OAuth2` Filter now supports multiple authentication domains that share the same credentials.
   - For more about using multiple domains, see the [OAuth2 `Filter` documentation](https://www.getambassador.io/docs/edge-stack/1.4/topics/using/filters/oauth2/).
- Bugfix: The ACME client now obeys `AMBASSADOR_ID`
- Feature (ALPHA): Added an in-cluster micro CI/CD system to enable building, staging, and publishing of GitHub projects from source.  This is disabled by default.

## [1.4.1] April 15, 2020
[1.4.1]: https://github.com/datawire/ambassador/compare/v1.4.0...v1.4.1

### Ambassador Edge Stack only

- Internal: `edgectl install` uses Helm under the hood

## [1.4.0] April 08, 2020
[1.4.0]: https://github.com/datawire/ambassador/compare/v1.3.2...v1.4.0

### Ambassador API Gateway + Ambassador Edge Stack

- Feature: Support Ingress Path types improvements from networking.k8s.io/v1beta1 on Kubernetes 1.18+
- Feature: Support Ingress hostname wildcards
- Feature: Support for the IngressClass Resource, added to networking.k8s.io/v1beta1 on Kubernetes 1.18+
   - For more about new Ingress support, see the [Ingress Controller documentation](https://getambassador.io/docs/edge-stack/1.4/topics/running/ingress-controller).
- Feature: `Mapping`s support the `cluster_tag` attribute to control the name of the generated Envoy cluster (thanks, [Stefan Sedich](https://github.com/stefansedich)!)
   - See the [Advanced Mapping Configuration documentation](https://getambassador.io/docs/edge-stack/1.4/topics/using/mappings) for more.
- Feature: Support Envoy's ability to force response headers to canonical HTTP case (thanks, [Puneet Loya](https://github.com/puneetloya)!)
   - See the [Ambassador Module documentation](https://getambassador.io/docs/edge-stack/1.4/topics/running/ambassador) for more.
- Bugfix: Correctly ignore Kubernetes services with no metadata (thanks, [Fabrice](https://github.com/jfrabaute)!)

### Ambassador Edge Stack only

- Feature: `edgectl install` output has clearer formatting
- Feature: `edgectl install` offers help when installation does not succeed
- Feature: `edgectl install` uploads installer and AES logs to a private area upon failure so Datawire support can help
- Bugfix: The "Filters" tab in the webui no longer renders the value of OAuth client secrets that are stored in Kubernetes secrets.
- Bugfix: The ACME client of of one Ambassador install will no longer interfere with the ACME client of another Ambassador install in the same namespace with a different AMBASSADOR_ID.
- Bugfix: `edgectl intercept` supports matching headers values against regular expressions once more
- Bugfix: `edgectl install` correctly handles more local and cluster environments
   - For more about `edgectl` improvements, see the [Service Preview and Edge Control documentation](https://getambassador.io/docs/edge-stack/1.4/topics/using/edgectl).

## [1.3.2] April 01, 2020
[1.3.2]: https://github.com/datawire/ambassador/compare/v1.3.1...v1.3.2

### Ambassador Edge Stack only

- Bugfix: `edgectl install` correctly installs on Amazon EKS and other clusters that provide load balancers with fixed DNS names
- Bugfix: `edgectl install` when using Helm once again works as documented
- Bugfix: `edgectl install` console logs are improved and neatened
- Bugfix: `edgectl install --verbose` output is improved
- Bugfix: `edgectl install` automatically opens documentation pages for some errors
- Bugfix: `edgectl install` help text is improved

## [1.3.1] March 24, 2020
[1.3.1]: https://github.com/datawire/ambassador/compare/v1.3.0...v1.3.1

### Ambassador Edge Stack only

- Bugfix: `edgectl install` will not install on top of a running Ambassador
- Bugfix: `edgectl install` can detect and report if `kubectl` is missing
- Bugfix: `edgectl install` can detect and report if it cannot talk to a Kubernetes cluster
- Bugfix: When using the `Authorization Code` grant type for `OAuth2`, expired tokens are correctly handled so that the user will be prompted to renew
- Bugfix: When using the `Password` grant type for `OAuth2`, authentication sessions are properly associated with each user
- Bugfix: When using the `Password` grant type for `OAuth2`, you can set up multiple `Filter`s to allow requesting different scopes for different endpoints

## [1.3.0] March 17, 2020
[1.3.0]: https://github.com/datawire/ambassador/compare/v1.2.2...v1.3.0

### Ambassador Edge Stack only

- Feature: Support username and password as headers for OAuth2 authentication (`grantType: Password`)
- Feature: `edgectl install` provides better feedback for clusters that are unreachable from the public Internet
- Feature: `edgectl install` supports KIND clusters (thanks, [@factorypreset](https://github.com/factorypreset)!)
- Feature: `edgectl intercept` supports HTTPS
- Feature: Ambassador Edge Stack Docker image is ~150MB smaller
- Feature: The Edge Policy Console can be fully disabled with the `diagnostics.enabled` element in the `ambassador` Module
- Feature: `aes-plugin-runner` now allows passing in `docker run` flags after the main argument list.
- Bugfix: Ambassador Edge Stack doesn't crash if the Developer Portal content URL is not accessible
- Bugfix: `edgectl connect` does a better job handling clusters with many services
- Bugfix: The `Plugin` Filter now correctly sets `request.TLS` to nil/non-nil based on if the original request was encrypted or not.
- Change: There is no longer a separate traffic-proxy image; that functionality is now part of the main AES image. Set `command: ["traffic-manager"]` to use it.

## [1.2.2] March 04, 2020
[1.2.2]: https://github.com/datawire/ambassador/compare/v1.2.1...v1.2.2

### Ambassador Edge Stack only

- Internal: Fix an error in Edge Stack update checks

## [1.2.1] March 03, 2020
[1.2.1]: https://github.com/datawire/ambassador/compare/v1.2.0...v1.2.1

Edge Stack users SHOULD NOT use this release, and should instead use 1.2.2.

### Ambassador API Gateway + Ambassador Edge Stack

- Bugfix: re-support PROXY protocol when terminating TLS ([#2348])
- Bugfix: Incorporate the Envoy 1.12.3 security update

### Ambassador Edge Stack only

- Bugfix: The `aes-plugin-runner` binary for GNU/Linux is now statically linked (instead of being linked against musl libc), so it should now work on either musl libc or GNU libc systems
- Feature (ALPHA): An `aes-plugin-runner` binary for Windows is now produced.  (It is un-tested as of yet.)
- Bugfix: The `OAuth2` Filter redirection-endpoint now handles various XSRF errors more consistently
- Change: The `OAuth2` Filter redirection-endpoint now handles XSRF errors by redirecting back to the identity provider

[#2348]: https://github.com/datawire/ambassador/issues/2348

## [1.2.0] February 24, 2020
[1.2.0]: https://github.com/datawire/ambassador/compare/v1.1.1...v1.2.0

### Ambassador API Gateway + Ambassador Edge Stack

- Feature: add idle_timeout_ms support for common HTTP listener (thanks, Jordan Neufeld!) ([#2155])
- Feature: allow override of bind addresses, including for IPv6! (thanks to [Josue Diaz](https://github.com/josuesdiaz)!) ([#2293])
- Bugfix: Support Istio mTLS secrets natively (thanks, [Phil Peble](https://github.com/ppeble)!) ([#1475])
- Bugfix: TLS custom secret with period in name doesn't work (thanks, [Phil Peble](https://github.com/ppeble)!) ([#1255])
- Bugfix: Honor ingress.class when running with Knative
- Internal: Fix CRD-versioning issue in CI tests (thanks, [Ricky Taylor](https://github.com/ricky26)!)
- Bugfix: Stop using deprecated Envoy configuration elements
- Bugfix: Resume building a debuggable Envoy binary

### Ambassador Edge Stack only

- Change: The `ambassador` service now uses the default `externalTrafficPolicy` of `Cluster` rather than explicitly setting it to `Local`. This is a safer setting for GKE where the `Local` policy can cause outages when ambassador is updated. See https://stackoverflow.com/questions/60121956/are-hitless-rolling-updates-possible-on-gke-with-externaltrafficpolicy-local for details.
- Feature: `edgectl install` provides a much cleaner, quicker experience when installing Ambassador Edge Stack
- Feature: Ambassador Edge Stack supports the Ambassador operator for automated management and upgrade
- Feature: `ifRequestHeader` can now have `valueRegex` instead of `value`
- Feature: The `OAuth2` Filter now has `useSessionCookies` option to have cookies expire when the browser closes, rather than at a fixed duration
- Feature: `ifRequestHeader` now has `negate: bool` to invert the match
- Bugfix: The RBAC for `Ingress` now supports the `networking.k8s.io` `apiGroup`
- Bugfix: Quiet Dev Portal debug logs
- Bugfix: The Edge Policy Console is much less chatty when logged out
- Change: The intercept agent is now incorporated into the `aes` image
- Change: The `OAuth2` Filter no longer sets cookies when `insteadOfRedirect` triggers
- Change: The `OAuth2` Filter more frequently adjusts the cookies

[#1475]: https://github.com/datawire/ambassador/issues/1475
[#1255]: https://github.com/datawire/ambassador/issues/1255
[#2155]: https://github.com/datawire/ambassador/issues/2155
[#2293]: https://github.com/datawire/ambassador/issues/2293

## [1.1.1] February 12, 2020
[1.1.1]: https://github.com/datawire/ambassador/compare/v1.1.0...v1.1.1

### Ambassador API Gateway + Ambassador Edge Stack

- Bugfix: Load explicitly referenced secrets in another namespace, even when `AMBASSADOR_SINGLE_NAMESPACE` (thanks, [Thibault Cohen](https://github.com/titilambert)!) ([#2202])
- Bugfix: Fix Host support for choosing cleartext or TLS ([#2279])
- Bugfix: Fix intermittent error when rendering `/ambassador/v0/diag/`
- Internal: Various CLI tooling improvements

[#2202]: https://github.com/datawire/ambassador/issues/2202
[#2279]: https://github.com/datawire/ambassador/pull/2279

### Ambassador Edge Stack only

- Feature: The Policy Console can now set the log level to "trace" (in addition to "info" or "debug")
- Bugfix: Don't have the Policy Console poll for snapshots when logged out
- Bugfix: Do a better job of noticing when the license key changes
- Bugfix: `aes-plugin-runner --version` now works properly
- Bugfix: Only serve the custom CONGRATULATIONS! 404 page on `/`
- Change: The `OAuth2` Filter `stateTTL` setting is now ignored; the lifetime of state-tokens is now managed automatically

## [1.1.0] January 28, 2020
[1.1.0]: https://github.com/datawire/ambassador/compare/v1.0.0...v1.1.0

(Note that Ambassador 1.1.0 is identical to Ambassador 1.1.0-rc.0, from January 24, 2020.
 Also, we're now using "-rc.N" rather than just "-rcN", for better compliance with
 [SemVer](https://www.semver.org/).

### Ambassador API Gateway + Ambassador Edge Stack

- Feature: support resources with the same name but in different namespaces ([#2226], [#2198])
- Feature: support DNS overrides in `edgectl`
- Bugfix: Reduce log noise about "kubestatus" updates
- Bugfix: manage the diagnostics snapshot cache more aggressively to reduce memory footprint
- Bugfix: re-enable Docker demo mode (and improve the test to make sure we don't break it again!) ([#2227])
- Bugfix: correct potential issue with building edgectl on Windows
- Internal: fix an error with an undefined Python type in the TLS test (thanks, [Christian Clauss](https://github.com/cclauss)!)

### Ambassador Edge Stack only

- Feature: make the `External` filter type fully compatible with the `AuthService` type
- Docs: add instructions for what to do after downloading `edgectl`
- Bugfix: make it much faster to apply the Edge Stack License
- Bugfix: make sure the ACME terms-of-service link is always shown
- Bugfix: make the Edge Policy Console more performant

[#2198]: https://github.com/datawire/ambassador/issues/2198
[#2226]: https://github.com/datawire/ambassador/issues/2226
[#2227]: https://github.com/datawire/ambassador/issues/2227

## [1.0.0] January 15, 2020
[1.0.0]: https://github.com/datawire/ambassador/compare/v0.86.1...v1.0.0

### Caution!

All of Ambassador's CRDs have been switched to `apiVersion: getambassador.io/v2`, and
**your resources will be upgraded when you apply the new CRDs**. We recommend that you
follow the [migration instructions](https://getambassador.io/early-access/user-guide/upgrade-to-edge-stack/) and check your installation's
behavior before upgrading your CRDs.

## Ambassador API Gateway + Ambassador Edge Stack

### Breaking changes

- When a resource specifies a service or secret name without a corresponding namespace, Ambassador will now
  look for the service or secret in the namespace of the resource that mentioned it. In the past, Ambassador
  would look in the namespace in which Ambassador was running.

### Features

- The Host CR provides an easy way to tell Ambassador about domains it should expect to handle, and
  how it should handle secure and insecure requests for those domains
- Redirection from HTTP to HTTPS defaults to ON when termination contexts are present
- Mapping and Host CRs, as well as Ingress resources, get Status updates to provide better feedback
- Improve performance of processing events from Kubernetes
- Automatic HTTPS should work with any ACME clients doing the http-01 challenge

### Bugfixes

- CORS now happens before rate limiting
- The reconfiguration engine is better protected from exceptions
- Don’t try to check for upgrades on every UI snapshot update
- Reduced reconfiguration churn
- Don't force SNI routes to be lower-priority than non-SNI routes
- Knative mappings fallback to the Ambassador namespace if no namespace is specified
- Fix `ambassador_id` handling for Knative resources
- Treat `ambassadorId` as a synonym for `ambassador_id` (`ambassadorId` is the Protobuf 3 canonical form of `ambassador_id`)

### Ambassador Edge Stack

Ambassador Edge Stack incorporates the functionality of the old Ambassador Pro product.

- Authentication and ratelimiting are now available under a free community license
- Given a Host CR, Ambassador can manage TLS certificates using ACME (or you can manage them by hand)
- There is now an `edgectl` program that you can use for interacting with Ambassador from the command line
- There is a web user-interface for Ambassador
- BREAKING CHANGE: `APP_LOG_LEVEL` is now `AES_LOG_LEVEL`

See the [`CHANGELOG.old-pro.md`](./CHANGELOG.old-pro.md) file for the changelog of
the old Ambassador Pro product.

## [1.0.0-rc6] January 15, 2020
[1.0.0-rc6]: https://github.com/datawire/ambassador/compare/v1.0.0-rc4...v1.0.0-rc6

 - AES: Bugfix: Fix ACME client with multiple replicas
 - AES: Bugfix: Fix ACME client race conditions with the API server and WATT
 - AES: Bugfix: Don't crash in the ACME client if Redis is unavailable

## [1.0.0-rc4] January 13, 2020
[1.0.0-rc4]: https://github.com/datawire/ambassador/compare/v1.0.0-rc1...v1.0.0-rc4

- Change: Less verbose yet more useful Ambassador pod logs
- Bugfix: Various bugfixes for listeners and route rejection
- Bugfix: Don't append the service namespace for `localhost`
- AES: Bugfix: Fix rendering mapping labels YAML in the webui
- AES: Bugfix: Organize help output from `edgectl` so it is easier to read
- AES: Bugfix: Various bugfixes around ACME support with manually-configured TLSContexts
- AES: Change: Don't disable scout or enable extra-verbose logging when migrating from OSS
- AES: BREAKING CHANGE: `APP_LOG_LEVEL` is now `AES_LOG_LEVEL`

## [1.0.0-rc1] January 11, 2020
[1.0.0-rc1]: https://github.com/datawire/ambassador/compare/v1.0.0-rc0...v1.0.0-rc1

- Internal: Improvements to release machinery
- Internal: Fix the dev shell
- Internal: Adjust KAT tests to work with the Edge Stack

## [1.0.0-rc0] January 10, 2020
[1.0.0-rc0]: https://github.com/datawire/ambassador/compare/v1.0.0-ea13...v1.0.0-rc0

- BREAKING CHANGE: Rename Host CR status field `reason` to `errorReason`
- Feature: Host CRs now default `.spec.hostname` to `.metadata.name`
- Feature: Host CRs now have a `requestPolicy` field to control redirecting from cleartext to TLS
- Feature: Redirecting from cleartext to TLS no longer interferes with ACME http-01 challenges
- Feature: Improved `edgectl` help and informational messages
- Bugfix: Host CR status is now a sub-resource
- Bugfix: Have diagd snapshot JSON not include "serialization" keys (which could potentially leak secrets)
- Bugfix: Fix `ambassador_id` handling for Knative resources
- Bugfix: Use the correct namespace for resources found via annotations
- Bugfix: Treat `ambassadorId` as a synonym for `ambassador_id` (`ambassadorId` is the Protobuf 3 canonical form of `ambassador_id`)
- Internal: Allow passing a `DOCKER_NETWORK` variable to the build-system

## [1.0.0-ea13] January 09, 2020
[1.0.0-ea13]: https://github.com/datawire/ambassador/compare/v1.0.0-ea12...v1.0.0-ea13

- Bugfix: Knative mappings populate and fallback to the Ambassador namespace if unspecified
- Internal: Knative tests for versions 0.7.1 and 0.8.0 were removed
- Internal: Knative tests for version 0.11.0 were added
- Internal: Improved performance with Edge Stack using /ambassador/v0/diag/ with an optional `patch_client` query param to send a partial representation in JSON Patch format, reducing the memory and network traffic for large deployments
- Internal: Silencing warnings from `which` in docs preflight-check

## [1.0.0-ea12] January 08, 2020
[1.0.0-ea12]: https://github.com/datawire/ambassador/compare/v1.0.0-ea9...v1.0.0-ea12

- BREAKING CHANGE: When a resource specifies a service or secret name without a corresponding namespace, Ambassador uses the namespace of the resource. In the past, Ambassador would use its own namespace.
- Bugfix: Add the appropriate label so Ingress works with Edge Stack
- Bugfix: Remove superfluous imagePullSecret
- Bugfix: Fix various admin UI quirks, especially in Firefox
  - Bogus warnings about duplicate resources
  - Drag-and-drop reordering of rate limit configuration
  - Missing icons
- Internal: Drop duplicated resources earlier in the processing chain
- Internal: Streamline code generation from protobufs
- Internal: Automated broken-link checks in the documentation

## [1.0.0-ea9] December 23, 2019
[1.0.0-ea9]: https://github.com/datawire/ambassador/compare/v1.0.0-ea7...v1.0.0-ea9

- Bugfix: Use proper executable name for Windows edgectl
- Bugfix: Don't force SNI routes to be lower-priority than non-SNI routes
- Bugfix: Prevent the self-signed fallback context from conflicting with a manual context

## [1.0.0-ea7] December 19, 2019
[1.0.0-ea7]: https://github.com/datawire/ambassador/compare/v1.0.0-ea6...v1.0.0-ea7

- Bugfix: UI buttons can hide themselves
- Bugfix: Developer Portal API acquisition
- Bugfix: Developer Portal internal routing
- Internal: Better JS console usage
- Internal: Rationalize usage reporting for Edge Stack

## [1.0.0-ea6] December 18, 2019
[1.0.0-ea6]: https://github.com/datawire/ambassador/compare/v1.0.0-ea5...v1.0.0-ea6

- Feature: Improve performance of processing events from Kubernetes
- Feature: Automatic HTTPS should work with any ACME clients doing the http-01 challenge
- Internal: General improvements to test infrastructure
- Internal: Improved the release process

`ambassador-internal-access-control` `Filter` and `FilterPolicy` are now
created internally. Remove them from your cluster if upgrading from a
previous version.

## [1.0.0-ea5] December 17, 2019
[1.0.0-ea5]: https://github.com/datawire/ambassador/compare/v1.0.0-ea3...v1.0.0-ea5

- Internal: Improved the reliability of CI
- Internal: Improved the release process

## [1.0.0-ea3] December 16, 2019
[1.0.0-ea3]: https://github.com/datawire/ambassador/compare/v1.0.0-ea1...v1.0.0-ea3

- Feature: initial edgectl support for Windows!
- UX: be explicit that seeing the license applied can take a few minutes
- Bugfix: don’t try to check for upgrades on every UI snapshot update
- Bugfix: don’t activate the fallback TLSContext if its secret is not available
- Bugfix: first cut at reducing reconfiguration churn

## [1.0.0-ea1] December 10, 2019
[1.0.0-ea1]: https://github.com/datawire/ambassador/compare/v0.85.0...v1.0.0-ea1

### Caution!

All of Ambassador's CRDs have been switched to `apiVersion: getambassador.io/v2`, and
**your resources will be upgraded when you apply the new CRDs**. We recommend that you
follow the [migration instructions](https://getambassador.io/early-access/user-guide/upgrade-to-edge-stack/) and check your installation's
behavior before upgrading your CRDs.

### Features

- Authentication and ratelimiting are now available under a free community license
- The Host CRD provides an easy way to tell Ambassador about domains it should expect to handle
- Given a Host CRD, Ambassador can manage TLS certificates using ACME (or you can manage them by hand)
- Redirection from HTTP to HTTPS defaults to ON when termination contexts are present
- Mapping and Host CRDs, as well as Ingress resources, get Status updates to provide better feedback

### Bugfixes

- CVE-2019–18801, CVE-2019–18802, and CVE-2019–18836 are fixed by including Envoy 1.12.2
- CORS now happens before rate limiting
- The reconfiguration engine is better protected from exceptions

## [0.86.1] December 10, 2019
[0.86.1]: https://github.com/datawire/ambassador/compare/v0.84.1...v0.86.1

- Envoy updated to 1.12.2 for security fixes
- Envoy TCP keepalives are now supported (thanks, [Bartek Kowalczyk](https://github.com/KowalczykBartek)!)
- Envoy remote access logs are now supported
- Correctly handle upgrades when the `LogService` CRD is not present

(Ambassador 0.86.0 was superseded by Ambassador 0.86.1.)

## [0.85.0] October 22, 2019
[0.85.0]: https://github.com/datawire/ambassador/compare/v0.84.1...v0.85.0

### Features

- Support configuring the Envoy access log format (thanks to [John Esmet](https://github.com/esmet)!)

## [0.84.1] October 20, 2019
[0.84.1]: https://github.com/datawire/ambassador/compare/v0.84.0...v0.84.1

### Major changes:
- Bugfix: Fix /ambassador permissions to allow running as non-root - Thanks @dmayle (https://github.com/dmayle) for reporting the bug.

## [0.84.0] October 18, 2019
[0.84.0]: https://github.com/datawire/ambassador/compare/v0.83.0...v0.84.0

### Features:

- Support setting window_bits for the GZip filter (thanks to [Florent Delannoy](https://github.com/Pluies)!)
- Correctly support tuning the regex_max_size, and bump its default to 200 (thanks to [Paul Salaberria](https://github.com/psalaberria002)!)
- Support setting redirect_cleartext_from in a TLSContext

### Bugfixes:

- Correctly update loadbalancer status of Ingress resources
- Don't enable diagd debugging in the test suite unless explicitly requested (thanks to [Jonathan Suever](https://github.com/suever)!)
- Switch to an Envoy release build

### Developer Notes:

- Many many things about the build system have changed under the hood!
   - Start with `make help`, and
   - Join our [Slack channel](https://d6e.co/slack) for more help!

## [0.83.0] October 08, 2019
[0.83.0]: https://github.com/datawire/ambassador/compare/v0.82.0...v0.83.0

### Major changes:
- Update Ambassador to address CVE-2019-15225 and CVE-2019-15226.

NOTE: this switches the default regex engine! See the documentation for the `ambassador` `Module` for more.

## [0.82.0] October 02, 2019
[0.82.0]: https://github.com/datawire/ambassador/compare/v0.81.0...v0.82.0

### Major changes:
- Feature: Arrange for the Prometheus metrics endpoint to also return associated headers (thanks, [Jennifer Wu](https://github.com/jhsiaomei)!)
- Feature: Support setting a TLS origination context when doing TLS to a RateLimitService (thanks, [Phil Peble](https://github.com/ppeble)!)
- Feature: Allow configuring Envoy's access log path (thanks, [Jonathan Suever](https://github.com/suever)!)
- Update: Switch to Python 3.7 and Alpine 3.10

### Developer notes:
- Switch back to the latest mypy (currently 0.730)
- Environment variable KAT_IMAGE_PULL_POLICY can override the imagePullPolicy when running KAT tests
- Updated Generated Envoy Golang APIs

## [0.81.0] September 26, 2019
[0.81.0]: https://github.com/datawire/ambassador/compare/v0.80.0...v0.81.0

### Major changes:
- Feature: ${} environment variable interpolation is supported in all Ambassador configuration resources (thanks, [Stefan Sedich](https://github.com/stefansedich)!)
- Feature: DataDog APM tracing is now supported (thanks again, [Stefan Sedich](https://github.com/stefansedich)!)
- Bugfix: Fix an error in the TLSContext schema (thanks, [@georgekaz](https://github.com/georgekaz)!)

### Developer notes:
- Test services can now be built, deployed, and tested more easily (see BUILDING.md)
- `mypy` is temporarily pinned to version 0.720.

## [0.80.0] September 20, 2019
[0.80.0]: https://github.com/datawire/ambassador/compare/v0.78.0...v0.80.0

### Major changes:
- Feature: Basic support for the Kubernetes Ingress resource
- Feature: Basic reporting for some common configuration errors (lack of Mappings, lack of TLS contexts)
- Bugfix: Update Envoy to prevent crashing when updating AuthService under load

### Developer notes
- Golang components now use Go 1.13
- Ambassador build now _requires_ clean type hinting
- KAT client and server have been pulled back into the Ambassador repo

## [0.78.0] September 11, 2019
[0.78.0]: https://github.com/datawire/ambassador/compare/v0.77.0...v0.78.0

### Major changes:
- Feature: Support setting cipher_suites and ecdh_curves in TLSContext - #1782 (Thanks @teejaded)
- Feature: Make 128-bits traceids the default - #1794 (Thanks @Pluies)
- Feature: Set cap_net_bind_service to allow binding to low ports - #1720 (Thanks @swalberg)

### Minor changes:
- Testing: Add test that ambassador cli does not crash when called with --help - #1806 (Thanks @rokostik)

## [0.77.0] September 05, 2019
[0.77.0]: https://github.com/datawire/ambassador/compare/v0.76.0...v0.77.0

- (Feature) Support the `least_request` load balancer policy (thanks, [Steve Flanders](https://github.com/flands)!)
- (Misc) Many test and release-engineering improvements under the hood

## [0.76.0] August 26, 2019
[0.76.0]: https://github.com/datawire/ambassador/compare/v0.75.0...v0.76.0

- circuit breakers now properly handle overriding a global circuit breaker within a Mapping ([#1767])
- support for Knative 0.8.0 ([#1732])

[#1767]: https://github.com/datawire/ambassador/issues/1767
[#1732]: https://github.com/datawire/ambassador/issues/1732

## [0.75.0] August 13, 2019
[0.75.0]: https://github.com/datawire/ambassador/compare/0.74.1...0.75.0

- (Feature) Update to Envoy 1.11.1, including security fixes
- (Feature) You can use a `TLSContext` without a `secret` to set origination options ([#1708])
- (Feature) Canary deployments can now use multiple `host_rewrite` values ([#1159])
- (Bugfix) Make sure that Ambassador won't mistakenly complain about the number of RateLimit and Tracing services (thanks, [Christian Claus](https://github.com/cclauss)!)

[#1159]: https://github.com/datawire/ambassador/issues/1159
[#1708]: https://github.com/datawire/ambassador/issues/1708

## [0.74.1] August 06, 2019
[0.74.1]: https://github.com/datawire/ambassador/compare/0.74.0...0.74.1

- (bugfix) Make sure that updates properly trigger reconfigures ([#1727])
- (misc) Arrange for startup logging to have timestamps

[#1727]: https://github.com/datawire/ambassador/issues/1727

## [0.74.0] July 30, 2019
[0.74.0]: https://github.com/datawire/ambassador/compare/0.73.0...0.74.0

- Bugfix: Make sure that the pod dies if Envoy dies
- Bugfix: Correctly allow setting `timeout_ms` for `AuthService` (thanks, [John Esmet!](https://www.github.com/esmet)!)
- Feature: Permit configuring `cluster_idle_timeout_ms` for upstream services (thanks, [John Esmet!](https://www.github.com/esmet)!) ([#1542])

[#1542]: https://github.com/datawire/ambassador/issues/1542

## [0.73.0] July 11, 2019
[0.73.0]: https://github.com/datawire/ambassador/compare/0.72.0...0.73.0

- Feature: Experimental native support for Knative! ([#1579])
- Feature: Better Linkerd interoperability! ([#1578], [#1594])

- Feature: Add a legend for the colors of service names on the diagnostic overview (thanks, [Wyatt Pearsall](https://github.com/wpears)!)
- Feature: Allow switching Envoy to output JSON logs (thanks, [Pedro Tavares](https://github.com/ServerlessP)!)
- Feature: Allow setting `AMBASSADOR_LABEL_SELECTOR` and `AMBASSADOR_FIELD_SELECTOR` to let Ambassador use Kubernetes selectors to determine which things to read (thanks, [John Esmet](https://github.com/esmet)!) ([#1292])
- Feature: Allow configuring retries for `AuthService` (thanks, [Kevin Dagostino](https://github.com/TonkWorks)!) ([#1622], [#1461])

- Bugfix: Allow Ambassador to ride through Envoy-validation timeouts (thanks, [John Morrisey](https://github.com/jwm)!)
- Bugfix: Allow Ambassador to ride through parse errors on input resources (thanks, [Andrei Predoiu](https://github.com/Andrei-Predoiu)!) ([#1625])
- Bugfix: Allow '.' in a `secret` name to just be a '.' ([#1255])

- Bugfix: Allow manually defining an Ambassador `Service` resource, same as any other resource
- Bugfix: Prevent spurious duplicate-resource errors when loading config from the filesystem

[#1255]: https://github.com/datawire/ambassador/issues/1255
[#1292]: https://github.com/datawire/ambassador/issues/1292
[#1461]: https://github.com/datawire/ambassador/issues/1461
[#1578]: https://github.com/datawire/ambassador/issues/1578
[#1579]: https://github.com/datawire/ambassador/issues/1579
[#1594]: https://github.com/datawire/ambassador/issues/1594
[#1622]: https://github.com/datawire/ambassador/issues/1622
[#1625]: https://github.com/datawire/ambassador/issues/1625

## [0.72.0] June 13, 2019
[0.72.0]: https://github.com/datawire/ambassador/compare/0.71.0...0.72.0

- Envoy: Update Envoy to commit 8f57f7d765
- Bugfix: Auth spans are now properly connected to requests ([#1414])
- Bugfix: `include_body` now works correctly ([#1531], [#1595])
- Bugfix: `x_forwarded_proto_redirect` works again (thanks to [Kyle Martin](https://github.com/KyleMartin901)!) ([#1571])
- Bugfix: Ambassador works correctly with read-only filesystems (thanks, [Niko Kurtti](https://github.com/n1koo)!) ([#1614], [#1619])
- Bugfix: Correctly render groups associated with a given resolver in diagnostics JSON output
- Feature: Give the Ambassador CLI a way to specify the directory into which to write secrets.

[#1414]: https://github.com/datawire/ambassador/issues/1414
[#1531]: https://github.com/datawire/ambassador/issues/1531
[#1571]: https://github.com/datawire/ambassador/issues/1571
[#1595]: https://github.com/datawire/ambassador/issues/1595
[#1614]: https://github.com/datawire/ambassador/issues/1614
[#1619]: https://github.com/datawire/ambassador/issues/1619

## [0.71.0] June 06, 2019
[0.71.0]: https://github.com/datawire/ambassador/compare/0.70.1...0.71.0

- Feature: GZIP support [#744]
- Feature: diag UI shows active Resolvers [#1453]
- Feature: CRDs exist for Resolvers [#1563]
- Feature: Resolvers with custom names work, even as CRDs [#1497]
- Feature: The `/metrics` endpoint provides direct access to Prometheus-format stats (thanks to [Rotem Tamir](https://github.com/rotemtam)!)
- Bugfix: `statsd-exporter` now correctly defaults to port 8125 (thanks to [Jonathan Suever](https://github.com/suever)!)
- Bugfix: redirect_cleartext_from no longer strips the URL path [#1463]
- Bugfix: canary weights of 0 and 100 work correctly [#1379]
- Bugfix: `docker run` works again for the Ambassador demo, and is part of our tests now [#1569]
- Bugfix: Scout `DEBUG` messages don’t get leaked into the diag UI [#1573]
- Maintenance: warn of upcoming protocol version changes
- Maintenance: check in with Scout every 24 hours, but no more than twice per day

[#744]: https://github.com/datawire/ambassador/issues/744
[#1379]: https://github.com/datawire/ambassador/issues/1379
[#1453]: https://github.com/datawire/ambassador/issues/1453
[#1463]: https://github.com/datawire/ambassador/issues/1463
[#1497]: https://github.com/datawire/ambassador/issues/1497
[#1563]: https://github.com/datawire/ambassador/issues/1563
[#1569]: https://github.com/datawire/ambassador/issues/1569
[#1573]: https://github.com/datawire/ambassador/issues/1573

## [0.70.1] May 24, 2019
[0.70.1]: https://github.com/datawire/ambassador/compare/0.70.0...0.70.1

### Minor changes:
- Bugfix: Disable CRD support if Ambassador cannot access them
- Upgrade: Upgrade to watt 0.5.1

## [0.70.0] May 20, 2019
[0.70.0]: https://github.com/datawire/ambassador/compare/0.61.0...0.70.0

### Major changes:
- Feature: Support CRDs in the `getambassador.io` API group for configuration ([#482])
- Feature: Update to Envoy 1.10

### Minor changes:
- Feature: Support removing request headers (thanks @ysaakpr!)
- Bugfix: `watt` should better coalesce calls to the watch hook on startup
- Bugfix: Ambassador no longer uses ports 7000 or 18000 ([#1526], [#1527])

[#482]: https://github.com/datawire/ambassador/issues/482
[#1526]: https://github.com/datawire/ambassador/issues/1526
[#1527]: https://github.com/datawire/ambassador/issues/1527

## [0.61.1] May 16, 2019
[0.61.1]: https://github.com/datawire/ambassador/compare/0.61.0...0.61.1

- Bugfix: Make sure that Consul discovery properly handles the datacenter name ([#1533])
- Bugfix: Make sure that the feature-walk code is protected against clusters with no endpoints at all ([#1532])

[#1532]: https://github.com/datawire/ambassador/issues/1532
[#1533]: https://github.com/datawire/ambassador/issues/1533

## [0.61.0] May 08, 2019
[0.61.0]: https://github.com/datawire/ambassador/compare/0.60.3...0.61.0

Ambassador 0.61.0 metadata

### Changes:
- Feature: Support for minimum and maximum TLS versions (#689)
- Feature: Allow choosing whether to append or overwrite when adding request or response headers (#1481) - thanks to @ysaakpr
- Feature: Support for circuit breakers (#360)
- Feature: Support for automatic retries (#1127) - thanks to @l1v3
- Feature: Support for shadow traffic weighting - thanks to @nemo83
- Feature: Support for HTTP/1.0 (#988) - thanks to @cyrus-mc
- Bugfix: Problem with local Consul agent resolver and non-standard HTTP port (#1508)
- Bugfix: Round each mapping's weight to an integer to prevent invalid Envoy configurations when using weights (#1289) - thanks to @esmet
- Bugfix: Fix deadlock on invalid Envoy configuration (#1491) - thanks to @esmet
- Bugfix: Fixed LightStep gRPC TracingService (#1189) - thanks to @sbaum1994
## [0.60.3] May 01, 2019
[0.60.3]: https://github.com/datawire/ambassador/compare/0.60.2...0.60.3

### Changes since 0.60.2

- When scanning its configuration for secrets and endpoints that must be watched, 0.60.2 could fail with certain configurations if TLS termination but not origination was active. Those failures are fixed now.

## [0.60.2] April 29, 2019
[0.60.2]: https://github.com/datawire/ambassador/compare/0.60.1...0.60.2

### Changes since 0.60.1

- Ambassador is now much more careful about which endpoints and secrets it pays attention to. ([#1465] again -- thanks to [@flands](https://github.com/flands) and @seandon for the help here!)

[#1465]: https://github.com/datawire/ambassador/issues/1465

## [0.60.1] April 25, 2019
[0.60.1]: https://github.com/datawire/ambassador/compare/0.60.0...0.60.1

### Changes since 0.60.0

- Speed up initial parsing of WATT snapshots considerably ([#1465])
- Don't look at secrets in the kube-system namespace, or for service-account tokens.
- Make sure that secrets we do look at are correctly associated with their namespaces ([#1467] -- thanks to @flands and @derrickburns for their contributions here!)
- Allow tuning the number of input snapshots retained for debugging
- Include the grab-snapshots.py script to help with debuggability

[#1465]: https://github.com/datawire/ambassador/issues/1465
[#1467]: https://github.com/datawire/ambassador/issues/1467

## [0.60.0] April 23, 2019
[0.60.0]: https://github.com/datawire/ambassador/compare/0.53.1...0.60.0

### Changes since 0.53.1

- BREAKING CHANGE: Ambassador listens on 8080 and 8443 by default so it does not need to run as root
- Ambassador natively supports using Consul for service discovery
- `AMBASSADOR_ENABLE_ENDPOINTS` is no longer needed; configure using the `Resolver` resource instead
- Support for the Maglev load balancing algorithm
- Support `connect_timeout_ms`. Thanks to Pétur Erlingsson.
- Support for `idle_timeout_ms` Thanks to Aaron Triplett.
- Ambassador will properly reload renewed Let's Encrypt certificates (#1416). Thanks to Matthew Ceroni.
- Ambassador will now properly redirect from HTTP to HTTPS based on `x-forwarded-proto` (#1233).
- The `case_sensitive` field now works when `host_redirect` is set to true (#699). Thanks to Peter Choi and Christopher Coté.

## [0.53.1] April 05, 2019
[0.53.1]: https://github.com/datawire/ambassador/compare/0.52.1...0.53.1

(0.53.0 was immediately supplanted by 0.53.1.)

## SECURITY FIXES

Ambassador 0.53.1 addresses two security issues in Envoy Proxy, CVE-2019-9900 and CVE-2019-9901:

- CVE-2019-9900 (Score 8.3/High). When parsing HTTP/1.x header values, Envoy 1.9 and before does not reject embedded zero characters (NUL, ASCII 0x0).

- CVE-2019-9901 (Score 8.3/High). Envoy does not normalize HTTP URL paths in Envoy 1.9 and before.

Since these issues can potentially allow a remote attacker to use maliciously-crafted URLs to bypass
authentication, anyone running an Ambassador prior to 0.53.1 should upgrade.

### UPCOMING CHANGES

Ambassador 0.60 will listen on ports 8080/8443 by default. The diagnostics service in Ambassador 0.52.0
will try to warn you if your configuration will be affected by this change.

## Other changes since 0.52.1

- `AuthService` version `ambassador/v1` can now explicitly configure how much body data is sent
  to the external authentication service.

## [0.52.1] March 26, 2019
[0.52.1]: https://github.com/datawire/ambassador/compare/0.52.0...0.52.1

### Changes since 0.52.0

- You can specify the `AMBASSADOR_NO_SECRETS` environment variable to prevent Ambassador from
  watching Kubernetes secrets at all (thanks [@esmet](https://github.com/esmet)!) ([#1293])
- The services used when you do `docker run ambassador --demo` have been moved into the Docker image,
  to remove external dependencies from the Ambassador quickstart.

[#1293]: https://github.com/datawire/ambassador/issues/1293

## [0.52.0] March 21, 2019
[0.52.0]: https://github.com/datawire/ambassador/compare/0.51.2...0.52.0

### Changes since 0.51.2

- Initial support for endpoint routing, rather than relying on `kube-proxy` ([#1031])
   - set `AMBASSADOR_ENABLE_ENDPOINTS` in the environment to allow this
- Initial support for Envoy ring hashing and session affinity (requires endpoint routing!)
- Support Lua filters (thanks to [@lolletsoc](https://github.com/lolletsoc)!)
- Support gRPC-Web (thanks to [@gertvdijk](https://github.com/gertvdijk)!) ([#456])
- Support for gRPC HTTP 1.1 bridge (thanks to [@rotemtam](https://github.com/rotemtam)!)
- Allow configuring `num-trusted-hosts` for `X-Forwarded-For`
- External auth services using gRPC can now correctly add new headers ([#1313])
- External auth services correctly add trace spans
- Ambassador should respond to changes more quickly now ([#1294], [#1318])
- Ambassador startup should be faster now

[#456]: https://github.com/datawire/ambassador/issues/456
[#1031]: https://github.com/datawire/ambassador/issues/1031
[#1294]: https://github.com/datawire/ambassador/issues/1294
[#1313]: https://github.com/datawire/ambassador/issues/1313
[#1318]: https://github.com/datawire/ambassador/issues/1318

## [0.51.2] March 12, 2019
[0.51.2]: https://github.com/datawire/ambassador/compare/0.51.1...0.51.2

### Changes since 0.51.1

- Cookies are now correctly handled when using external auth services... really. ([#1211])

[#1211]: https://github.com/datawire/ambassador/issues/1211

## [0.51.1] March 11, 2019
[0.51.1]: https://github.com/datawire/ambassador/compare/0.51.0...0.51.1

### Changes since 0.51.0

- Ambassador correctly handles services in namespaces other than the one Ambassador is running in.

## [0.51.0] March 08, 2019
[0.51.0]: https://github.com/datawire/ambassador/compare/0.50.3...0.51.0

**0.51.0 is not recommended: upgrade to 0.51.1.**

### Changes since 0.50.3

- Ambassador can now route any TCP connection, using the new `TCPMapping` resource. ([#420])
- Cookies are now correctly handled when using external auth services ([#1211])
- Lots of work in docs and testing under the hood

[#420]: https://github.com/datawire/ambassador/issues/420
[#1211]: https://github.com/datawire/ambassador/issues/1211

### Limitations in 0.51.0

At present, you cannot mix HTTP and HTTPS upstream `service`s in any Ambassador resource. This restriction will be lifted in a future Ambassador release.

## [0.50.3] February 21, 2019
[0.50.3]: https://github.com/datawire/ambassador/compare/0.50.2...0.50.3

### Fixes since 0.50.2

- Ambassador saves configuration snapshots as it manages configuration changes. 0.50.3 keeps only 5 snapshots,
  to bound its disk usage. The most recent snapshot has no suffix; the `-1` suffix is the next most recent, and
  the `-4` suffix is the oldest.
- Ambassador will not check for available updates more often than once every four hours.

### Limitations in 0.50.3

At present, you cannot mix HTTP and HTTPS upstream `service`s in any Ambassador resource. This restriction will be lifted in a future Ambassador release.

## [0.50.2] February 15, 2019
[0.50.2]: https://github.com/datawire/ambassador/compare/0.50.1...0.50.2

### Important fixes since 0.50.1

- Ambassador no longer requires annotations in order to start -- with no configuration, it will launch with only the diagnostics service available. ([#1203])
- If external auth changes headers, routing will happen based on the changed values. ([#1226])

### Other changes since 0.50.1

- Ambassador will no longer log errors about Envoy statistics being unavaible before startup is complete ([#1216])
- The `tls` attribute is again available to control the client certificate offered by an `AuthService` ([#1202])

### Limitations in 0.50.2

At present, you cannot mix HTTP and HTTPS upstream `service`s in any Ambassador resource. This restriction will be lifted in a future Ambassador release.

[#1202]: https://github.com/datawire/ambassador/issues/1202
[#1203]: https://github.com/datawire/ambassador/issues/1203
[#1216]: https://github.com/datawire/ambassador/issues/1216
[#1226]: https://github.com/datawire/ambassador/issues/1226

## [0.50.1] February 07, 2019
[0.50.1]: https://github.com/datawire/ambassador/compare/0.50.0...0.50.1

**0.50.1 is not recommended: upgrade to 0.52.0.**

### Changes since 0.50.0

- Ambassador defaults to only doing IPv4 DNS lookups. IPv6 can be enabled in the Ambassador module or in a Mapping. ([#944])
- An invalid Envoy configuration should not cause Ambassador to hang.
- Testing using `docker run` and `docker compose` is supported again. ([#1160])
- Configuration from the filesystem is supported again, but see the "Running Ambassador" documentation for more.
- Datawire's default Ambassador YAML no longer asks for any permissions for `ConfigMap`s.

[#944]: https://github.com/datawire/ambassador/issues/944
[#1160]: https://github.com/datawire/ambassador/issues/1160

## [0.50.0] January 29, 2019
[0.50.0]: https://github.com/datawire/ambassador/compare/0.50.0-rc6...0.50.0

**Ambassador 0.50.0 is a major rearchitecture of Ambassador onto Envoy V2 using the ADS. See the "BREAKING NEWS"
section above for more information.**

(Note that Ambassador 0.50.0-rc7 and -rc8 were internal releases.)

### Changes since 0.50.0-rc6

- `AMBASSADOR_SINGLE_NAMESPACE` is finally correctly supported and properly tested ([#1098])
- Ambassador won't throw an exception for name collisions between resources ([#1155])
- A TLS `Module` can now coexist with SNI (the TLS `Module` effectively defines a fallback cert) ([#1156])
- `ambassador dump --diag` no longer requires you to explicitly state `--v1` or `--v2`

### Limitations in 0.50.0 GA

- Configuration from the filesystem is not supported in 0.50.0. It will be resupported in 0.50.1.
- A `TLSContext` referencing a `secret` in another namespace will not function when `AMBASSADOR_SINGLE_NAMESPACE` is set.

[#1098]: https://github.com/datawire/ambassador/issues/1098
[#1155]: https://github.com/datawire/ambassador/issues/1155
[#1156]: https://github.com/datawire/ambassador/issues/1156

## [0.50.0-rc6] January 28, 2019
[0.50.0-rc6]: https://github.com/datawire/ambassador/compare/0.50.0-rc5...0.50.0-rc6

**Ambassador 0.50.0-rc6 is a release candidate**.

### Changes since 0.50.0-rc5

- Ambassador watches certificates and automatically updates TLS on certificate changes ([#474])
- Ambassador no longer saves secrets it hasn't been told to use to disk ([#1093])
- Ambassador correctly honors `AMBASSADOR_SINGLE_NAMESPACE` rather than trying to access all namespaces ([#1098])
- Ambassador correctly honors the `AMBASSADOR_CONFIG_BASE_DIR` setting again ([#1118])
- Configuration changes take effect much more quickly than in RC5 ([#1148])
- `redirect_cleartext_from` works with no configured secret, to support TLS termination at a downstream load balancer ([#1104])
- `redirect_cleartext_from` works with the `PROXY` protocol ([#1115])
- Multiple `AuthService` resources (for canary deployments) work again ([#1106])
- `AuthService` with `allow_request_body` works correctly with an empty body and no `Content-Length` header ([#1140])
- `Mapping` supports the `bypass_auth` attribute to bypass authentication (thanks, @patricksanders! [#174])
- The diagnostic service no longer needs to re-parse the configuration on every page load ([#483])
- Startup is now faster and more stable
- The Makefile should do the right thing if your PATH has spaces in it (thanks, @er1c!)
- Lots of Helm chart, statsd, and doc improvements (thanks, @Flydiverny, @alexgervais, @bartlett, @victortv7, and @zencircle!)

[#174]: https://github.com/datawire/ambassador/issues/174
[#474]: https://github.com/datawire/ambassador/issues/474
[#483]: https://github.com/datawire/ambassador/issues/483
[#1093]: https://github.com/datawire/ambassador/issues/1093
[#1098]: https://github.com/datawire/ambassador/issues/1098
[#1104]: https://github.com/datawire/ambassador/issues/1104
[#1106]: https://github.com/datawire/ambassador/issues/1106
[#1115]: https://github.com/datawire/ambassador/issues/1115
[#1118]: https://github.com/datawire/ambassador/issues/1118
[#1140]: https://github.com/datawire/ambassador/issues/1140
[#1148]: https://github.com/datawire/ambassador/issues/1148

## [0.50.0-rc5] January 14, 2019
[0.50.0-rc5]: https://github.com/datawire/ambassador/compare/0.50.0-rc4...0.50.0-rc5

**Ambassador 0.50.0-rc5 is a release candidate**.

### Changes since 0.50.0-rc4

- Websocket connections will now be authenticated if an AuthService is configured [#1026]
- Client certificate authentication should function whether configured from a TLSContext resource or from the the old-style TLS module (this is the full fix for [#993])
- Ambassador can now switch listening ports without a restart (e.g. switching from cleartext to TLS) [#1100]
- TLS origination certificates (including Istio mTLS) should now function [#1071]
- The diagnostics service should function in all cases. [#1096]
- The Ambassador image is significantly (~500MB) smaller than RC4.

[#933]: https://github.com/datawire/ambassador/issues/993
[#1026]: https://github.com/datawire/ambassador/issues/1026
[#1071]: https://github.com/datawire/ambassador/issues/1071
[#1096]: https://github.com/datawire/ambassador/issues/1096
[#1100]: https://github.com/datawire/ambassador/issues/1100

## [0.50.0-rc4] January 09, 2019
[0.50.0-rc4]: https://github.com/datawire/ambassador/compare/0.50.0-rc3...0.50.0-rc4

**Ambassador 0.50.0-rc4 is a release candidate**, and fully supports running under Microsoft Azure.

### Changes since 0.50.0-rc3

- Ambassador fully supports running under Azure [#1039]
- The `proto` attribute of a v1 `AuthService` is now optional, and defaults to `http`
- Ambassador will warn about the use of v0 configuration resources.

[#1039]: https://github.com/datawire/ambassador/issues/1039

## [0.50.0-rc3] January 03, 2019
[0.50.0-rc3]: https://github.com/datawire/ambassador/compare/0.50.0-rc2...0.50.0-rc3

**Ambassador 0.50.0-rc3 is a release candidate**, but see below for an important warning about Azure.

### Microsoft Azure

There is a known issue with recently-created Microsoft Azure clusters where Ambassador will stop receiving service
updates after running for a short time. This will be fixed in 0.50.0-GA.

### Changes since 0.50.0-rc2

- The `Location` and `Set-Cookie` headers should always be allowed from the auth service when using an `ambassador/v0` config [#1054]
- `add_response_headers` (parallel to `add_request_headers`) is now supported (thanks, @n1koo!)
- `host_redirect` and `shadow` both now work correctly [#1057], [#1069]
- Kat is able to give better information when it cannot parse a YAML specification.

[#1054]: https://github.com/datawire/ambassador/issues/1054
[#1057]: https://github.com/datawire/ambassador/issues/1057
[#1069]: https://github.com/datawire/ambassador/issues/1069

## [0.50.0-rc2] December 24, 2018
[0.50.0-rc2]: https://github.com/datawire/ambassador/compare/0.50.0-rc1...0.50.0-rc2

**Ambassador 0.50.0-rc2 fixes some significant TLS bugs found in RC1.**

### Changes since 0.50.0-rc1:

- TLS client certificate verification should function correctly (including requiring client certs).
- TLS context handling (especially with multiple contexts and origination contexts) has been made more consistent and correct.
    - Ambassador is now much more careful about reporting errors in TLS configuration (especially around missing keys).
    - You can reference a secret in another namespace with `secret: $secret_name.$namespace`.
    - Ambassador will now save certificates loaded from Kubernetes to `$AMBASSADOR_CONFIG_BASE_DIR/$namespace/secrets/$secret_name`.
- `use_proxy_proto` should be correctly supported [#1050].
- `AuthService` v1 will default its `proto` to `http` (thanks @flands!)
- The JSON diagnostics service supports filtering: requesting `/ambassador/v0/diag/?json=true&filter=errors`, for example, will return only the errors element from the diagnostic output.

[#1050]: https://github.com/datawire/ambassador/issues/1050

## [0.50.0-rc1] December 19, 2018
[0.50.0-rc1]: https://github.com/datawire/ambassador/compare/0.50.0-ea7...0.50.0-rc1

**Ambassador 0.50.0-rc1 is a release candidate.**

### Changes since 0.50.0-ea7:

- Websockets should work happily with external authentication [#1026]
- A `TracingService` using a long cluster name works now [#1025]
- TLS origination certificates are no longer offered to clients when Ambassador does TLS termination [#983]
- Ambassador will listen on port 443 only if TLS termination contexts are present; a TLS origination context will not cause the switch
- The diagnostics service is working, and correctly reporting errors, again. [#1019]
- `timeout_ms` in a `Mapping` works correctly again [#990]
- Ambassador sends additional anonymized usage data to help Datawire prioritize bug fixes, etc.
  See `docs/ambassador/running.md` for more information, including how to disable this function.

[#983]: https://github.com/datawire/ambassador/issues/983
[#990]: https://github.com/datawire/ambassador/issues/990
[#1019]: https://github.com/datawire/ambassador/issues/1019
[#1025]: https://github.com/datawire/ambassador/issues/1025
[#1026]: https://github.com/datawire/ambassador/issues/1026

## [0.50.0-ea7] November 19, 2018
[0.50.0-ea7]: https://github.com/datawire/ambassador/compare/0.50.0-ea6...0.50.0-ea7

**Ambassador 0.50.0-ea7 is an EARLY ACCESS release! IT IS NOT SUPPORTED FOR PRODUCTION USE.**

### Upcoming major changes:

- **API version `ambassador/v0` will be officially deprecated in Ambassador 0.50.0.**
  API version `ambassador/v1` will the minimum recommended version for resources in Ambassador 0.50.0.

- Some resources will change between `ambassador/v0` and `ambassador/v1`.
   - For example, the `Mapping` resource will no longer support `rate_limits` as that functionality will
     be subsumed by `labels`.

### Changes since 0.50.0-ea6:

- Ambassador now supports `labels` for all `Mapping`s.
- Configuration of rate limits for a `Mapping` is now handled by providing `labels` in the domain configured
  for the `RateLimitService` (by default, this is "ambassador").
- Ambassador, once again, supports `statsd` for statistics gathering.
- The Envoy `buffer` filter is supported.
- Ambassador can now use GRPC to call the external authentication service, and also include the message body
  in the auth call.
- It's now possible to use environment variables to modify the configuration directory (thanks @n1koo!).
- Setting environment variable `AMBASSADOR_KUBEWATCH_NO_RETRY` will cause the Ambassador pod to exit, and be
  rescheduled, if it loses its connection to the Kubernetes API server.
- Many dependencies have been updated, most notably including switching to kube-client 8.0.0.

## [0.50.0-ea6] November 19, 2018
[0.50.0-ea6]: https://github.com/datawire/ambassador/compare/0.50.0-ea5...0.50.0-ea6

**Ambassador 0.50.0-ea6 is an EARLY ACCESS release! IT IS NOT SUPPORTED FOR PRODUCTION USE.**

### Changes since 0.50.0-ea5:

- `alpn_protocols` is now supported in the `TLS` module and `TLSContext`s
- Using `TLSContext`s to provide TLS termination contexts will correctly switch Ambassador to listening on port 443.
- `redirect_cleartext_from` is now supported with SNI
- Zipkin `TracingService` configuration now supports 128-bit trace IDs and shared span contexts (thanks, @alexgervais!)
- Zipkin should correctly trace calls to external auth services (thanks, @alexgervais!)
- `AuthService` configurations now allow separately configuring headers allowed from the client to the auth service, and from the auth service upstream
- Ambassador won't endlessly append `:annotation` to K8s resources
- The Ambassador CLI no longer requires certificate files to be present when dumping configurations
- `make mypy` will run full type checks on Ambassador to help developers

## [0.50.0-ea5] November 06, 2018
[0.50.0-ea5]: https://github.com/datawire/ambassador/compare/0.50.0-ea4...0.50.0-ea5

**Ambassador 0.50.0-ea5 is an EARLY ACCESS release! IT IS NOT SUPPORTED FOR PRODUCTION USE.**

### Changes since 0.50.0-ea4:

- **`use_remote_address` is now set to `true` by default.** If you need the old behavior, you will need to manually set `use_remote_address` to `false` in the `ambassador` `Module`.
- Ambassador 0.50.0-ea5 **supports SNI!**  See the docs for more here.
- Header matching is now supported again, including `host` and `method` headers.

## [0.50.0-ea4] October 31, 2018
[0.50.0-ea4]: https://github.com/datawire/ambassador/compare/0.50.0-ea3...0.50.0-ea4

**Ambassador 0.50.0-ea4 is an EARLY ACCESS release! IT IS NOT SUPPORTED FOR PRODUCTION USE.**

### Changes since 0.50.0-ea3:

- Ambassador 0.50.0-ea4 uses Envoy 1.8.0.
- `RateLimitService` is now supported. **You will need to restart Ambassador if you change the `RateLimitService` configuration.** We expect to lift this restriction in a later release; for now, the diag service will warn you when a restart is required.
   - The `RateLimitService` also has a new `timeout_ms` attribute, which allows overriding the default request timeout of 20ms.
- GRPC is provisionally supported, but still needs improvements in test coverage.
- Ambassador will correctly include its EA number when checking for updates.

## [0.50.0-ea3] October 21, 2018
[0.50.0-ea3]: https://github.com/datawire/ambassador/compare/0.50.0-ea2...0.50.0-ea3

**Ambassador 0.50.0-ea3 is an EARLY ACCESS release! IT IS NOT SUPPORTED FOR PRODUCTION USE.**

### Changes since 0.50.0-ea2:

- `TracingService` is now supported. **You will need to restart Ambassador if you change the `TracingService` configuration.** We expect to lift this restriction in a later release; for now, the diag service will warn you when a restart is required.
- Websockets are now supported, **including** mapping the same websocket prefix to multiple upstream services for canary releases or load balancing.
- KAT supports full debug logs by individual `Test` or `Query`.

**Ambassador 0.50.0 is not yet feature-complete. Read the Limitations and Breaking Changes sections in the 0.50.0-ea1 section below for more information.**

## [0.50.0-ea2] October 16, 2018
[0.50.0-ea2]: https://github.com/datawire/ambassador/compare/0.50.0-ea1...0.50.0-ea2

**Ambassador 0.50.0-ea2 is an EARLY ACCESS release! IT IS NOT SUPPORTED FOR PRODUCTION USE.**

### Changes since 0.50.0-ea1:

- Attempting to enable TLS termination without supplying a valid cert secret will result in HTTP on port 80, rather than HTTP on port 443. **No error will be displayed in the diagnostic service yet.** This is a bug and will be fixed in `-ea3`.
- CORS is now supported.
- Logs are no longer full of accesses from the diagnostic service.
- KAT supports isolating OptionTests.
- The diagnostics service now shows the V2 config actually in use, not V1.
- `make` will no longer rebuild the Python venv so aggressively.

**Ambassador 0.50.0 is not yet feature-complete. Read the Limitations and Breaking Changes sections in the 0.50.0-ea1 section below for more information.**

## [0.50.0-ea1] October 11, 2018
[0.50.0-ea1]: https://github.com/datawire/ambassador/compare/0.40.0...0.50.0-ea1

**Ambassador 0.50.0-ea1 is an EARLY ACCESS release! IT IS NOT SUPPORTED FOR PRODUCTION USE.**

### Ambassador 0.50.0 is not yet feature-complete. Limitations:

- `RateLimitService` and `TracingService` resources are not currently supported.
- WebSockets are not currently supported.
- CORS is not currently supported.
- GRPC is not currently supported.
- TLS termination is not
- `statsd` integration has not been tested.
- The logs are very cluttered.
- Configuration directly from the filesystem isn’t supported.
- The diagnostics service cannot correctly drill down by source file, though it can drill down by route or other resources.
- Helm installation has not been tested.
- `AuthService` does not currently have full support for configuring headers to be sent to the extauth service. At present it sends all the headers listed in `allowed_headers` plus:
   - `Authorization`
   - `Cookie`
   - `Forwarded`
   - `From`
   - `Host`
   - `Proxy-Authenticate`
   - `Proxy-Authorization`
   - `Set-Cookie`
   - `User-Agent`
   - `X-Forwarded-For`
   - `X-Forwarded-Host`
   - `X-Forwarded`
   - `X-Gateway-Proto`
   - `WWW-Authenticate`

### **BREAKING CHANGES** from 0.40.0

- Configuration from a `ConfigMap` is no longer supported.
- The authentication `Module` is no longer supported; use `AuthService` instead (which you probably already were).
- External authentication now uses the core Envoy `envoy.ext_authz` filter, rather than the custom Datawire auth filter.
   - `ext_authz` speaks the same protocol, and your existing external auth services should work, however:
   - `ext_authz` does _not_ send all the request headers to the external auth service (see above in `Limitations`).
- Circuit breakers and outlier detection are not supported. They will be reintroduced in a later Ambassador release.
- Ambassador now _requires_ a TLS `Module` to enable TLS termination, where previous versions would automatically enable termation if the `ambassador-certs` secret was present. A minimal `Module` for the same behavior is:

        ---
        kind: Module
        name: tls
        config:
          server:
            secret: ambassador-certs

## [0.40.2] November 26, 2018
[0.40.2]: https://github.com/datawire/ambassador/compare/0.40.1...0.40.2

### Minor changes:
- Feature: Support using environment variables to modify the configuration directory (thanks @n1koo!)
- Feature: In Helmfile, support `volumeMounts` (thanks @kyschouv!)
- Bugfix: In Helmfile, correctly quote `.Values.namespace.single` (thanks @bobby!)
- Bugfix: In Helmfile, correctly support `Nodeport` in HTTP and HTTPS (thanks @n1koo!)

## [0.40.1] October 29, 2018
[0.40.1]: https://github.com/datawire/ambassador/compare/0.40.0...0.40.1

### Minor changes:
- Feature: Support running Ambassador as a `Daemonset` via Helm (thanks @DipeshMitthalal!)
- Feature: Switch to Envoy commit 5f795fe2 to fix a crash if attempting to add headers after using an AuthService (#647, #680)

## [0.40.0] September 25, 2018
[0.40.0]: https://github.com/datawire/ambassador/compare/0.39.0...0.40.0

### Minor changes:

- Feature: Allow users to override the `STATSD_HOST` value (#810). Thanks to @rsyvarth.
- Feature: Support LightStep distributed tracing (#796). Thanks to @alexgervais.
- Feature: Add service label in Helm chart (#778). Thanks to @sarce.
- Feature: Add support for load balancer IP in Helm chart (#765). Thanks to @larsha.
- Feature: Support prometheus mapping configurations (#746). Thanks to @bcatcho.
- Feature: Add support for `loadBalancerSourceRanges` to Helm chart (#764). Thanks to @mtbdeano.
- Feature: Support for namespaces and Ambassador ID in Helm chart (#588, #643). Thanks to @MichielDeMey and @jstol.
- Bugfix: Add AMBASSADOR_VERIFY_SSL_FALSE flag (#782, #807). Thanks to @sonrier.
- Bugfix: Fix Ambassador single namespace in Helm chart (#827). Thanks to @sarce.
- Bugfix: Fix Helm templates and default values (#826).
- Bugfix: Add `stats-sink` back to Helm chart (#763).
- Bugfix: Allow setting `timeout_ms` to 0 for gRPC streaming services (#545). Thanks to @lovers36.
- Bugfix: Update Flask to 0.12.3.

## [0.39.0] August 30, 2018
[0.39.0]: https://github.com/datawire/ambassador/compare/0.38.0...0.39.0

### Major Changes:

- Bugfix: The statsd container has been removed by default in order to avoid DoSing Kubernetes DNS. The functionality can be re-enabled by setting the `STATSD_ENABLED` environment variable to `true` in the Ambassador deployment YAML (#568).
- Docs: Added detailed Ambassador + Istio Integration Documentation on monitoring and distributed tracing. - @feitnomore

### Minor Changes:

- Docs: Added instructions for running Ambassador with Docker Compose. - @bcatcho
- Bugfix: Fix Ambassador to more aggressively reconnect to Kubernetes (#554). - @nmatsui
- Feature: Diagnostic view displays AuthService, RateLimitService, and TracingService (#730). - @alexgervais
- Feature: Enable Ambassador to tag tracing spans with request headers via `tag_headers`. - @alexgervais

## [0.38.0] August 08, 2018
[0.38.0]: https://github.com/datawire/ambassador/compare/0.37.0...0.38.0

### Major changes:
- Feature: Default CORS configuration can now be set - @KowalczykBartek
- Bugfix: Ambassador does not crash with empty YAML config anymore - @rohan47

### Minor changes:
- DevEx: `master` is now latest, `stable` tracks the latest released version
- DevEx: release-prep target added to Makefile to facilitate releasing process
- DevEx: all tests now run in parallel, consuming lesser time
- Bugfix: Ambassador SIGCHLD messages are less scary looking now

## [0.37.0] July 31, 2018:
[0.37.0]: https://github.com/datawire/ambassador/compare/0.36.0...0.37.0

### Major changes:
- Feature: Added support for request tracing (by Alex Gervais)

## [0.36.0] July 26, 2018:
[0.36.0]: https://github.com/datawire/ambassador/compare/0.35.3...0.36.0

### Major changes:
- Fix: HEAD requests no longer cause segfaults
- Feature: TLS can now be configured with arbitrary secret names, instead of predefined secrets
- Change: The Envoy dynamic header value `%CLIENT_IP%` is no longer supported. Use `%DOWNSTREAM_REMOTE_ADDRESS_WITHOUT_PORT%` instead. (This is due to a change in Envoy 1.7.0.)

## [0.35.3] July 18, 2018: **READ THE WARNING ABOVE**
[0.35.3]: https://github.com/datawire/ambassador/compare/0.35.2...0.35.3

### Changed

Major changes:
- Ambassador is now based on Envoy v1.7.0
- Support for X-FORWARDED-PROTO based redirection, generally used with Layer 7 load balancers
- Support for port based redirection using `redirect_cleartext_from`, generally used with Layer 4 load balancers
- Specifying HTTP and HTTPS target ports in Helm chart

Other changes:
- End-to-end tests can now be run with `make e2e` command
- Helm release automation has been fixed
- Mutliple end-to-end tests are now executed in parallel, taking lesser time
- Huge revamp to documentation around unit tests
- Documentation changes

## [0.35.2] July 05, 2018: **READ THE WARNING ABOVE**
[0.35.2]: https://github.com/datawire/ambassador/compare/0.35.1...0.35.2

### Changed

- 0.35.2 is almost entirely about updates to Datawire testing infrastructure.
- The only user-visible change is that Ambassador will do a better job of showing which Kubernetes objects define Ambassador configuration objects when using `AMBASSADOR_ID` to run multiple Ambassadors in the same cluster.

## [0.35.1] June 25, 2018: **READ THE WARNING ABOVE**
[0.35.1]: https://github.com/datawire/ambassador/compare/0.35.0...0.35.1

### Changed

- Properly support supplying additional TLS configuration (such as `redirect_cleartext_from`) when using certificates from a Kubernetes `Secret`
- Update Helm chart to allow customizing annotations on the deployed `ambassador` Kubernetes `Service` (thanks @psychopenguin!)

## [0.35.0] June 25, 2018: **READ THE WARNING ABOVE**
[0.35.0]: https://github.com/datawire/ambassador/compare/0.34.3...0.35.0

### Changed

- 0.35.0 re-supports websockets, but see the **BREAKING NEWS** for an important caveat.
- 0.35.0 supports running as non-root. See the **BREAKING NEWS** above for more information.
- Make sure regex matches properly handle backslashes, and properly display in the diagnostics service (thanks @alexgervais!).
- Prevent kubewatch from falling into an endless spinloop (thanks @mechpen!).
- Support YAML array syntax for CORS array elements.

## [0.34.3] June 13, 2018: **READ THE WARNING ABOVE**
[0.34.3]: https://github.com/datawire/ambassador/compare/0.34.2...0.34.3

### Changed

- **0.34.3 cannot support websockets**: see the **WARNING** above.
- Fix a possible crash if no annotations are found at all (#519).
- Improve logging around service watching and such.

## [0.34.2] June 11, 2018: **READ THE WARNING ABOVE**
[0.34.2]: https://github.com/datawire/ambassador/compare/0.34.1...0.34.2

### Changed

- **0.34.2 cannot support websockets**: see the **WARNING** above.
- Ambassador is now based on Envoy 1.6.0!
- Ambassador external auth services can now modify existing headers in place, as well as adding new headers.
- Re-support the `ambassador-cacert` secret for configuring TLS client-certificate authentication. **Note well** that a couple of things have changed in setting this up: you'll use the key `tls.crt`, not `fullchain.pem`. See https://www.getambassador.io/reference/auth-tls-certs for more.

## [0.34.1] June 04, 2018
[0.34.1]: https://github.com/datawire/ambassador/compare/0.34.0...0.34.1

### Bugfixes

- Unbuffer log output for better diagnostics.
- Switch to gunicorn instead of Werkzeug for the diag service.
- Use the YAML we release as the basis for end-to-end testing.

## [0.34.0] May 16, 2018
[0.34.0]: https://github.com/datawire/ambassador/compare/0.33.1...0.34.0

### Changed

- When originating TLS, use the `host_rewrite` value to set outgoing SNI. If no `host_rewrite` is set, do not use SNI.
- Allow disabling external access to the diagnostics service (with thanks to @alexgervais and @dougwilson).

## [0.33.1] May 16, 2018
[0.33.1]: https://github.com/datawire/ambassador/compare/0.33.0...0.33.1

### Changed

- Fix YAML error on statsd pod.

## [0.33.0] May 14, 2018
[0.33.0]: https://github.com/datawire/ambassador/compare/v0.32.2...0.33.0

### Changed

- Fix support for `host_redirect` in a `Mapping`. **See the `Mapping` documentation** for more details: the definition of the `host_redirect` attribute has changed.

## [0.32.2] May 02, 2018
[0.32.2]: https://github.com/datawire/ambassador/compare/v0.32.0...v0.32.2

(Note that 0.32.1 was an internal release.)

### Changed

- Fix a bad bootstrap CSS inclusion that would cause the diagnostic service to render incorrectly.

## [0.32.0] April 27, 2018
[0.32.0]: https://github.com/datawire/ambassador/compare/v0.31.0...v0.32.0

### Changed

- Traffic shadowing is supported using the `shadow` attribute in a `Mapping`
- Multiple Ambassadors can now run more happily in a single cluster
- The diagnostic service will now show you what `AuthService` configuration is active
- The `tls` keyword now works for `AuthService` just like it does for `Mapping` (thanks @dvavili!)

## [0.31.0] April 12, 2018
[0.31.0]: https://github.com/datawire/ambassador/compare/v0.30.2...v0.31.0

### Changed

- Rate limiting is now supported (thanks, @alexgervais!) See the docs for more detail here.
- The `statsd` container has been quieted down yet more (thanks again, @alexgervais!).

## [0.30.2] March 26, 2018
[0.30.2]: https://github.com/datawire/ambassador/compare/v0.30.1...v0.30.2

### Changed

- drop the JavaScript `statsd` for a simple `socat`-based forwarder
- ship an Ambassador Helm chart (thanks @stefanprodan!)
   - Interested in testing Helm? See below!
- disable Istio automatic sidecar injection (thanks @majelbstoat!)
- clean up some doc issues (thanks @lavoiedn and @endrec!)

To test Helm, make sure you have `helm` installed and that you have `tiller` properly set up for your RBAC configuration. Then:

```
helm repo add datawire https://www.getambassador.io

helm upgrade --install --wait my-release datawire/ambassador
```

You can also use `adminService.type=LoadBalancer`.

## [0.30.1] March 26, 2018
[0.30.1]: https://github.com/datawire/ambassador/compare/v0.30.0...v0.30.1

### Fixed

- The `tls` module is now able to override TLS settings probed from the `ambassador-certs` secret

## [0.30.0] March 23, 2018
[0.30.0]: https://github.com/datawire/ambassador/compare/v0.29.0...v0.30.0

### Changed

- Support regex matching for `prefix` (thanks @radu-c!)
- Fix docs around `AuthService` usage

## [0.29.0] March 15, 2018
[0.29.0]: https://github.com/datawire/ambassador/compare/v0.28.2...v0.29.0

### Changed

- Default restart timings have been increased. **This will cause Ambassador to respond to service changes less quickly**; by default, you'll see changes appear within 15 seconds.
- Liveness and readiness checks are now enabled after 30 seconds, rather than 3 seconds, if you use our published YAML.
- The `statsd` container is now based on `mhart/alpine-node:9` rather than `:7`.
- `envoy_override` has been reenabled in `Mapping`s.

## [0.28.1] March 05, 2018 (and [0.28.0] on March 02, 2018)
[0.28.1]: https://github.com/datawire/ambassador/compare/v0.26.0...v0.28.1
[0.28.0]: https://github.com/datawire/ambassador/compare/v0.26.0...v0.28.1

(Note that 0.28.1 is identical to 0.28.0, and 0.27.0 was an internal release. These are related to the way CI generates tags, which we'll be revamping soon.)

### Changed

- Support tuning Envoy restart parameters
- Support `host_regex`, `method_regex`, and `regex_headers` to allow regular expression matches in `Mappings`
- Support `use_proxy_proto` and `use_remote_address` in the `ambassador` module
- Fine-tune the way we sort a `Mapping` based on its constraints
- Support manually setting the `precedence` of a `Mapping`, so that there's an escape hatch when the automagic sorting gets it wrong
- Expose `alpn_protocols` in the `tls` module (thanks @technicianted!)
- Make logs a lot quieter
- Reorganize and update documentation
- Make sure that `ambassador dump --k8s` will work correctly
- Remove a dependency on a `ConfigMap` for upgrade checks

## [0.26.0] February 13, 2018
[0.26.0]: https://github.com/datawire/ambassador/compare/v0.25.0...v0.26.0

### Changed

- The `authentication` module is deprecated in favor of the `AuthService` resource type.
- Support redirecting cleartext connections on port 80 to HTTPS on port 443
- Streamline end-to-end tests and, hopefully, allow them to work well without Kubernaut
- Clean up some documentation (thanks @lavoiedn!)

## [0.25.0] February 06, 2018
[0.25.0]: https://github.com/datawire/ambassador/compare/v0.23.0...v0.25.0

(Note that 0.24.0 was an internal release.)

### Changed

- CORS support (thanks @alexgervais!)
- Updated docs for
  - GKE
  - Ambassador + Istio
  - Ordering of `Mappings`
  - Prometheus with Ambassador
- Support multiple external authentication service instances, so that canarying `extauth` services is possible
- Correctly support `timeout_ms` in a `Mapping`
- Various build tweaks and end-to-end test speedups

## [0.23.0] January 17, 2018
[0.23.0]: https://github.com/datawire/ambassador/compare/v0.22.0...v0.23.0

### Changed

- Clean up build docs (thanks @alexgervais!)
- Support `add_request_headers` for, uh, adding requests headers (thanks @alexgervais!)
- Make end-to-end tests and Travis build process a bit more robust
- Pin to Kubernaut 0.1.39
- Document the use of the `develop` branch
- Don't default to `imagePullAlways`
- Switch to Alpine base with a stripped Envoy image

## [0.22.0] January 17, 2018
[0.22.0]: https://github.com/datawire/ambassador/compare/v0.21.1...v0.22.0

### Changed

- Switched to using `quay.io` rather than DockerHub. **If you are not using Datawire's published Kubernetes manifests, you will have to update your manifests!**
- Switched to building over Alpine rather than Ubuntu. (We're still using an unstripped Envoy; that'll change soon.)
- Switched to a proper production configuration for the `statsd` pod, so that it hopefully chews up less memory.
- Make sure that Ambassador won't generate cluster names that are too long for Envoy.
- Fix a bug where Ambassador could crash if there were too many egregious errors in its configuration.

## [0.21.1] January 11, 2018
[0.21.1]: https://github.com/datawire/ambassador/compare/v0.21.0...v0.21.1

### Changed

- Ambassador will no longer generate cluster names that exceed Envoy's 60-character limit.

## [0.21.0] January 03, 2018
[0.21.0]: https://github.com/datawire/ambassador/compare/v0.20.1...v0.21.0

### Changed

- If `AMBASSADOR_SINGLE_NAMESPACE` is present in the environment, Ambassador will only look for services in its own namespace.
- Ambassador `Mapping` objects now correctly support `host_redirect`, `path_redirect`, `host_rewrite`, `auto_host_rewrite`, `case_sensitive`, `use_websocket`, `timeout_ms`, and `priority`.

## [0.20.1] December 22, 2017
[0.20.1]: https://github.com/datawire/ambassador/compare/v0.20.0...v0.20.1

### Changed

- If Ambassador finds an empty YAML document, it will now ignore it rather than raising an exception.
- Includes the namespace of a service from an annotation in the name of its generated YAML file.
- Always process inputs in the same order from run to run.

## [0.20.0] December 18, 2017
[0.20.0]: https://github.com/datawire/ambassador/compare/v0.19.2...v0.20.0

### Changed

- Switch to Envoy 1.5 under the hood.
- Refocus the diagnostic service to better reflect what's actually visible when you're working at Ambassador's level.
- Allow the diagnostic service to display, and change, the Envoy log level.

## [0.19.2] December 12, 2017
[0.19.2]: https://github.com/datawire/ambassador/compare/v0.19.1...v0.19.2

### Changed

- Arrange for logs from the subsystem that watches for Kubernetes service changes (kubewatch) to have timestamps and such.
- Only do new-version checks every four hours.

## [0.19.1] December 04, 2017
[0.19.1]: https://github.com/datawire/ambassador/compare/v0.19.0...v0.19.1

### Changed

- Allow the diag service to look good (well, OK, not too horrible anyway) when Ambassador is running with TLS termination.
- Show clusters on the overview page again.
- The diag service now shows you the "health" of a cluster by computing it from the number of requests to a given service that didn't involve a 5xx status code, rather than just forwarding Envoy's stat, since we don't configure Envoy's stat in a meaningful way yet.
- Make sure that the tests correctly reported failures (sigh).
- Allow updating out-of-date diagnostic reports without requiring multiple test runs.

## [0.19.0] November 30, 2017
[0.19.0]: https://github.com/datawire/ambassador/compare/v0.18.2...v0.19.0

### Changed

- Ambassador can now use HTTPS upstream services: just use a `service` that starts with `https://` to enable it.
  - By default, Ambassador will not offer a certificate when using HTTPS to connect to a service, but it is possible to configure certificates. Please [contact us on Slack](https://d6e.co/slack) if you need to do this.
- HTTP access logs appear in the normal Kubernetes logs for Ambassador.
- It’s now possible to tell `ambassador config` to read Kubernetes manifests from the filesystem and build a configuration from the annotations in them (use the `--k8s` switch).
- Documentation on using Ambassador with Istio now reflects Ambassador 0.19.0 and Istio 0.2.12.

## [0.18.2] November 28, 2017
[0.18.2]: https://github.com/datawire/ambassador/compare/v0.18.0...v0.18.2

### Changed

- The diagnostics service will now tell you when updates are available.

## [0.18.0] November 20, 2017
[0.18.0]: https://github.com/datawire/ambassador/compare/v0.17.0...v0.18.0

### Changed

- The Host header is no longer overwritten when Ambassador talks to an external auth service. It will now retain whatever value the client passes there.

### Fixed

- Checks for updates weren’t working, and they have been restored. At present you’ll only see them in the Kubernetes logs if you’re using annotations to configure Ambassador — they’ll start showing up in the diagnostics service in the next release or so.

## [0.17.0] November 14, 2017
[0.17.0]: https://github.com/datawire/ambassador/compare/v0.16.0...v0.17.0

### Changed

- Allow Mappings to require matches on HTTP headers and `Host`
- Update tests, docs, and diagnostic service for header matching

### Fixed

- Published YAML resource files will no longer overwrite annotations on the Ambassador `service` when creating the Ambassador `deployment`

## [0.16.0] November 10, 2017
[0.16.0]: https://github.com/datawire/ambassador/compare/v0.15.0...v0.16.0

### Changed

- Support configuring Ambassador via `annotations` on Kubernetes `service`s
- No need for volume mounts! Ambassador can read configuration and TLS-certificate information directly from Kubernetes to simplify your Kubernetes YAML
- Expose more configuration elements for Envoy `route`s: `host_redirect`, `path_redirect`, `host_rewrite`, `auto_host_rewrite`, `case_sensitive`, `use_websocket`, `timeout_ms`, and `priority` get transparently copied

### Fixed

- Reenable support for gRPC

## [0.15.0] October 16, 2017
[0.15.0]: https://github.com/datawire/ambassador/compare/v0.14.2...v0.15.0

### Changed

- Allow `docker run` to start Ambassador with a simple default configuration for testing
- Support `host_rewrite` in mappings to force the HTTP `Host` header value for services that need it
- Support `envoy_override` in mappings for odd situations
- Allow asking the diagnostic service for JSON output rather than HTML

## [0.14.2] October 12, 2017
[0.14.2]: https://github.com/datawire/ambassador/compare/v0.14.0...v0.14.2

### Changed

- Allow the diagnostic service to show configuration errors.

## [0.14.0] October 05, 2017
[0.14.0]: https://github.com/datawire/ambassador/compare/v0.13.0...v0.14.0

### Changed

- Have a diagnostic service!
- Support `cert_required` in TLS config

## [0.13.0] September 25, 2017
[0.13.0]: https://github.com/datawire/ambassador/compare/v0.12.1...v0.13.0

### Changed

- Support using IP addresses for services.
- Check for collisions, so that trying to e.g. map the same prefix twice will report an error.
- Enable liveness and readiness probes, and have Kubernetes perform them by default.
- Document the presence of the template-override escape hatch.

## [0.12.1] September 22, 2017
[0.12.1]: https://github.com/datawire/ambassador/compare/v0.12.0...v0.12.1

### Changed

- Notify (in the logs) if a new version of Ambassador is available.

## [0.12.0] September 21, 2017
[0.12.0]: https://github.com/datawire/ambassador/compare/v0.11.2...v0.12.0

### Changed

- Support for non-default Kubernetes namespaces.
- Infrastructure for checking if a new version of Ambassador is available.

## [0.11.2] September 20, 2017
[0.11.2]: https://github.com/datawire/ambassador/compare/v0.11.1...v0.11.2

### Changed

- Better schema verification.

## [0.11.1] September 18, 2017
[0.11.1]: https://github.com/datawire/ambassador/compare/v0.11.0...v0.11.1

### Changed

- Do schema verification of input YAML files.

## [0.11.0] September 18, 2017
[0.11.0]: https://github.com/datawire/ambassador/compare/v0.10.14...v0.11.0

### Changed

- Declarative Ambassador! Configuration is now via YAML files rather than REST calls
- The `ambassador-store` service is no longer needed.

## [0.10.14] September 15, 2017
[0.10.14]: https://github.com/datawire/ambassador/compare/v0.10.13...v0.10.14

### Fixed

- Update `demo-qotm.yaml` with the correct image tag.

## [0.10.13] September 05, 2017
[0.10.13]: https://github.com/datawire/ambassador/compare/v0.10.12...v0.10.13

### Changed

- Properly support proxying all methods to an external authentication service, with headers intact, rather than moving request headers into the body of an HTTP POST.

## [0.10.12] August 02, 2017
[0.10.12]: https://github.com/datawire/ambassador/compare/v0.10.10...v0.10.12

### Changed

- Make TLS work with standard K8s TLS secrets, and completely ditch push-cert and push-cacert.

### Fixed

- Move Ambassador out from behind Envoy, so that you can use Ambassador to fix things if you completely botch your Envoy config.
- Let Ambassador keep running if Envoy totally chokes and dies, but make sure the pod dies if Ambassador loses access to its storage.

## [0.10.10] August 01, 2017
[0.10.10]: https://github.com/datawire/ambassador/compare/v0.10.7...v0.10.10

### Fixed

- Fix broken doc paths and simplify building as a developer. 0.10.8, 0.10.9, and 0.10.10 were all stops along the way to getting this done; hopefully we'll be able to reduce version churn from here on out.

## [0.10.7] July 25, 2017
[0.10.7]: https://github.com/datawire/ambassador/compare/v0.10.6...v0.10.7

### Changed
- More CI-build tweaks.

## [0.10.6] July 25, 2017
[0.10.6]: https://github.com/datawire/ambassador/compare/v0.10.5...v0.10.6

### Changed
- Fix automagic master build tagging

## [0.10.5] July 25, 2017
[0.10.5]: https://github.com/datawire/ambassador/compare/v0.10.1...v0.10.5

### Changed
- Many changes to the build process and versioning. In particular, CI no longer has to commit files.

## [0.10.1] July 03, 2017
[0.10.1]: https://github.com/datawire/ambassador/compare/v0.10.0...v0.10.1

### Added
- Changelog


## [0.10.0] June 30, 2017
[0.10.0]: https://github.com/datawire/ambassador/compare/v0.9.1...v0.10.0
[grpc-0.10.0]: https://github.com/datawire/ambassador/blob/v0.10.0/docs/user-guide/grpc.md

### Added
- Ambassador supports [GRPC services][grpc-0.10.0] (and other HTTP/2-only services) using the GRPC module

### Fixed
- Minor typo in Ambassador's `Dockerfile` that break some versions of Docker


## [0.9.1] June 28, 2017
[0.9.1]: https://github.com/datawire/ambassador/compare/v0.9.0...v0.9.1
[building-0.9.1]: https://github.com/datawire/ambassador/blob/v0.9.1/BUILDING.md

### Changed
- Made development a little easier by automating dev version numbers so that modified Docker images update in Kubernetes
- Updated [`BUILDING.md`][building-0.9.1]


## [0.9.0] June 23, 2017
[0.9.0]: https://github.com/datawire/ambassador/compare/v0.8.12...v0.9.0
[start-0.9.0]: https://github.com/datawire/ambassador/blob/v0.9.0/docs/user-guide/getting-started.md
[concepts-0.9.0]: https://github.com/datawire/ambassador/blob/v0.9.0/docs/user-guide/mappings.md

### Added
- Ambassador supports HTTP Basic Auth
- Ambassador now has the concept of _modules_ to enable and configure optional features such as auth
- Ambassador now has the concept of _consumers_ to represent end-users of mapped services
- Ambassador supports auth via an external auth server

Basic auth is covered in [Getting Started][start-0.9.0]. Learn about modules and consumers and see an example of external auth in [About Mappings, Modules, and Consumers][concepts-0.9.0].

### Changed
- State management (via Ambassador store) has been refactored
- Switched to [Ambassador-Envoy] for the base Docker image


## [0.8.12] June 07, 2017
[0.8.12]: https://github.com/datawire/ambassador/compare/v0.8.11...v0.8.12

### Added
- Mappings can now be updated


## [0.8.11] May 24, 2017
[0.8.11]: https://github.com/datawire/ambassador/compare/v0.8.10...v0.8.11
[istio-0.8.11]: https://github.com/datawire/ambassador/blob/v0.8.11/docs/user-guide/with-istio.md
[stats-0.8.11]: https://github.com/datawire/ambassador/blob/v0.8.11/docs/user-guide/statistics.md

### Added
- Ambassador interoperates with [Istio] -- see [Ambassador and Istio][istio-0.8.11]
- There is additional documentation for [statistics and monitoring][stats-0.8.11]

### Fixed
- Bug in mapping change detection
- Release machinery issues


## [0.8.6] May 05, 2017
[0.8.6]: https://github.com/datawire/ambassador/compare/v0.8.5...v0.8.6

### Added
- Ambassador releases are now performed by Travis CI


## [0.8.2] May 04, 2017
[0.8.2]: https://github.com/datawire/ambassador/compare/v0.8.1...v0.8.2

### Changed
- Documentation updates


## [0.8.0] May 02, 2017
[0.8.0]: https://github.com/datawire/ambassador/compare/v0.7.0...v0.8.0
[client-tls-0.8.0]: https://github.com/datawire/ambassador/blob/v0.8.0/README.md#using-tls-for-client-auth

### Added
- [Ambassador has a website!][Ambassador]
- Ambassador supports auth via [TLS client certificates][client-tls-0.8.0]
- There are some additional helper scripts in the `scripts` directory

### Changed
- Ambassador's admin interface is now on local port 8888 while mappings are available on port 80/443 depending on whether TLS is enabled
- Multiple instances of Ambassador talking to the same Ambassador Store pod will pick up each other's changes automatically


## [0.7.0] May 01, 2017
[0.7.0]: https://github.com/datawire/ambassador/compare/v0.6.0...v0.7.0
[start-0.7.0]: https://github.com/datawire/ambassador/blob/v0.7.0/README.md#mappings

### Added
- Ambassador can rewrite the request URL path prefix before forwarding the request to your service (covered in [Getting Started][start-0.7.0])
- Ambassador supports additional stats aggregators: Datadog, Grafana

### Changed
- _Services_ are now known as _mappings_
- Minikube is supported again


## [0.6.0] April 28, 2017
[0.6.0]: https://github.com/datawire/ambassador/compare/v0.5.2...v0.6.0

### Removed
- The Ambassador SDS has been removed; Ambassador routes to service names


## [0.5.2] April 26, 2017
[0.5.2]: https://github.com/datawire/ambassador/compare/v0.5.0...v0.5.2

### Added
- Ambassador includes a local `statsd` so that full stats from Envoy can be collected and pushed to a stats aggregator (Prometheus is supported)

### Changed
- It's easier to develop Ambassador thanks to improved build documentation and `Makefile` fixes


## [0.5.0] April 13, 2017
[0.5.0]: https://github.com/datawire/ambassador/compare/v0.4.0...v0.5.0

### Added
- Ambassador supports inbound TLS
- YAML for a demo user service is now included

### Changed
- The `geturl` script supports Minikube and handles AWS better
- Documentation and code cleanup


## [0.4.0] April 07, 2017
[0.4.0]: https://github.com/datawire/ambassador/compare/v0.3.3...v0.4.0

### Changed
- Ambassador now reconfigures Envoy automatically once changes have settled for five seconds
- Envoy stats and Ambassador stats are separate
- Mappings no longer require specifying the port as it is not needed

### Fixed
- SDS does the right thing with unnamed ports


## [0.3.1] April 06, 2017
[0.3.1]: https://github.com/datawire/ambassador/compare/v0.3.0...v0.3.1

### Added
- Envoy stats accessible through Ambassador
- Basic interpretation of cluster stats

### Changed
- Split up `ambassador.py` into multiple files
- Switch to a debug build of Envoy


## [0.1.9] April 03, 2017
[0.1.9]: https://github.com/datawire/ambassador/compare/v0.1.8...v0.1.9

### Changed
- Ambassador configuration on `/ambassador-config/` prefix rather than exposed on port 8001
- Updated to current Envoy and pinned the Envoy version
- Use Bumpversion for version management
- Conditionalized Docker push

### Fixed
- Ambassador keeps running with an empty services list (part 2)


## [0.1.5] March 31, 2017
[0.1.5]: https://github.com/datawire/ambassador/compare/v0.1.4...v0.1.5

### Fixed
- Ambassador SDS correctly handles ports


## [0.1.4] March 31, 2017
[0.1.4]: https://github.com/datawire/ambassador/compare/v0.1.3...v0.1.4

### Changed
- Ambassador keeps running with an empty services list
- Easier to run with [Telepresence]


## [0.1.3] March 31, 2017
[0.1.3]: https://github.com/datawire/ambassador/compare/82ed5e4...v0.1.3

### Added
- Initial Ambassador
- Ambassador service discovery service
- Documentation


Based on [Keep a Changelog](http://keepachangelog.com/en/1.0.0/). Ambassador follows [Semantic Versioning](http://semver.org/spec/v2.0.0.html).

[Ambassador]: https://www.getambassador.io/
[Ambassador-Envoy]: https://github.com/datawire/ambassador-envoy
[Telepresence]: http://telepresence.io
[Istio]: https://istio.io/<|MERGE_RESOLUTION|>--- conflicted
+++ resolved
@@ -95,17 +95,15 @@
   from emissary ingress before sending them to Ambassador cloud. This issue has been resolved to
   ensure that all the nodes composing the emissary ingress cluster are reporting properly.
 
-<<<<<<< HEAD
+- Feature: Adds a new command to the agent directive service to manage secrets. This allows a third
+  party product to manage CRDs that depend upon a secret.
+
 - Feature: The healthcheck server's bind address, bind port and IP family can now be configured
   using environment variables. The main advantage of this is that it allows the healthcheck server
   to be configured for IPv6-only k8s environments. AMBASSADOR_HEALTHCHECK_BIND_ADDRESS - The address
   to bind the healthcheck server to. AMBASSADOR_HEALTHCHECK_BIND_PORT - The port to bind the
   healthcheck server to. AMBASSADOR_HEALTHCHECK_IP_FAMILY - The IP family to use for the healthcheck
   server.
-=======
-- Feature: Adds a new command to the agent directive service to manage secrets. This allows a third
-  party product to manage CRDs that depend upon a secret.
->>>>>>> 93244930
 
 ## [3.0.0] June 27, 2022
 [3.0.0]: https://github.com/emissary-ingress/emissary/compare/v2.3.2...v3.0.0
