# Changelog

## BREAKING NEWS

### AMBASSADOR EDGE STACK

Ambassador Edge Stack is a comprehensive, self-service solution for exposing,
securing, and managing the boundary between end users and your Kubernetes services.
The core of Ambassador Edge Stack is the open-source Ambassador API Gateway, built on
the Envoy proxy.

Ambassador Edge Stack provides all the capabilities of the Ambassador API Gateway,
as well as additional capabilities including:

- The Edge Policy Console, a graphical UI to visualize and manage all of your edge policies;
- Security features such as automatic TLS setup via ACME integration, OAuth/OpenID Connect
  integration, rate limiting, and fine-grained access control; and
- Developer onboarding assistance, including an API catalog, Swagger/OpenAPI documentation
  support, and a fully customizable developer portal.

Note: Ambassador Edge Stack replaces Ambassador Pro and can be installed over existing
instances of Ambassador Pro and Ambassador API Gateway. The Ambassador Edge Stack is free
for all users, and includes all the functionality of the Ambassador API Gateway in addition
to the additional capabilities mentioned above. Due to popular demand, we’re offering a free
tier of our core features as part of the Ambassador Edge Stack, designed for startups.

### UPCOMING CHANGES

#### Ingress resources and Namespaces

In a future version of Ambassador, *no sooner than Ambassador 1.8.0*, TLS secrets
in `Ingress` resources will not be able to use `.namespace` suffixes to cross namespaces.

#### gRPC names

*In version 1.10*, Ambassador will change the version of the gRPC service name used to
communicate with `AuthService`s and `RateLimitService`s:

| Resource           | Current service name                       | Upcoming service name                         |
| :----------------- | :----------------------------------------- | :-------------------------------------------- |
| `AuthService`      | `envoy.service.auth.v2alpha.Authorization` | `envoy.service.auth.v2.Authorization`         |
| `RateLimitService` | `pb.lyft.ratelimit.RateLimitService`       | `envoy.service.ratelimit.v2.RateLimitService` |

- In v1.9.0 of Ambassador, there will be settings to control which name is
  used; with the default being the current name; it will be opt-in to the new names.
- In v1.10.0 of Ambassador after that, the
  default values of those settings will change; making them opt-out from the new names.
- In some future version of Ambassador after that, *no sooner than Ambassador 1.11.0*, the
  settings will go away, and Ambassador will always use the new names.

Note that Ambassador Edge Stack `External` Filters already unconditionally use the newer
`envoy.service.auth.v2.Authorization` name.

#### Regex Matching

As of Envoy V1.12.0, the `regex` field for HeaderMatcher, RouteMatch and StringMatcher has been [deprecated in favor of safe_regex](https://www.envoyproxy.io/docs/envoy/latest/version_history/v1.12.0.html?highlight=regex#deprecated).

As of Ambassador 0.83.0, the safe regex fields are used by default.
The deprecated fields are only used when `regex_type` is set to `unsafe` in the `ambassador` `Module`.

The non-safe regex fields are no longer supported with the Envoy V3 APIs, so, to service Ambassador's migration from Envoy V2 to Envoy V3 APIs, support for `regex_type` is deprecated,
and the field will be removed from the `ambassador` `Module` *no sooner than Ambassador 1.11.0*.

Additionally, as of Envoy V1.15.0, [max_program_size for the Google RE2 engine has been deprecated.](https://www.envoyproxy.io/docs/envoy/latest/version_history/v1.15.0.html?highlight=max_program_size)
Consequently, we will be deprecating the `regex_max_size` field from the `ambassador` `Module`, and will be removing the field *no sooner than Ambassador 1.11.0*.

Please see the [Envoy documentation](https://www.envoyproxy.io/docs/envoy/latest/api-v3/type/matcher/v3/regex.proto.html) for more information.

## RELEASE NOTES

## Next Release

=======
### Ambasssador API Gateway + Ambassador Edge Stack

- Bugfix: Eliminate the need to drain and recreate listeners when routing configuration is changed. This reduces both memory usage and disruption of in-flight requests.
- Bugfix: Make sure that `labels` specifying headers with extra attributes are correctly supported again ([#3137])
- Bugfix: Support Consul services when the `ConsulResolver` and the `Mapping` aren't in the same namespace, and legacy mode is not enabled.
- Feature: Ambassador now reads the ENVOY_CONCURRENCY environment variable to optionally set the [--concurrency](https://www.envoyproxy.io/docs/envoy/latest/operations/cli#cmdoption-concurrency) command line option when launching Envoy. This controls the number of worker threads used to serve requests and can be used to fine-tune system resource usage.
<<<<<<< HEAD
- Bugfix: Fix failure to start when one or more IngressClasses are present in a cluster ([#3142]).
=======
- Feature: The %DOWNSTREAM_PEER_CERT_V_START% and %DOWNSTREAM_PEER_CERT_V_END% command operators now support custom date formatting, similar to %START_TIME%. This can be used for both header formatting and access log formatting.

### Ambassador Edge Stack only
- Feature: RateLimit CRDs now suport specifying an `action` for each limit. Possible values include "Enforce" and "LogOnly", case insensitive. LogOnly may be used to implement dry run rules that do not actually enforce.
- Feature: RateLimit CRDs now support specifying a symbolic `name` for each limit. This name can later be used in the access log to know which RateLimit, if any, applied to a request.
- Feature: RateLimit metadata is now available using the `DYNAMIC_METADATA(envoy.http.filters.ratelimit: ... )` command operator in the Envoy access logs. See [Envoy Documentation](https://www.envoyproxy.io/docs/envoy/latest/configuration/observability/access_log/usage) for more on using dynamic metadata in the access log.
- Feature: OAuth2 Filter: The SameSite cookie attribute is now configurable.
>>>>>>> 9f607e08

[#3137]: https://github.com/datawire/ambassador/issues/3137
[#3142]: https://github.com/datawire/ambassador/issues/3142

## [1.10.0] January 04, 2021
[1.10.0]: https://github.com/datawire/ambassador/compare/v1.9.1...v1.10.0

### Ambasssador API Gateway + Ambassador Edge Stack

- Feature: The redirect response code returned by Ambassador is now configurable using `redirect_reponse_code` on `Mappings` that use `host_redirect`.
- Feature: The redirect location header returned by Ambassador now supports prefix rewrites using `prefix_redirect` on `Mappings` that use `host_redirect`.
- Feature: The redirect location header returned by Ambassador now supports regex rewrites using `regex_redirect` on `Mappings` that use `host_redirect`.
- Feature: Expose `max_request_headers_kb` in the Ambassador `Module`. This directly exposes the same value in Envoy; see [Envoy documentation](https://www.envoyproxy.io/docs/envoy/latest/api-v2/config/filter/network/http_connection_manager/v2/http_connection_manager.proto) for more information.
- Feature: Support Istio mTLS certification rotation for Istio 1.5 and higher. See the [howto](https://www.getambassador.io/docs/latest/howtos/istio/) for details.
- Feature: The Ambassador Module's `error_response_overrides` now support configuring an empty response body using `text_format`. Previously, empty response bodies could only be configured by specifying an empty file using `text_format_source`.
- Feature: OAuth2 Filter: Support injecting HTTP header fields in to the request before passing on to the upstream service. Enables passing along `id_token` information to the upstream if it was returned by the IDP.
- Bugfix: Fix the grpc external filter to properly cache grpc clients thereby avoiding initiating a separate connection to the external filter for each filtered request.
- Bugfix: Fix a bug in the Mapping CRD where the `text_format_source` field was incorrectly defined as type `string` instead of an object, as documented.
- Bugfix: The RBAC requirements when `AMBASSADOR_FAST_RECONFIGURE` is enabled now more-closely match the requirements when it's disabled.
- Bugfix: Fix error reporting and required-field checks when fast validation is enabled. Note that fast validation is now the default; see below.
- Change: **Fast validation is now the default**, so the `AMBASSADOR_FAST_VALIDATION` variable has been removed. The Golang boot sequence is also now the default. Set `AMBASSADOR_LEGACY_MODE=true` to disable these two behaviors.
- Change: ambassador-consul-connect resources now get deployed into the `ambassador` namespace instead of the active namespace specified in the user's kubernetes context (usually `default`). Old resource cleanup is documented in the Ambassador Consul integration documentation.

### Ambassador Edge Stack only

- Default-off early access: Ratelimiting now supports redis clustering, local caching of exceeded ratelimits, and an upgraded redis client with improved scalability. Must set AES_RATELIMIT_PREVIEW=true to access these improvements.
- Bugfix: OAuth2 Filter: Fix `insufficient_scope` error when validating Azure access tokens.
- Bugfix: Filters: Fix a capitalization-related bug where sometimes existing headers are appended to when they should be overwritten.

## [1.9.1] November 19, 2020
[1.9.1]: https://github.com/datawire/ambassador/compare/v1.9.0...v1.9.1

### Ambassador Edge Stack only

- Bugfix: DevPortal: fix a crash when the `host` cannot be parsed as a valid hostname.

## [1.9.0] November 12, 2020
[1.9.0]: https://github.com/datawire/ambassador/compare/v1.8.1...v1.9.0

### Ambasssador API Gateway + Ambassador Edge Stack

- Feature: Support configuring the gRPC Statistics Envoy filter to enable telemetry of gRPC calls (see the `grpc_stats` configuration flag -- thanks, [Felipe Roveran](https://github.com/feliperoveran)!)
- Feature: The `RateLimitService` and `AuthService` configs now support switching between gRPC protocol versions `v2` and `v2alpha` (see the `protocol_version` setting)
- Feature: The `TracingService` Zipkin config now supports setting `collector_hostname` to tell Envoy which host header to set when sending spans to the collector
- Feature: Ambassador now supports custom error response mapping
- Bugfix: Ambassador will no longer mistakenly post notices regarding `regex_rewrite` and `rewrite` directive conflicts in `Mapping`s due to the latter's implicit default value of `/` (thanks, [obataku](https://github.com/obataku)!)
- Bugfix: The `/metrics` endpoint will no longer break if invoked before configuration is complete (thanks, [Markus Jevring](https://github.com/markusjevringsesame)!)
- Bugfix: Update Python requirements to address CVE-2020-25659
- Bugfix: Prevent mixing `Mapping`s with `host_redirect` set with `Mapping`s that don't in the same group
- Bugfix: `ConsulResolver` will now fallback to the `Address` of a Consul service if `Service.Address` is not set.
- Docs: Added instructions for building ambassador from source, within a docker container (thanks, [Rahul Kumar Saini](https://github.com/rahul-kumar-saini)!)
- Update: Upgrade Alpine 3.10→3.12, GNU libc 2.30→2.32, and Python 3.7→3.8
- Update: Knative serving tests were bumped from version 0.11.0 to version 0.18.0 (thanks, [Noah Fontes](https://github.com/impl)!)

### Ambassador Edge Stack only

- Change: The DevPortal no longer looks for documentation at `/.ambassador-internal/openapi-docs`.  A new field in `Mappings`, `docs`, must be used for specifying the source for documentation.  This can result in an empty Dev Portal after upgrading if `Mappings` do not include a `docs` attribute.
- Feature: How the `OAuth2` Filter authenticates itself to the identity provider is now configurable with the `clientAuthentication` setting.
- Feature: The `OAuth2` Filter can now use RFC 7523 JWT assertions to authenticate itself to the identity provider; this is usable with all grant types.
- Feature: When validating a JWT's scope, the `JWT` and `OAuth2` Filters now support not just RFC 8693 behavior, but also the behavior of various drafts leading to it, making JWT scope validation usable with more identity providers.
- Feature: The `OAuth2` Filter now has `inheritScopeArgument` and `stripInheritedScope` settings that can further customize the behavior of `accessTokenJWTFilter`.
- Feature: DevPortal: default configuration using the `ambassador` `DevPortal` resource.
- Change: The `OAuth2` Filter argument `scopes` has been renamed to `scope`, for consistency.  The name `scopes` is deprecated, but will continue to work for backward compatibility.
- Bugfix: `OAuth2` Filter: Don't have `accessTokenValidation: auto` fall back to "userinfo" validation for a client_credentials grant; it doesn't make sense there and only serves to obscure a more useful error message.

## [1.8.1] October 16, 2020
[1.8.1]: https://github.com/datawire/ambassador/compare/v1.8.0...v1.8.1

### Ambasssador API Gateway + Ambassador Edge Stack

- Bugfix: Ambassador no longer fails to configure Envoy listeners when a TracingService or LogService has a service name whose underlying cluster name has over 40 charcters.
- Bugfix: The Ambassador diagnostics page no longer returns HTTP 500 when a TracingService or LogService has a service name whose underlying cluster name has over 40 characters.

## [1.8.0] October 08, 2020
[1.8.0]: https://github.com/datawire/ambassador/compare/v1.7.4...v1.8.0

### Ambasssador API Gateway + Ambassador Edge Stack

- Feature: HTTP IP Allow/Deny ranges are supported.
- Bugfix: Ambassador's health checks don't claim that Envoy has failed when reconfiguration taking a long time (thanks, [Fabrice](https://github.com/jfrabaute), for contributions here!).
- Bugfix: The `edgectl connect` command now works properly when using zsh on a Linux platform.
- Bugfix: The container no longer exits "successfully" when the Deployment specifies an invalid `command`.

### Ambassador Edge Stack only

- Feature: `RateLimit` CRDs now support setting a response body, configurable with the `errorResponse` setting.
- Bugfix: `External` `Filter` can now properly proxy the body to the configured `auth_service`
- Bugfix: The RBAC for AES now grants permission to "patch" `Events.v1.core` (previously it granted "create" but not "patch")

## [1.7.4] October 06, 2020
[1.7.4]: https://github.com/datawire/ambassador/compare/v1.7.3...v1.7.4

### Ambasssador API Gateway + Ambassador Edge Stack

- Bugfix: Several regressions in the 1.7.x series are resolved by removing the ability to set `insecure.action` on a per-`Host`-resource basis, which was an ability added in 1.7.0.  This reverts to the pre-1.7.0 behavior of having one `Host`'s insecure action "win" and be used for all `Host`s.
- Bugfix: Ambassador will no longer generate invalid Envoy configuration with duplicate clusters in certain scenarios when `AMBASSADOR_FAST_RECONFIGURE=true`.
- Enhancement: When `AMBASSADOR_FAST_RECONFIGURE=true` is set, Ambassador now logs information about memory usage.

## [1.7.3] September 29, 2020
[1.7.3]: https://github.com/datawire/ambassador/compare/v1.7.2...v1.7.3

### Ambasssador API Gateway + Ambassador Edge Stack

- Incorporate the Envoy 1.15.1 security update.
- Bugfix: A regression introduced in 1.7.2 when `AMBASSADOR_FAST_RECONFIGURE=true` has been fixed where Host resources `tls.ca_secret` didn't work correctly.
- Bugfix: `TLSContext` resources and `spec.tls` in `Host` resources now correctly handle namespaces with `.` in them.
- Bugfix: Fix `spec.requestPolicy.insecure.action` for `Host` resources with a `*` wildcard in the hostname.
- Bugfix: Reduce lock contention while generating diagnostics.

## [1.7.2] September 16, 2020
[1.7.2]: https://github.com/datawire/ambassador/compare/v1.7.1...v1.7.2

### Ambasssador API Gateway + Ambassador Edge Stack

- Bugfix: A regression introduced in 1.7.0 with the various `Host` resource `spec.requestPolicy.insecure.action` behaviors, including handling of X-Forwarded-Proto, has been fixed.
- Bugfix: Host resources no longer perform secret namespacing when the `AMBASSADOR_FAST_RECONFIGURE` flag is enabled.

## [1.7.1] September 08, 2020
[1.7.1]: https://github.com/datawire/ambassador/compare/v1.7.0...v1.7.1

### Ambasssador API Gateway + Ambassador Edge Stack

- Bugfix: Support `envoy_validation_timeout` in the Ambassador Module to set the timeout for validating new Envoy configurations

### Ambassador Edge Stack only

- Bugfix: `consul_connect_integration` is now built correctly.
- Bugfix: The developer portal again supports requests for API documentation

## [1.7.0] August 27, 2020
[1.7.0]: https://github.com/datawire/ambassador/compare/v1.6.2...v1.7.0

### Ambassador API Gateway + Ambassador Edge Stack

- Feature: Upgrade from Envoy 1.14.4 to 1.15.0.
- Bugfix: Correctly handle a `Host` object with incompatible manually-specified `TLSContext`
- Feature: The Ambassador control-plane now publishes Prometheus metrics alongside the existing Envoy data-plane metrics under the `/metrics` endpoint on port 8877.
- Default-off early access: Experimental changes to allow Ambassador to more quickly process configuration changes (especially with larger configurations) have been added. The `AMBASSADOR_FAST_RECONFIGURE` env var must be set to enable this. `AMBASSADOR_FAST_VALIDATION` should also be set for maximum benefit.
- Bugfix: Fixed insecure route action behavior. Host security policies no longer affect other Hosts.

### Ambassador API Gateway only

- Bugfix: Fixes regression in 1.5.1 that caused it to not correctly know its own version number, leading to notifications about an available upgrade despite being on the most recent version.

### Ambassador Edge Stack only

- Feature: DevPortal can now discover openapi documentation from `Mapping`s that set `host` and `headers`
- Feature: `edgectl install` will automatically enable Service Preview with a Preview URL on the Host resource it creates.
- Feature: Service Preview will inject an `x-service-preview-path` header in filtered requests with the original request prefix to allow for context propagation.
- Feature: Service Preview can intercept gRPC requests using the `--grpc` flag on the `edgectl intercept add` command and the `getambassador.io/inject-traffic-agent-grpc: "true"` annotation when using automatic Traffic-Agent injection.
- Feature: The `TracingService` Zipkin config now supports setting `collector_endpoint_version` to tell Envoy to use Zipkin v2.
- Feature: You can now inject request and/or response headers from a `RateLimit`.
- Bugfix: Don't crash during startup if Redis is down.
- Bugfix: Service Preview correctly uses the Host default `Path` value for the `spec.previewUrl.type` field.
- Bugfix: The `JWT`, `OAuth2`, and other Filters are now better about reusing connections for outgoing HTTP requests.
- Bugfix: Fixed a potential deadlock in the HTTP cache used for fetching JWKS and such for `Filters`.
- Bugfix: Internal Ambassador data is no longer exposed to the `/.ambassador-internal/` endpoints used by the DevPortal.
- Bugfix: Problems with license key limits will no longer trigger spurious HTTP 429 errors.  Using the `RateLimit` resource beyond 5rps without any form of license key will still trigger 429 responses, but now with a `X-Ambassador-Message` header indicating that's what happned.
- Bugfix: When multiple `RateLimit`s overlap, it is supposed to enforce the strictest limit; but the strictness comparison didn't correctly handle comparing limits with different units.
- Change: The Redis settings have been adjusted to default to the pre-1.6.0 behavior, and have been adjusted to be easier to understand.
- Feature: `consul_connect_integration` is now part of the AES image.
- Bugfix: `consul_connect_integration` now correctly handles certificates from Hashicorp Vault.

## [1.6.2] July 30, 2020
[1.6.2]: https://github.com/datawire/ambassador/compare/v1.6.1...v1.6.2

### Ambassador API Gateway + Ambassador Edge Stack

- Bugfix: The (new in 1.6.0) `Host.spec.tls` and `Host.spec.tlsContext` fields now work when `AMBASSADOR_FAST_VALIDATION=fast` is not set.
- Bugfix: Setting `use_websocket: true` on a `Mapping` now only affects routes generated from that `Mapping`, instead of affecting all routes on that port.
- Feature: It is now possible to "upgrade" to non-HTTP protocols other than WebSocket; the new `allow_upgrade` is a generalization of `use_websocket`.

### Ambassador Edge Stack only

- Bugfix: The `Host.spec.requestPolicy.insecure.additionalPort` field works again.
- Bugfix: The `Host.spec.ambassadorId` is once again handled in addition to `.ambassador_id`; allowing hosts written by older versions AES prior to 1.6.0 to continue working.
- Bugfix: Fix a redirect loop that could occur when using using multiple `protectedOrigins` in a `Host`.

## [1.6.1] July 23, 2020
[1.6.1]: https://github.com/datawire/ambassador/compare/v1.6.0...v1.6.1

### Ambassador API Gateway + Ambassador Edge Stack

- Bugfix: Mapping with `https` scheme for service are correctly parsed.
- Bugfix: Mapping with both a scheme and a hostname of `localhost` is now handled correctly.
- Bugfix: ConsulResolver now works again for Mappings outside of Ambassador's namespace.

## [1.6.0] July 21, 2020
[1.6.0]: https://github.com/datawire/ambassador/compare/v1.5.5...v1.6.0

### Ambassador API Gateway + Ambassador Edge Stack

- Incorporate the Envoy 1.14.4 security update.
- API CHANGE: Turning off the Diagnostics UI via the Ambassador Module now disables access to the UI from both inside and outside the Ambassador Pod.
- API CHANGE: Default changes updating `Mapping` status from default-on to default-off; see below.
- Feature: Add support for circuit breakers in TCP mapping (thanks, [Pierre Fersing](https://github.com/PierreF)!)
- Feature: Ambassador CRDs now include schema. This enables validation by `kubectl apply`.
- Feature: Advanced TLS configuration can be specified in `Host` resource via `tlsContext` and `tls` fields.
- Feature: Implement sampling percentage in tracing service.
- Performance improvement: Diagnostics are generated on demand rather than on every reconfig.
- Performance improvement: Experimental fast validation of the contents of Ambassador resources has been added. The `AMBASSADOR_FAST_VALIDATION` env var must be set to enable this.
- Internal: Configuration endpoints used internally by Ambassador are no longer accessible from outside the Ambassador Pod.
- Bugfix: `envoy_log_format` can now be set with `envoy_log_type: json`.
- Docs: Fixed OAuth2 documentation spelling errors (thanks, [Travis Byrum](https://github.com/travisbyrum)!)

As previously announced, the default value of `AMBASSADOR_UPDATE_MAPPING_STATUS`
has now changed from `true` to `false`; Ambassador will no longer attempt to
update the `Status` of a `Mapping` unless you explicitly set
`AMBASSADOR_UPDATE_MAPPING_STATUS=true` in the environment.  If you do not have
tooling that relies on `Mapping` status updates, we do not recommend setting
`AMBASSADOR_UPDATE_MAPPING_STATUS`.

*In Ambassador 1.7*, TLS secrets in `Ingress` resources will not be able to use
`.namespace` suffixes to cross namespaces.

### Ambassador Edge Stack only

- Feature: The Edge Policy Console's Debugging page now has a "Log Out" button to terminate all EPC sessions.
- Feature: `X-Content-Type-Options: nosniff` to response headers are now set for the Edge Policy Console, to prevent MIME confusion attacks.
- Feature: The `OAuth2` Filter now has a `allowMalformedAccessToken` setting to enable use with IDPs that generate access tokens that are not compliant with RFC 6750.
- Bugfix: All JWT Filter errors are now formatted per the specified `errorResponse`.
- Feature: Options for making Redis connection pooling configurable.
- Bugfix: User is now directed to the correct URL after clicking in Microsoft Office.
- Feature: The Console's Dashboard page has speedometer gauges to visualize Rate Limited and Authenticated traffic.

## [1.5.5] June 30, 2020
[1.5.5]: https://github.com/datawire/ambassador/compare/v1.5.4...v1.5.5

### Ambassador API Gateway + Ambassador Edge Stack

- Incorporate the Envoy 1.14.3 security update.

## [1.5.4] June 23, 2020
[1.5.4]: https://github.com/datawire/ambassador/compare/v1.5.3...v1.5.4

### Ambassador API Gateway + Ambassador Edge Stack

- Bugfix: Allow disabling `Mapping`-status updates (RECOMMENDED: see below)
- Bugfix: Logging has been made _much_ quieter; the default Envoy log level has been turned down from "warning" to "error"
- Ambassador now logs timing information about reconfigures

We recommend that users set `AMBASSADOR_UPDATE_MAPPING_STATUS=false`
in the environment to tell Ambassador not to update `Mapping` statuses
unless you have some script that relies on `Mapping` status updates.
The default value of `AMBASSADOR_UPDATE_MAPPING_STATUS` will change to
`false` in Ambassador 1.6.

## [1.5.3] June 16, 2020
[1.5.3]: https://github.com/datawire/ambassador/compare/v1.5.2...v1.5.3

### Ambassador API Gateway + Ambassador Edge Stack

- Bugfix: Restore Envoy listener drain time to its pre-Ambassador 1.3.0 default of 10 minutes.
- Bugfix: Read Knative ingress generation from the correct place in the Kubernetes object

### Ambassador Edge Stack only

- Bugfix: Allow deletion of ProjectControllers.
- Bugfix: Fix regression introduced in 1.4.2 where the `OAuth2` AuthorizationCode filter no longer works when behind another gateway that rewrites the request hostname.  The behavior here is now controllable via the `internalOrigin` sub-field.

## [1.5.2] June 10, 2020
[1.5.2]: https://github.com/datawire/ambassador/compare/v1.5.1...v1.5.2

### Ambassador API Gateway + Ambassador Edge Stack

- Incorporate the [Envoy 1.14.2](https://www.envoyproxy.io/docs/envoy/v1.14.2/intro/version_history#june-8-2020) security update.
- Upgrade the base Docker images used by several tests (thanks, [Daniel Sutton](https://github.com/ducksecops)!).

### Ambassador Edge Stack only

- Feature (BETA): Added an in-cluster micro CI/CD system to enable building, staging, and publishing of GitHub projects from source.  This has been included in previous versions as an alpha, but disabled by default. It is now in BETA.
- Bugfix: The `DEVPORTAL_CONTENT_URL` environment variable now properly handles `file:///` URLs to refer to volume-mounted content.
- Bugfix: `acmeProvider.authority: none` is no longer case sensitive
- Bugfix: `edgectl connect` works again on Ubuntu and other Linux setups with old versions of nss-mdns (older than version 0.11)
- Bugfix: `edgectl` works again on Windows
- Bugfix: The Edge Policy Console now correctly creates FilterPolicy resources

## [1.5.1] June 05, 2020
[1.5.1]: https://github.com/datawire/ambassador/compare/v1.5.0...v1.5.1

### Ambassador API Gateway + Ambassador Edge Stack

- Bugfix: Logging has been made _much_ quieter
- Bugfix: A service that somehow has no hostname should no longer cause an exception

## [1.5.0] May 28, 2020
[1.5.0]: https://github.com/datawire/ambassador/compare/v1.4.3...v1.5.0

### Ambassador API Gateway + Ambassador Edge Stack

- Change: Switched from quay.io back to DockerHub as our primary publication point. **If you are using your own Kubernetes manifests, you will have to update them!** Datawire's Helm charts and published YAML have already been updated.
- Feature: switch to Envoy 1.14.1
- Feature: Allow defaults for `add_request_header`, `remove_request_header`, `add_response_header`, and `remove_response_header`
- Feature: Inform Knative of the route to the Ambassador service if available (thanks, [Noah Fontes](https://github.com/impl)!)
- Feature: Support the path and timeout options of the Knative ingress path rules (thanks, [Noah Fontes](https://github.com/impl)!)
- Feature: Allow preserving `X-Request-ID` on requests from external clients (thanks, [Prakhar Joshi](https://github.com/prakharjoshi)!)
- Feature: Mappings now support query parameters (thanks, [Phil Peble](https://github.com/ppeble)!)
- Feature: Allow setting the Envoy shared-memory base ID (thanks, [Phil Peble](https://github.com/ppeble)!)
- Feature: Additional security configurations not set on default YAMLs
- Feature: Let Ambassador configure `regex_rewrite` for advanced forwarding
- Bugfix: Only update Knative ingress CRDs when the generation changes (thanks, [Noah Fontes](https://github.com/impl)!)
- Bugfix: Now behaves properly when `AMBASSADOR_SINGLE_NAMESPACE` is set to an empty string; rather than getting in to a weird in-between state
- Bugfix: The websocket library used by the test suite has been upgraded to incorporate security fixes (thanks, [Andrew Allbright](https://github.com/aallbrig)!)
- Bugfix: Fixed evaluation of label selectors causing the wrong IP to be put in to Ingress resource statuses
- Bugfix: The `watt` (port 8002) and `ambex` (port 8003) components now bind to localhost instead of 0.0.0.0, so they are no longer erroneously available from outside the Pod

### Ambassador Edge Stack only

- Feature: `edgectl upgrade` allows upgrading API Gateway installations to AES
- Feature: `edgectl intercept` can generate preview-urls for Host resources that enabled the feature
- Feature: `edgectl install` will now automatically install the Service Preview components (ambassador-injector, telepresence-proxy) and scoped RBAC
- Feature: Rate-limited 429 responses now include the `Retry-After` header
- Feature: The `JWT` Filter now makes `hasKey` and `doNotSet` functions available to header field templates; in order to facilitate only conditionally setting a header field.
- Feature: The `OAuth2` Filter now has an `expirationSafetyMargin` setting that will cause an access token to be treated as expired sooner, in order to have a safety margin of time to send it to the upstream Resource Server that grants insufficient leeway.
- Feature: The `JWT` Filter now has `leewayFor{ExpiresAt,IssuedAt,NotBefore}` settings for configuring leeway when validating the timestamps of a token.
- Feature: The environment variables `REDIS{,_PERSECOND}_{USERNAME,PASSWORD,TLS_ENABLED,TLS_INSECURE}` may now be used to further configure how the Ambassador Edge Stack communicates with Redis.
- Bugfix: Don't start the dev portal running if `POLL_EVERY_SECS` is 0
- Bugfix: Now no longer needs cluster-wide RBAC when running with `AMBASSADOR_SINGLE_NAMESPACE`.
- Bugfix: The `OAuth2` Filter now validates the reported-to-Client scope of an Access Token even if a separate `accessTokenJWTFilter` is configured.
- Bugfix: The `OAuth2` Filter now sends the user back to the identity provider to upgrade the scope if they request an endpoint that requires broader scope than initially requested; instead of erroring.
- Bugfix: The `OAuth2` Filter will no longer send RFC 7235 challenges back to the user agent if it would not accept RFC 7235 credentials (previously it only avoided sending HTTP 401 challenges, but still sent 400 or 403 challenges).
- Bugfix: The `amb-sidecar` (port 8500) component now binds to localhost instead of 0.0.0.0, so it is no longer erroneously available from outside the Pod

## [1.4.3] May 14, 2020
[1.4.3]: https://github.com/datawire/ambassador/compare/v1.4.2...v1.4.3

### Ambassador Edge Stack only

- Bugfix: Don't generate spurious 403s in the logs when using the Edge Policy Console.

## [1.4.2] April 22, 2020
[1.4.2]: https://github.com/datawire/ambassador/compare/v1.4.1...v1.4.2

### Ambassador Edge Stack only

- Bugfix: The Traffic Agent binds to port 9900 by default. That port can be configured in the Agent's Pod spec.
   - For more about using the Traffic Agent, see the [Service Preview documentation](https://www.getambassador.io/docs/latest/topics/using/edgectl/#configuring-service-preview).
- Bugfix: The `OAuth2` Filter redirection-endpoint now handles various XSRF errors more consistently (the way we meant it to in 1.2.1)
- Bugfix: The `OAuth2` Filter now supports multiple authentication domains that share the same credentials.
   - For more about using multiple domains, see the [OAuth2 `Filter` documentation](https://www.getambassador.io/docs/1.4/topics/using/filters/oauth2/).
- Bugfix: The ACME client now obeys `AMBASSADOR_ID`
- Feature (ALPHA): Added an in-cluster micro CI/CD system to enable building, staging, and publishing of GitHub projects from source.  This is disabled by default.

## [1.4.1] April 15, 2020
[1.4.1]: https://github.com/datawire/ambassador/compare/v1.4.0...v1.4.1

### Ambassador Edge Stack only

- Internal: `edgectl install` uses Helm under the hood

## [1.4.0] April 08, 2020
[1.4.0]: https://github.com/datawire/ambassador/compare/v1.3.2...v1.4.0

### Ambassador API Gateway + Ambassador Edge Stack

- Feature: Support Ingress Path types improvements from networking.k8s.io/v1beta1 on Kubernetes 1.18+
- Feature: Support Ingress hostname wildcards
- Feature: Support for the IngressClass Resource, added to networking.k8s.io/v1beta1 on Kubernetes 1.18+
   - For more about new Ingress support, see the [Ingress Controller documentation](https://getambassador.io/docs/1.4/topics/running/ingress-controller).
- Feature: `Mapping`s support the `cluster_tag` attribute to control the name of the generated Envoy cluster (thanks, [Stefan Sedich](https://github.com/stefansedich)!)
   - See the [Advanced Mapping Configuration documentation](https://getambassador.io/docs/1.4/topics/using/mappings) for more.
- Feature: Support Envoy's ability to force response headers to canonical HTTP case (thanks, [Puneet Loya](https://github.com/puneetloya)!)
   - See the [Ambassador Module documentation](https://getambassador.io/docs/1.4/topics/running/ambassador) for more.
- Bugfix: Correctly ignore Kubernetes services with no metadata (thanks, [Fabrice](https://github.com/jfrabaute)!)

### Ambassador Edge Stack only

- Feature: `edgectl install` output has clearer formatting
- Feature: `edgectl install` offers help when installation does not succeed
- Feature: `edgectl install` uploads installer and AES logs to a private area upon failure so Datawire support can help
- Bugfix: The "Filters" tab in the webui no longer renders the value of OAuth client secrets that are stored in Kubernetes secrets.
- Bugfix: The ACME client of of one Ambassador install will no longer interfere with the ACME client of another Ambassador install in the same namespace with a different AMBASSADOR_ID.
- Bugfix: `edgectl intercept` supports matching headers values against regular expressions once more
- Bugfix: `edgectl install` correctly handles more local and cluster environments
   - For more about `edgectl` improvements, see the [Service Preview and Edge Control documentation](https://getambassador.io/docs/1.4/topics/using/edgectl).

## [1.3.2] April 01, 2020
[1.3.2]: https://github.com/datawire/ambassador/compare/v1.3.1...v1.3.2

### Ambassador Edge Stack only

- Bugfix: `edgectl install` correctly installs on Amazon EKS and other clusters that provide load balancers with fixed DNS names
- Bugfix: `edgectl install` when using Helm once again works as documented
- Bugfix: `edgectl install` console logs are improved and neatened
- Bugfix: `edgectl install --verbose` output is improved
- Bugfix: `edgectl install` automatically opens documentation pages for some errors
- Bugfix: `edgectl install` help text is improved

## [1.3.1] March 24, 2020
[1.3.1]: https://github.com/datawire/ambassador/compare/v1.3.0...v1.3.1

### Ambassador Edge Stack only

- Bugfix: `edgectl install` will not install on top of a running Ambassador
- Bugfix: `edgectl install` can detect and report if `kubectl` is missing
- Bugfix: `edgectl install` can detect and report if it cannot talk to a Kubernetes cluster
- Bugfix: When using the `Authorization Code` grant type for `OAuth2`, expired tokens are correctly handled so that the user will be prompted to renew
- Bugfix: When using the `Password` grant type for `OAuth2`, authentication sessions are properly associated with each user
- Bugfix: When using the `Password` grant type for `OAuth2`, you can set up multiple `Filter`s to allow requesting different scopes for different endpoints

## [1.3.0] March 17, 2020
[1.3.0]: https://github.com/datawire/ambassador/compare/v1.2.2...v1.3.0

### Ambassador Edge Stack only

- Feature: Support username and password as headers for OAuth2 authentication (`grantType: Password`)
- Feature: `edgectl install` provides better feedback for clusters that are unreachable from the public Internet
- Feature: `edgectl install` supports KIND clusters (thanks, [@factorypreset](https://github.com/factorypreset)!)
- Feature: `edgectl intercept` supports HTTPS
- Feature: Ambassador Edge Stack Docker image is ~150MB smaller
- Feature: The Edge Policy Console can be fully disabled with the `diagnostics.enabled` element in the `ambassador` Module
- Feature: `aes-plugin-runner` now allows passing in `docker run` flags after the main argument list.
- Bugfix: Ambassador Edge Stack doesn't crash if the Developer Portal content URL is not accessible
- Bugfix: `edgectl connect` does a better job handling clusters with many services
- Bugfix: The `Plugin` Filter now correctly sets `request.TLS` to nil/non-nil based on if the original request was encrypted or not.
- Change: There is no longer a separate traffic-proxy image; that functionality is now part of the main AES image. Set `command: ["traffic-manager"]` to use it.

## [1.2.2] March 04, 2020
[1.2.2]: https://github.com/datawire/ambassador/compare/v1.2.1...v1.2.2

### Ambassador Edge Stack only

- Internal: Fix an error in Edge Stack update checks

## [1.2.1] March 03, 2020
[1.2.1]: https://github.com/datawire/ambassador/compare/v1.2.0...v1.2.1

Edge Stack users SHOULD NOT use this release, and should instead use 1.2.2.

### Ambassador API Gateway + Ambassador Edge Stack

- Bugfix: re-support PROXY protocol when terminating TLS ([#2348])
- Bugfix: Incorporate the Envoy 1.12.3 security update

### Ambassador Edge Stack only

- Bugfix: The `aes-plugin-runner` binary for GNU/Linux is now statically linked (instead of being linked against musl libc), so it should now work on either musl libc or GNU libc systems
- Feature (ALPHA): An `aes-plugin-runner` binary for Windows is now produced.  (It is un-tested as of yet.)
- Bugfix: The `OAuth2` Filter redirection-endpoint now handles various XSRF errors more consistently
- Change: The `OAuth2` Filter redirection-endpoint now handles XSRF errors by redirecting back to the identity provider

[#2348]: https://github.com/datawire/ambassador/issues/2348

## [1.2.0] February 24, 2020
[1.2.0]: https://github.com/datawire/ambassador/compare/v1.1.1...v1.2.0

### Ambassador API Gateway + Ambassador Edge Stack

- Feature: add idle_timeout_ms support for common HTTP listener (thanks, Jordan Neufeld!) ([#2155])
- Feature: allow override of bind addresses, including for IPv6! (thanks to [Josue Diaz](https://github.com/josuesdiaz)!) ([#2293])
- Bugfix: Support Istio mTLS secrets natively (thanks, [Phil Peble](https://github.com/ppeble)!) ([#1475])
- Bugfix: TLS custom secret with period in name doesn't work (thanks, [Phil Peble](https://github.com/ppeble)!) ([#1255])
- Bugfix: Honor ingress.class when running with Knative
- Internal: Fix CRD-versioning issue in CI tests (thanks, [Ricky Taylor](https://github.com/ricky26)!)
- Bugfix: Stop using deprecated Envoy configuration elements
- Bugfix: Resume building a debuggable Envoy binary

### Ambassador Edge Stack only

- Change: The `ambassador` service now uses the default `externalTrafficPolicy` of `Cluster` rather than explicitly setting it to `Local`. This is a safer setting for GKE where the `Local` policy can cause outages when ambassador is updated. See https://stackoverflow.com/questions/60121956/are-hitless-rolling-updates-possible-on-gke-with-externaltrafficpolicy-local for details.
- Feature: `edgectl install` provides a much cleaner, quicker experience when installing Ambassador Edge Stack
- Feature: Ambassador Edge Stack supports the Ambassador operator for automated management and upgrade
- Feature: `ifRequestHeader` can now have `valueRegex` instead of `value`
- Feature: The `OAuth2` Filter now has `useSessionCookies` option to have cookies expire when the browser closes, rather than at a fixed duration
- Feature: `ifRequestHeader` now has `negate: bool` to invert the match
- Bugfix: The RBAC for `Ingress` now supports the `networking.k8s.io` `apiGroup`
- Bugfix: Quiet Dev Portal debug logs
- Bugfix: The Edge Policy Console is much less chatty when logged out
- Change: The intercept agent is now incorporated into the `aes` image
- Change: The `OAuth2` Filter no longer sets cookies when `insteadOfRedirect` triggers
- Change: The `OAuth2` Filter more frequently adjusts the cookies

[#1475]: https://github.com/datawire/ambassador/issues/1475
[#1255]: https://github.com/datawire/ambassador/issues/1255
[#2155]: https://github.com/datawire/ambassador/issues/2155
[#2293]: https://github.com/datawire/ambassador/issues/2293

## [1.1.1] February 12, 2020
[1.1.1]: https://github.com/datawire/ambassador/compare/v1.1.0...v1.1.1

### Ambassador API Gateway + Ambassador Edge Stack

- Bugfix: Load explicitly referenced secrets in another namespace, even when `AMBASSADOR_SINGLE_NAMESPACE` (thanks, [Thibault Cohen](https://github.com/titilambert)!) ([#2202])
- Bugfix: Fix Host support for choosing cleartext or TLS ([#2279])
- Bugfix: Fix intermittent error when rendering `/ambassador/v0/diag/`
- Internal: Various CLI tooling improvements

[#2202]: https://github.com/datawire/ambassador/issues/2202
[#2279]: https://github.com/datawire/ambassador/pull/2279

### Ambassador Edge Stack only

- Feature: The Policy Console can now set the log level to "trace" (in addition to "info" or "debug")
- Bugfix: Don't have the Policy Console poll for snapshots when logged out
- Bugfix: Do a better job of noticing when the license key changes
- Bugfix: `aes-plugin-runner --version` now works properly
- Bugfix: Only serve the custom CONGRATULATIONS! 404 page on `/`
- Change: The `OAuth2` Filter `stateTTL` setting is now ignored; the lifetime of state-tokens is now managed automatically

## [1.1.0] January 28, 2020
[1.1.0]: https://github.com/datawire/ambassador/compare/v1.0.0...v1.1.0

(Note that Ambassador 1.1.0 is identical to Ambassador 1.1.0-rc.0, from January 24, 2020.
 Also, we're now using "-rc.N" rather than just "-rcN", for better compliance with
 [SemVer](https://www.semver.org/).

### Ambassador API Gateway + Ambassador Edge Stack

- Feature: support resources with the same name but in different namespaces ([#2226], [#2198])
- Feature: support DNS overrides in `edgectl`
- Bugfix: Reduce log noise about "kubestatus" updates
- Bugfix: manage the diagnostics snapshot cache more aggressively to reduce memory footprint
- Bugfix: re-enable Docker demo mode (and improve the test to make sure we don't break it again!) ([#2227])
- Bugfix: correct potential issue with building edgectl on Windows
- Internal: fix an error with an undefined Python type in the TLS test (thanks, [Christian Clauss](https://github.com/cclauss)!)

### Ambassador Edge Stack only

- Feature: make the `External` filter type fully compatible with the `AuthService` type
- Docs: add instructions for what to do after downloading `edgectl`
- Bugfix: make it much faster to apply the Edge Stack License
- Bugfix: make sure the ACME terms-of-service link is always shown
- Bugfix: make the Edge Policy Console more performant

[#2198]: https://github.com/datawire/ambassador/issues/2198
[#2226]: https://github.com/datawire/ambassador/issues/2226
[#2227]: https://github.com/datawire/ambassador/issues/2227

## [1.0.0] January 15, 2020
[1.0.0]: https://github.com/datawire/ambassador/compare/v0.86.1...v1.0.0

### Caution!

All of Ambassador's CRDs have been switched to `apiVersion: getambassador.io/v2`, and
**your resources will be upgraded when you apply the new CRDs**. We recommend that you
follow the [migration instructions](https://getambassador.io/early-access/user-guide/upgrade-to-edge-stack/) and check your installation's
behavior before upgrading your CRDs.

## Ambassador API Gateway + Ambassador Edge Stack

### Breaking changes

- When a resource specifies a service or secret name without a corresponding namespace, Ambassador will now
  look for the service or secret in the namespace of the resource that mentioned it. In the past, Ambassador
  would look in the namespace in which Ambassador was running.

### Features

- The Host CR provides an easy way to tell Ambassador about domains it should expect to handle, and
  how it should handle secure and insecure requests for those domains
- Redirection from HTTP to HTTPS defaults to ON when termination contexts are present
- Mapping and Host CRs, as well as Ingress resources, get Status updates to provide better feedback
- Improve performance of processing events from Kubernetes
- Automatic HTTPS should work with any ACME clients doing the http-01 challenge

### Bugfixes

- CORS now happens before rate limiting
- The reconfiguration engine is better protected from exceptions
- Don’t try to check for upgrades on every UI snapshot update
- Reduced reconfiguration churn
- Don't force SNI routes to be lower-priority than non-SNI routes
- Knative mappings fallback to the Ambassador namespace if no namespace is specified
- Fix `ambassador_id` handling for Knative resources
- Treat `ambassadorId` as a synonym for `ambassador_id` (`ambassadorId` is the Protobuf 3 canonical form of `ambassador_id`)

### Ambassador Edge Stack

Ambassador Edge Stack incorporates the functionality of the old Ambassador Pro product.

- Authentication and ratelimiting are now available under a free community license
- Given a Host CR, Ambassador can manage TLS certificates using ACME (or you can manage them by hand)
- There is now an `edgectl` program that you can use for interacting with Ambassador from the command line
- There is a web user-interface for Ambassador
- BREAKING CHANGE: `APP_LOG_LEVEL` is now `AES_LOG_LEVEL`

See the [`CHANGELOG.old-pro.md`](./CHANGELOG.old-pro.md) file for the changelog of
the old Ambassador Pro product.

## [1.0.0-rc6] January 15, 2020
[1.0.0-rc6]: https://github.com/datawire/ambassador/compare/v1.0.0-rc4...v1.0.0-rc6

 - AES: Bugfix: Fix ACME client with multiple replicas
 - AES: Bugfix: Fix ACME client race conditions with the API server and WATT
 - AES: Bugfix: Don't crash in the ACME client if Redis is unavailable

## [1.0.0-rc4] January 13, 2020
[1.0.0-rc4]: https://github.com/datawire/ambassador/compare/v1.0.0-rc1...v1.0.0-rc4

- Change: Less verbose yet more useful Ambassador pod logs
- Bugfix: Various bugfixes for listeners and route rejection
- Bugfix: Don't append the service namespace for `localhost`
- AES: Bugfix: Fix rendering mapping labels YAML in the webui
- AES: Bugfix: Organize help output from `edgectl` so it is easier to read
- AES: Bugfix: Various bugfixes around ACME support with manually-configured TLSContexts
- AES: Change: Don't disable scout or enable extra-verbose logging when migrating from OSS
- AES: BREAKING CHANGE: `APP_LOG_LEVEL` is now `AES_LOG_LEVEL`

## [1.0.0-rc1] January 11, 2020
[1.0.0-rc1]: https://github.com/datawire/ambassador/compare/v1.0.0-rc0...v1.0.0-rc1

- Internal: Improvements to release machinery
- Internal: Fix the dev shell
- Internal: Adjust KAT tests to work with the Edge Stack

## [1.0.0-rc0] January 10, 2020
[1.0.0-rc0]: https://github.com/datawire/ambassador/compare/v1.0.0-ea13...v1.0.0-rc0

- BREAKING CHANGE: Rename Host CR status field `reason` to `errorReason`
- Feature: Host CRs now default `.spec.hostname` to `.metadata.name`
- Feature: Host CRs now have a `requestPolicy` field to control redirecting from cleartext to TLS
- Feature: Redirecting from cleartext to TLS no longer interferes with ACME http-01 challenges
- Feature: Improved `edgectl` help and informational messages
- Bugfix: Host CR status is now a sub-resource
- Bugfix: Have diagd snapshot JSON not include "serialization" keys (which could potentially leak secrets)
- Bugfix: Fix `ambassador_id` handling for Knative resources
- Bugfix: Use the correct namespace for resources found via annotations
- Bugfix: Treat `ambassadorId` as a synonym for `ambassador_id` (`ambassadorId` is the Protobuf 3 canonical form of `ambassador_id`)
- Internal: Allow passing a `DOCKER_NETWORK` variable to the build-system

## [1.0.0-ea13] January 09, 2020
[1.0.0-ea13]: https://github.com/datawire/ambassador/compare/v1.0.0-ea12...v1.0.0-ea13

- Bugfix: Knative mappings populate and fallback to the Ambassador namespace if unspecified
- Internal: Knative tests for versions 0.7.1 and 0.8.0 were removed
- Internal: Knative tests for version 0.11.0 were added
- Internal: Improved performance with Edge Stack using /ambassador/v0/diag/ with an optional `patch_client` query param to send a partial representation in JSON Patch format, reducing the memory and network traffic for large deployments
- Internal: Silencing warnings from `which` in docs preflight-check

## [1.0.0-ea12] January 08, 2020
[1.0.0-ea12]: https://github.com/datawire/ambassador/compare/v1.0.0-ea9...v1.0.0-ea12

- BREAKING CHANGE: When a resource specifies a service or secret name without a corresponding namespace, Ambassador uses the namespace of the resource. In the past, Ambassador would use its own namespace.
- Bugfix: Add the appropriate label so Ingress works with Edge Stack
- Bugfix: Remove superfluous imagePullSecret
- Bugfix: Fix various admin UI quirks, especially in Firefox
  - Bogus warnings about duplicate resources
  - Drag-and-drop reordering of rate limit configuration
  - Missing icons
- Internal: Drop duplicated resources earlier in the processing chain
- Internal: Streamline code generation from protobufs
- Internal: Automated broken-link checks in the documentation

## [1.0.0-ea9] December 23, 2019
[1.0.0-ea9]: https://github.com/datawire/ambassador/compare/v1.0.0-ea7...v1.0.0-ea9

- Bugfix: Use proper executable name for Windows edgectl
- Bugfix: Don't force SNI routes to be lower-priority than non-SNI routes
- Bugfix: Prevent the self-signed fallback context from conflicting with a manual context

## [1.0.0-ea7] December 19, 2019
[1.0.0-ea7]: https://github.com/datawire/ambassador/compare/v1.0.0-ea6...v1.0.0-ea7

- Bugfix: UI buttons can hide themselves
- Bugfix: Developer Portal API acquisition
- Bugfix: Developer Portal internal routing
- Internal: Better JS console usage
- Internal: Rationalize usage reporting for Edge Stack

## [1.0.0-ea6] December 18, 2019
[1.0.0-ea6]: https://github.com/datawire/ambassador/compare/v1.0.0-ea5...v1.0.0-ea6

- Feature: Improve performance of processing events from Kubernetes
- Feature: Automatic HTTPS should work with any ACME clients doing the http-01 challenge
- Internal: General improvements to test infrastructure
- Internal: Improved the release process

`ambassador-internal-access-control` `Filter` and `FilterPolicy` are now
created internally. Remove them from your cluster if upgrading from a
previous version.

## [1.0.0-ea5] December 17, 2019
[1.0.0-ea5]: https://github.com/datawire/ambassador/compare/v1.0.0-ea3...v1.0.0-ea5

- Internal: Improved the reliability of CI
- Internal: Improved the release process

## [1.0.0-ea3] December 16, 2019
[1.0.0-ea3]: https://github.com/datawire/ambassador/compare/v1.0.0-ea1...v1.0.0-ea3

- Feature: initial edgectl support for Windows!
- UX: be explicit that seeing the license applied can take a few minutes
- Bugfix: don’t try to check for upgrades on every UI snapshot update
- Bugfix: don’t activate the fallback TLSContext if its secret is not available
- Bugfix: first cut at reducing reconfiguration churn

## [1.0.0-ea1] December 10, 2019
[1.0.0-ea1]: https://github.com/datawire/ambassador/compare/v0.85.0...v1.0.0-ea1

### Caution!

All of Ambassador's CRDs have been switched to `apiVersion: getambassador.io/v2`, and
**your resources will be upgraded when you apply the new CRDs**. We recommend that you
follow the [migration instructions](https://getambassador.io/early-access/user-guide/upgrade-to-edge-stack/) and check your installation's
behavior before upgrading your CRDs.

### Features

- Authentication and ratelimiting are now available under a free community license
- The Host CRD provides an easy way to tell Ambassador about domains it should expect to handle
- Given a Host CRD, Ambassador can manage TLS certificates using ACME (or you can manage them by hand)
- Redirection from HTTP to HTTPS defaults to ON when termination contexts are present
- Mapping and Host CRDs, as well as Ingress resources, get Status updates to provide better feedback

### Bugfixes

- CVE-2019–18801, CVE-2019–18802, and CVE-2019–18836 are fixed by including Envoy 1.12.2
- CORS now happens before rate limiting
- The reconfiguration engine is better protected from exceptions

## [0.86.1] December 10, 2019
[0.86.1]: https://github.com/datawire/ambassador/compare/v0.84.1...v0.86.1

- Envoy updated to 1.12.2 for security fixes
- Envoy TCP keepalives are now supported (thanks, [Bartek Kowalczyk](https://github.com/KowalczykBartek)!)
- Envoy remote access logs are now supported
- Correctly handle upgrades when the `LogService` CRD is not present

(Ambassador 0.86.0 was superseded by Ambassador 0.86.1.)

## [0.85.0] October 22, 2019
[0.85.0]: https://github.com/datawire/ambassador/compare/v0.84.1...v0.85.0

### Features

- Support configuring the Envoy access log format (thanks to [John Esmet](https://github.com/esmet)!)

## [0.84.1] October 20, 2019
[0.84.1]: https://github.com/datawire/ambassador/compare/v0.84.0...v0.84.1

### Major changes:
- Bugfix: Fix /ambassador permissions to allow running as non-root - Thanks @dmayle (https://github.com/dmayle) for reporting the bug.

## [0.84.0] October 18, 2019
[0.84.0]: https://github.com/datawire/ambassador/compare/v0.83.0...v0.84.0

### Features:

- Support setting window_bits for the GZip filter (thanks to [Florent Delannoy](https://github.com/Pluies)!)
- Correctly support tuning the regex_max_size, and bump its default to 200 (thanks to [Paul Salaberria](https://github.com/psalaberria002)!)
- Support setting redirect_cleartext_from in a TLSContext

### Bugfixes:

- Correctly update loadbalancer status of Ingress resources
- Don't enable diagd debugging in the test suite unless explicitly requested (thanks to [Jonathan Suever](https://github.com/suever)!)
- Switch to an Envoy release build

### Developer Notes:

- Many many things about the build system have changed under the hood!
   - Start with `make help`, and
   - Join our [Slack channel](https://d6e.co/slack) for more help!

## [0.83.0] October 08, 2019
[0.83.0]: https://github.com/datawire/ambassador/compare/v0.82.0...v0.83.0

### Major changes:
- Update Ambassador to address CVE-2019-15225 and CVE-2019-15226.

NOTE: this switches the default regex engine! See the documentation for the `ambassador` `Module` for more.

## [0.82.0] October 02, 2019
[0.82.0]: https://github.com/datawire/ambassador/compare/v0.81.0...v0.82.0

### Major changes:
- Feature: Arrange for the Prometheus metrics endpoint to also return associated headers (thanks, [Jennifer Wu](https://github.com/jhsiaomei)!)
- Feature: Support setting a TLS origination context when doing TLS to a RateLimitService (thanks, [Phil Peble](https://github.com/ppeble)!)
- Feature: Allow configuring Envoy's access log path (thanks, [Jonathan Suever](https://github.com/suever)!)
- Update: Switch to Python 3.7 and Alpine 3.10

### Developer notes:
- Switch back to the latest mypy (currently 0.730)
- Environment variable KAT_IMAGE_PULL_POLICY can override the imagePullPolicy when running KAT tests
- Updated Generated Envoy Golang APIs

## [0.81.0] September 26, 2019
[0.81.0]: https://github.com/datawire/ambassador/compare/v0.80.0...v0.81.0

### Major changes:
- Feature: ${} environment variable interpolation is supported in all Ambassador configuration resources (thanks, [Stefan Sedich](https://github.com/stefansedich)!)
- Feature: DataDog APM tracing is now supported (thanks again, [Stefan Sedich](https://github.com/stefansedich)!)
- Bugfix: Fix an error in the TLSContext schema (thanks, [@georgekaz](https://github.com/georgekaz)!)

### Developer notes:
- Test services can now be built, deployed, and tested more easily (see BUILDING.md)
- `mypy` is temporarily pinned to version 0.720.

## [0.80.0] September 20, 2019
[0.80.0]: https://github.com/datawire/ambassador/compare/v0.78.0...v0.80.0

### Major changes:
- Feature: Basic support for the Kubernetes Ingress resource
- Feature: Basic reporting for some common configuration errors (lack of Mappings, lack of TLS contexts)
- Bugfix: Update Envoy to prevent crashing when updating AuthService under load

### Developer notes
- Golang components now use Go 1.13
- Ambassador build now _requires_ clean type hinting
- KAT client and server have been pulled back into the Ambassador repo

## [0.78.0] September 11, 2019
[0.78.0]: https://github.com/datawire/ambassador/compare/v0.77.0...v0.78.0

### Major changes:
- Feature: Support setting cipher_suites and ecdh_curves in TLSContext - #1782 (Thanks @teejaded)
- Feature: Make 128-bits traceids the default - #1794 (Thanks @Pluies)
- Feature: Set cap_net_bind_service to allow binding to low ports - #1720 (Thanks @swalberg)

### Minor changes:
- Testing: Add test that ambassador cli does not crash when called with --help - #1806 (Thanks @rokostik)

## [0.77.0] September 05, 2019
[0.77.0]: https://github.com/datawire/ambassador/compare/v0.76.0...v0.77.0

- (Feature) Support the `least_request` load balancer policy (thanks, [Steve Flanders](https://github.com/flands)!)
- (Misc) Many test and release-engineering improvements under the hood

## [0.76.0] August 26, 2019
[0.76.0]: https://github.com/datawire/ambassador/compare/v0.75.0...v0.76.0

- circuit breakers now properly handle overriding a global circuit breaker within a Mapping ([#1767])
- support for Knative 0.8.0 ([#1732])

[#1767]: https://github.com/datawire/ambassador/issues/1767
[#1732]: https://github.com/datawire/ambassador/issues/1732

## [0.75.0] August 13, 2019
[0.75.0]: https://github.com/datawire/ambassador/compare/0.74.1...0.75.0

- (Feature) Update to Envoy 1.11.1, including security fixes
- (Feature) You can use a `TLSContext` without a `secret` to set origination options ([#1708])
- (Feature) Canary deployments can now use multiple `host_rewrite` values ([#1159])
- (Bugfix) Make sure that Ambassador won't mistakenly complain about the number of RateLimit and Tracing services (thanks, [Christian Claus](https://github.com/cclauss)!)

[#1159]: https://github.com/datawire/ambassador/issues/1159
[#1708]: https://github.com/datawire/ambassador/issues/1708

## [0.74.1] August 06, 2019
[0.74.1]: https://github.com/datawire/ambassador/compare/0.74.0...0.74.1

- (bugfix) Make sure that updates properly trigger reconfigures ([#1727])
- (misc) Arrange for startup logging to have timestamps

[#1727]: https://github.com/datawire/ambassador/issues/1727

## [0.74.0] July 30, 2019
[0.74.0]: https://github.com/datawire/ambassador/compare/0.73.0...0.74.0

- Bugfix: Make sure that the pod dies if Envoy dies
- Bugfix: Correctly allow setting `timeout_ms` for `AuthService` (thanks, [John Esmet!](https://www.github.com/esmet)!)
- Feature: Permit configuring `cluster_idle_timeout_ms` for upstream services (thanks, [John Esmet!](https://www.github.com/esmet)!) ([#1542])

[#1542]: https://github.com/datawire/ambassador/issues/1542

## [0.73.0] July 11, 2019
[0.73.0]: https://github.com/datawire/ambassador/compare/0.72.0...0.73.0

- Feature: Experimental native support for Knative! ([#1579])
- Feature: Better Linkerd interoperability! ([#1578], [#1594])

- Feature: Add a legend for the colors of service names on the diagnostic overview (thanks, [Wyatt Pearsall](https://github.com/wpears)!)
- Feature: Allow switching Envoy to output JSON logs (thanks, [Pedro Tavares](https://github.com/ServerlessP)!)
- Feature: Allow setting `AMBASSADOR_LABEL_SELECTOR` and `AMBASSADOR_FIELD_SELECTOR` to let Ambassador use Kubernetes selectors to determine which things to read (thanks, [John Esmet](https://github.com/esmet)!) ([#1292])
- Feature: Allow configuring retries for `AuthService` (thanks, [Kevin Dagostino](https://github.com/TonkWorks)!) ([#1622], [#1461])

- Bugfix: Allow Ambassador to ride through Envoy-validation timeouts (thanks, [John Morrisey](https://github.com/jwm)!)
- Bugfix: Allow Ambassador to ride through parse errors on input resources (thanks, [Andrei Predoiu](https://github.com/Andrei-Predoiu)!) ([#1625])
- Bugfix: Allow '.' in a `secret` name to just be a '.' ([#1255])

- Bugfix: Allow manually defining an Ambassador `Service` resource, same as any other resource
- Bugfix: Prevent spurious duplicate-resource errors when loading config from the filesystem

[#1255]: https://github.com/datawire/ambassador/issues/1255
[#1292]: https://github.com/datawire/ambassador/issuse/1292
[#1461]: https://github.com/datawire/ambassador/issues/1461
[#1578]: https://github.com/datawire/ambassador/issuse/1578
[#1579]: https://github.com/datawire/ambassador/issuse/1579
[#1594]: https://github.com/datawire/ambassador/issuse/1594
[#1622]: https://github.com/datawire/ambassador/issues/1622
[#1625]: https://github.com/datawire/ambassador/issues/1625

## [0.72.0] June 13, 2019
[0.72.0]: https://github.com/datawire/ambassador/compare/0.71.0...0.72.0

- Envoy: Update Envoy to commit 8f57f7d765
- Bugfix: Auth spans are now properly connected to requests ([#1414])
- Bugfix: `include_body` now works correctly ([#1531], [#1595])
- Bugfix: `x_forwarded_proto_redirect` works again (thanks to [Kyle Martin](https://github.com/KyleMartin901)!) ([#1571])
- Bugfix: Ambassador works correctly with read-only filesystems (thanks, [Niko Kurtti](https://github.com/n1koo)!) ([#1614], [#1619])
- Bugfix: Correctly render groups associated with a given resolver in diagnostics JSON output
- Feature: Give the Ambassador CLI a way to specify the directory into which to write secrets.

[#1414]: https://github.com/datawire/ambassador/issues/1414
[#1531]: https://github.com/datawire/ambassador/issues/1531
[#1571]: https://github.com/datawire/ambassador/issues/1571
[#1595]: https://github.com/datawire/ambassador/issues/1595
[#1614]: https://github.com/datawire/ambassador/issues/1614
[#1619]: https://github.com/datawire/ambassador/issues/1619

## [0.71.0] June 06, 2019
[0.71.0]: https://github.com/datawire/ambassador/compare/0.70.1...0.71.0

- Feature: GZIP support [#744]
- Feature: diag UI shows active Resolvers [#1453]
- Feature: CRDs exist for Resolvers [#1563]
- Feature: Resolvers with custom names work, even as CRDs [#1497]
- Feature: The `/metrics` endpoint provides direct access to Prometheus-format stats (thanks to [Rotem Tamir](https://github.com/rotemtam)!)
- Bugfix: `statsd-exporter` now correctly defaults to port 8125 (thanks to [Jonathan Suever](https://github.com/suever)!)
- Bugfix: redirect_cleartext_from no longer strips the URL path [#1463]
- Bugfix: canary weights of 0 and 100 work correctly [#1379]
- Bugfix: `docker run` works again for the Ambassador demo, and is part of our tests now [#1569]
- Bugfix: Scout `DEBUG` messages don’t get leaked into the diag UI [#1573]
- Maintenance: warn of upcoming protocol version changes
- Maintenance: check in with Scout every 24 hours, but no more than twice per day

[#744]: https://github.com/datawire/ambassador/issues/744
[#1379]: https://github.com/datawire/ambassador/issues/1379
[#1453]: https://github.com/datawire/ambassador/issues/1453
[#1463]: https://github.com/datawire/ambassador/issues/1463
[#1497]: https://github.com/datawire/ambassador/issues/1497
[#1563]: https://github.com/datawire/ambassador/issues/1563
[#1569]: https://github.com/datawire/ambassador/issues/1569
[#1573]: https://github.com/datawire/ambassador/issues/1573

## [0.70.1] May 24, 2019
[0.70.1]: https://github.com/datawire/ambassador/compare/0.70.0...0.70.1

### Minor changes:
- Bugfix: Disable CRD support if Ambassador cannot access them
- Upgrade: Upgrade to watt 0.5.1

## [0.70.0] May 20, 2019
[0.70.0]: https://github.com/datawire/ambassador/compare/0.61.0...0.70.0

### Major changes:
- Feature: Support CRDs in the `getambassador.io` API group for configuration ([#482])
- Feature: Update to Envoy 1.10

### Minor changes:
- Feature: Support removing request headers (thanks @ysaakpr!)
- Bugfix: `watt` should better coalesce calls to the watch hook on startup
- Bugfix: Ambassador no longer uses ports 7000 or 18000 ([#1526], [#1527])

[#482]: https://github.com/datawire/ambassador/issues/482
[#1526]: https://github.com/datawire/ambassador/issues/1526
[#1527]: https://github.com/datawire/ambassador/issues/1527

## [0.61.1] May 16, 2019
[0.61.1]: https://github.com/datawire/ambassador/compare/0.61.0...0.61.1

- Bugfix: Make sure that Consul discovery properly handles the datacenter name ([#1533])
- Bugfix: Make sure that the feature-walk code is protected against clusters with no endpoints at all ([#1532])

[#1532]: https://github.com/datawire/ambassador/issues/1532
[#1533]: https://github.com/datawire/ambassador/issues/1533

## [0.61.0] May 08, 2019
[0.61.0]: https://github.com/datawire/ambassador/compare/0.60.3...0.61.0

Ambassador 0.61.0 metadata

### Changes:
- Feature: Support for minimum and maximum TLS versions (#689)
- Feature: Allow choosing whether to append or overwrite when adding request or response headers (#1481) - thanks to @ysaakpr
- Feature: Support for circuit breakers (#360)
- Feature: Support for automatic retries (#1127) - thanks to @l1v3
- Feature: Support for shadow traffic weighting - thanks to @nemo83
- Feature: Support for HTTP/1.0 (#988) - thanks to @cyrus-mc
- Bugfix: Problem with local Consul agent resolver and non-standard HTTP port (#1508)
- Bugfix: Round each mapping's weight to an integer to prevent invalid Envoy configurations when using weights (#1289) - thanks to @esmet
- Bugfix: Fix deadlock on invalid Envoy configuration (#1491) - thanks to @esmet
- Bugfix: Fixed LightStep gRPC TracingService (#1189) - thanks to @sbaum1994
## [0.60.3] May 01, 2019
[0.60.3]: https://github.com/datawire/ambassador/compare/0.60.2...0.60.3

### Changes since 0.60.2

- When scanning its configuration for secrets and endpoints that must be watched, 0.60.2 could fail with certain configurations if TLS termination but not origination was active. Those failures are fixed now.

## [0.60.2] April 29, 2019
[0.60.2]: https://github.com/datawire/ambassador/compare/0.60.1...0.60.2

### Changes since 0.60.1

- Ambassador is now much more careful about which endpoints and secrets it pays attention to. ([#1465] again -- thanks to [@flands](https://github.com/flands) and @seandon for the help here!)

[#1465]: https://github.com/datawire/ambassador/issues/1465

## [0.60.1] April 25, 2019
[0.60.1]: https://github.com/datawire/ambassador/compare/0.60.0...0.60.1

### Changes since 0.60.0

- Speed up initial parsing of WATT snapshots considerably ([#1465])
- Don't look at secrets in the kube-system namespace, or for service-account tokens.
- Make sure that secrets we do look at are correctly associated with their namespaces ([#1467] -- thanks to @flands and @derrickburns for their contributions here!)
- Allow tuning the number of input snapshots retained for debugging
- Include the grab-snapshots.py script to help with debuggability

[#1465]: https://github.com/datawire/ambassador/issues/1465
[#1467]: https://github.com/datawire/ambassador/issues/1467

## [0.60.0] April 23, 2019
[0.60.0]: https://github.com/datawire/ambassador/compare/0.53.1...0.60.0

### Changes since 0.53.1

- BREAKING CHANGE: Ambassador listens on 8080 and 8443 by default so it does not need to run as root
- Ambassador natively supports using Consul for service discovery
- `AMBASSADOR_ENABLE_ENDPOINTS` is no longer needed; configure using the `Resolver` resource instead
- Support for the Maglev load balancing algorithm
- Support `connect_timeout_ms`. Thanks to Pétur Erlingsson.
- Support for `idle_timeout_ms` Thanks to Aaron Triplett.
- Ambassador will properly reload renewed Let's Encrypt certificates (#1416). Thanks to Matthew Ceroni.
- Ambassador will now properly redirect from HTTP to HTTPS based on `x-forwarded-proto` (#1233).
- The `case_sensitive` field now works when `host_redirect` is set to true (#699). Thanks to Peter Choi and Christopher Coté.

## [0.53.1] April 05, 2019
[0.53.1]: https://github.com/datawire/ambassador/compare/0.52.1...0.53.1

(0.53.0 was immediately supplanted by 0.53.1.)

## SECURITY FIXES

Ambassador 0.53.1 addresses two security issues in Envoy Proxy, CVE-2019-9900 and CVE-2019-9901:

- CVE-2019-9900 (Score 8.3/High). When parsing HTTP/1.x header values, Envoy 1.9 and before does not reject embedded zero characters (NUL, ASCII 0x0).

- CVE-2019-9901 (Score 8.3/High). Envoy does not normalize HTTP URL paths in Envoy 1.9 and before.

Since these issues can potentially allow a remote attacker to use maliciously-crafted URLs to bypass
authentication, anyone running an Ambassador prior to 0.53.1 should upgrade.

### UPCOMING CHANGES

Ambassador 0.60 will listen on ports 8080/8443 by default. The diagnostics service in Ambassador 0.52.0
will try to warn you if your configuration will be affected by this change.

## Other changes since 0.52.1

- `AuthService` version `ambassador/v1` can now explicitly configure how much body data is sent
  to the external authentication service.

## [0.52.1] March 26, 2019
[0.52.1]: https://github.com/datawire/ambassador/compare/0.52.0...0.52.1

### Changes since 0.52.0

- You can specify the `AMBASSADOR_NO_SECRETS` environment variable to prevent Ambassador from
  watching Kubernetes secrets at all (thanks [@esmet](https://github.com/esmet)!) ([#1293])
- The services used when you do `docker run ambassador --demo` have been moved into the Docker image,
  to remove external dependencies from the Ambassador quickstart.

[#1293]: https://github.com/datawire/ambassador/issues/1293

## [0.52.0] March 21, 2019
[0.52.0]: https://github.com/datawire/ambassador/compare/0.51.2...0.52.0

### Changes since 0.51.2

- Initial support for endpoint routing, rather than relying on `kube-proxy` ([#1031])
   - set `AMBASSADOR_ENABLE_ENDPOINTS` in the environment to allow this
- Initial support for Envoy ring hashing and session affinity (requires endpoint routing!)
- Support Lua filters (thanks to [@lolletsoc](https://github.com/lolletsoc)!)
- Support gRPC-Web (thanks to [@gertvdijk](https://github.com/gertvdijk)!) ([#456])
- Support for gRPC HTTP 1.1 bridge (thanks to [@rotemtam](https://github.com/rotemtam)!)
- Allow configuring `num-trusted-hosts` for `X-Forwarded-For`
- External auth services using gRPC can now correctly add new headers ([#1313])
- External auth services correctly add trace spans
- Ambassador should respond to changes more quickly now ([#1294], [#1318])
- Ambassador startup should be faster now

[#456]: https://github.com/datawire/ambassador/issues/456
[#1031]: https://github.com/datawire/ambassador/issues/1031
[#1294]: https://github.com/datawire/ambassador/issues/1294
[#1313]: https://github.com/datawire/ambassador/issues/1313
[#1318]: https://github.com/datawire/ambassador/issues/1318

## [0.51.2] March 12, 2019
[0.51.2]: https://github.com/datawire/ambassador/compare/0.51.1...0.51.2

### Changes since 0.51.1

- Cookies are now correctly handled when using external auth services... really. ([#1211])

[#1211]: https://github.com/datawire/ambassador/issues/1211

## [0.51.1] March 11, 2019
[0.51.1]: https://github.com/datawire/ambassador/compare/0.51.0...0.51.1

### Changes since 0.51.0

- Ambassador correctly handles services in namespaces other than the one Ambassador is running in.

## [0.51.0] March 08, 2019
[0.51.0]: https://github.com/datawire/ambassador/compare/0.50.3...0.51.0

**0.51.0 is not recommended: upgrade to 0.51.1.**

### Changes since 0.50.3

- Ambassador can now route any TCP connection, using the new `TCPMapping` resource. ([#420])
- Cookies are now correctly handled when using external auth services ([#1211])
- Lots of work in docs and testing under the hood

[#420]: https://github.com/datawire/ambassador/issues/420
[#1211]: https://github.com/datawire/ambassador/issues/1211

### Limitations in 0.51.0

At present, you cannot mix HTTP and HTTPS upstream `service`s in any Ambassador resource. This restriction will be lifted in a future Ambassador release.

## [0.50.3] February 21, 2019
[0.50.3]: https://github.com/datawire/ambassador/compare/0.50.2...0.50.3

### Fixes since 0.50.2

- Ambassador saves configuration snapshots as it manages configuration changes. 0.50.3 keeps only 5 snapshots,
  to bound its disk usage. The most recent snapshot has no suffix; the `-1` suffix is the next most recent, and
  the `-4` suffix is the oldest.
- Ambassador will not check for available updates more often than once every four hours.

### Limitations in 0.50.3

At present, you cannot mix HTTP and HTTPS upstream `service`s in any Ambassador resource. This restriction will be lifted in a future Ambassador release.

## [0.50.2] February 15, 2019
[0.50.2]: https://github.com/datawire/ambassador/compare/0.50.1...0.50.2

### Important fixes since 0.50.1

- Ambassador no longer requires annotations in order to start -- with no configuration, it will launch with only the diagnostics service available. ([#1203])
- If external auth changes headers, routing will happen based on the changed values. ([#1226])

### Other changes since 0.50.1

- Ambassador will no longer log errors about Envoy statistics being unavaible before startup is complete ([#1216])
- The `tls` attribute is again available to control the client certificate offered by an `AuthService` ([#1202])

### Limitations in 0.50.2

At present, you cannot mix HTTP and HTTPS upstream `service`s in any Ambassador resource. This restriction will be lifted in a future Ambassador release.

[#1202]: https://github.com/datawire/ambassador/issues/1202
[#1203]: https://github.com/datawire/ambassador/issues/1203
[#1216]: https://github.com/datawire/ambassador/issues/1216
[#1226]: https://github.com/datawire/ambassador/issues/1226

## [0.50.1] February 07, 2019
[0.50.1]: https://github.com/datawire/ambassador/compare/0.50.0...0.50.1

**0.50.1 is not recommended: upgrade to 0.52.0.**

### Changes since 0.50.0

- Ambassador defaults to only doing IPv4 DNS lookups. IPv6 can be enabled in the Ambassador module or in a Mapping. ([#944])
- An invalid Envoy configuration should not cause Ambassador to hang.
- Testing using `docker run` and `docker compose` is supported again. ([#1160])
- Configuration from the filesystem is supported again, but see the "Running Ambassador" documentation for more.
- Datawire's default Ambassador YAML no longer asks for any permissions for `ConfigMap`s.

[#944]: https://github.com/datawire/ambassador/issues/944
[#1160]: https://github.com/datawire/ambassador/issues/1160

## [0.50.0] January 29, 2019
[0.50.0]: https://github.com/datawire/ambassador/compare/0.50.0-rc6...0.50.0

**Ambassador 0.50.0 is a major rearchitecture of Ambassador onto Envoy V2 using the ADS. See the "BREAKING NEWS"
section above for more information.**

(Note that Ambassador 0.50.0-rc7 and -rc8 were internal releases.)

### Changes since 0.50.0-rc6

- `AMBASSADOR_SINGLE_NAMESPACE` is finally correctly supported and properly tested ([#1098])
- Ambassador won't throw an exception for name collisions between resources ([#1155])
- A TLS `Module` can now coexist with SNI (the TLS `Module` effectively defines a fallback cert) ([#1156])
- `ambassador dump --diag` no longer requires you to explicitly state `--v1` or `--v2`

### Limitations in 0.50.0 GA

- Configuration from the filesystem is not supported in 0.50.0. It will be resupported in 0.50.1.
- A `TLSContext` referencing a `secret` in another namespace will not function when `AMBASSADOR_SINGLE_NAMESPACE` is set.

[#1098]: https://github.com/datawire/ambassador/issues/1098
[#1155]: https://github.com/datawire/ambassador/issues/1155
[#1156]: https://github.com/datawire/ambassador/issues/1156

## [0.50.0-rc6] January 28, 2019
[0.50.0-rc6]: https://github.com/datawire/ambassador/compare/0.50.0-rc5...0.50.0-rc6

**Ambassador 0.50.0-rc6 is a release candidate**.

### Changes since 0.50.0-rc5

- Ambassador watches certificates and automatically updates TLS on certificate changes ([#474])
- Ambassador no longer saves secrets it hasn't been told to use to disk ([#1093])
- Ambassador correctly honors `AMBASSADOR_SINGLE_NAMESPACE` rather than trying to access all namespaces ([#1098])
- Ambassador correctly honors the `AMBASSADOR_CONFIG_BASE_DIR` setting again ([#1118])
- Configuration changes take effect much more quickly than in RC5 ([#1148])
- `redirect_cleartext_from` works with no configured secret, to support TLS termination at a downstream load balancer ([#1104])
- `redirect_cleartext_from` works with the `PROXY` protocol ([#1115])
- Multiple `AuthService` resources (for canary deployments) work again ([#1106])
- `AuthService` with `allow_request_body` works correctly with an empty body and no `Content-Length` header ([#1140])
- `Mapping` supports the `bypass_auth` attribute to bypass authentication (thanks, @patricksanders! [#174])
- The diagnostic service no longer needs to re-parse the configuration on every page load ([#483])
- Startup is now faster and more stable
- The Makefile should do the right thing if your PATH has spaces in it (thanks, @er1c!)
- Lots of Helm chart, statsd, and doc improvements (thanks, @Flydiverny, @alexgervais, @bartlett, @victortv7, and @zencircle!)

[#174]: https://github.com/datawire/ambassador/issues/174
[#474]: https://github.com/datawire/ambassador/issues/474
[#483]: https://github.com/datawire/ambassador/issues/483
[#1093]: https://github.com/datawire/ambassador/issues/1093
[#1098]: https://github.com/datawire/ambassador/issues/1098
[#1104]: https://github.com/datawire/ambassador/issues/1104
[#1106]: https://github.com/datawire/ambassador/issues/1106
[#1115]: https://github.com/datawire/ambassador/issues/1115
[#1118]: https://github.com/datawire/ambassador/issues/1118
[#1140]: https://github.com/datawire/ambassador/issues/1140
[#1148]: https://github.com/datawire/ambassador/issues/1148

## [0.50.0-rc5] January 14, 2019
[0.50.0-rc5]: https://github.com/datawire/ambassador/compare/0.50.0-rc4...0.50.0-rc5

**Ambassador 0.50.0-rc5 is a release candidate**.

### Changes since 0.50.0-rc4

- Websocket connections will now be authenticated if an AuthService is configured [#1026]
- Client certificate authentication should function whether configured from a TLSContext resource or from the the old-style TLS module (this is the full fix for [#993])
- Ambassador can now switch listening ports without a restart (e.g. switching from cleartext to TLS) [#1100]
- TLS origination certificates (including Istio mTLS) should now function [#1071]
- The diagnostics service should function in all cases. [#1096]
- The Ambassador image is significantly (~500MB) smaller than RC4.

[#933]: https://github.com/datawire/ambassador/issues/993
[#1026]: https://github.com/datawire/ambassador/issues/1026
[#1071]: https://github.com/datawire/ambassador/issues/1071
[#1096]: https://github.com/datawire/ambassador/issues/1096
[#1100]: https://github.com/datawire/ambassador/issues/1100

## [0.50.0-rc4] January 09, 2019
[0.50.0-rc4]: https://github.com/datawire/ambassador/compare/0.50.0-rc3...0.50.0-rc4

**Ambassador 0.50.0-rc4 is a release candidate**, and fully supports running under Microsoft Azure.

### Changes since 0.50.0-rc3

- Ambassador fully supports running under Azure [#1039]
- The `proto` attribute of a v1 `AuthService` is now optional, and defaults to `http`
- Ambassador will warn about the use of v0 configuration resources.

[#1039]: https://github.com/datawire/ambassador/issues/1039

## [0.50.0-rc3] January 03, 2019
[0.50.0-rc3]: https://github.com/datawire/ambassador/compare/0.50.0-rc2...0.50.0-rc3

**Ambassador 0.50.0-rc3 is a release candidate**, but see below for an important warning about Azure.

### Microsoft Azure

There is a known issue with recently-created Microsoft Azure clusters where Ambassador will stop receiving service
updates after running for a short time. This will be fixed in 0.50.0-GA.

### Changes since 0.50.0-rc2

- The `Location` and `Set-Cookie` headers should always be allowed from the auth service when using an `ambassador/v0` config [#1054]
- `add_response_headers` (parallel to `add_request_headers`) is now supported (thanks, @n1koo!)
- `host_redirect` and `shadow` both now work correctly [#1057], [#1069]
- Kat is able to give better information when it cannot parse a YAML specification.

[#1054]: https://github.com/datawire/ambassador/issues/1054
[#1057]: https://github.com/datawire/ambassador/issues/1057
[#1069]: https://github.com/datawire/ambassador/issues/1069

## [0.50.0-rc2] December 24, 2018
[0.50.0-rc2]: https://github.com/datawire/ambassador/compare/0.50.0-rc1...0.50.0-rc2

**Ambassador 0.50.0-rc2 fixes some significant TLS bugs found in RC1.**

### Changes since 0.50.0-rc1:

- TLS client certificate verification should function correctly (including requiring client certs).
- TLS context handling (especially with multiple contexts and origination contexts) has been made more consistent and correct.
    - Ambassador is now much more careful about reporting errors in TLS configuration (especially around missing keys).
    - You can reference a secret in another namespace with `secret: $secret_name.$namespace`.
    - Ambassador will now save certificates loaded from Kubernetes to `$AMBASSADOR_CONFIG_BASE_DIR/$namespace/secrets/$secret_name`.
- `use_proxy_proto` should be correctly supported [#1050].
- `AuthService` v1 will default its `proto` to `http` (thanks @flands!)
- The JSON diagnostics service supports filtering: requesting `/ambassador/v0/diag/?json=true&filter=errors`, for example, will return only the errors element from the diagnostic output.

[#1050]: https://github.com/datawire/ambassador/issues/1050

## [0.50.0-rc1] December 19, 2018
[0.50.0-rc1]: https://github.com/datawire/ambassador/compare/0.50.0-ea7...0.50.0-rc1

**Ambassador 0.50.0-rc1 is a release candidate.**

### Changes since 0.50.0-ea7:

- Websockets should work happily with external authentication [#1026]
- A `TracingService` using a long cluster name works now [#1025]
- TLS origination certificates are no longer offered to clients when Ambassador does TLS termination [#983]
- Ambassador will listen on port 443 only if TLS termination contexts are present; a TLS origination context will not cause the switch
- The diagnostics service is working, and correctly reporting errors, again. [#1019]
- `timeout_ms` in a `Mapping` works correctly again [#990]
- Ambassador sends additional anonymized usage data to help Datawire prioritize bug fixes, etc.
  See `docs/ambassador/running.md` for more information, including how to disable this function.

[#983]: https://github.com/datawire/ambassador/issues/983
[#990]: https://github.com/datawire/ambassador/issues/990
[#1019]: https://github.com/datawire/ambassador/issues/1019
[#1025]: https://github.com/datawire/ambassador/issues/1025
[#1026]: https://github.com/datawire/ambassador/issues/1026

## [0.50.0-ea7] November 19, 2018
[0.50.0-ea7]: https://github.com/datawire/ambassador/compare/0.50.0-ea6...0.50.0-ea7

**Ambassador 0.50.0-ea7 is an EARLY ACCESS release! IT IS NOT SUPPORTED FOR PRODUCTION USE.**

### Upcoming major changes:

- **API version `ambassador/v0` will be officially deprecated in Ambassador 0.50.0.**
  API version `ambassador/v1` will the minimum recommended version for resources in Ambassador 0.50.0.

- Some resources will change between `ambassador/v0` and `ambassador/v1`.
   - For example, the `Mapping` resource will no longer support `rate_limits` as that functionality will
     be subsumed by `labels`.

### Changes since 0.50.0-ea6:

- Ambassador now supports `labels` for all `Mapping`s.
- Configuration of rate limits for a `Mapping` is now handled by providing `labels` in the domain configured
  for the `RateLimitService` (by default, this is "ambassador").
- Ambassador, once again, supports `statsd` for statistics gathering.
- The Envoy `buffer` filter is supported.
- Ambassador can now use GRPC to call the external authentication service, and also include the message body
  in the auth call.
- It's now possible to use environment variables to modify the configuration directory (thanks @n1koo!).
- Setting environment variable `AMBASSADOR_KUBEWATCH_NO_RETRY` will cause the Ambassador pod to exit, and be
  rescheduled, if it loses its connection to the Kubernetes API server.
- Many dependencies have been updated, most notably including switching to kube-client 8.0.0.

## [0.50.0-ea6] November 19, 2018
[0.50.0-ea6]: https://github.com/datawire/ambassador/compare/0.50.0-ea5...0.50.0-ea6

**Ambassador 0.50.0-ea6 is an EARLY ACCESS release! IT IS NOT SUPPORTED FOR PRODUCTION USE.**

### Changes since 0.50.0-ea5:

- `alpn_protocols` is now supported in the `TLS` module and `TLSContext`s
- Using `TLSContext`s to provide TLS termination contexts will correctly switch Ambassador to listening on port 443.
- `redirect_cleartext_from` is now supported with SNI
- Zipkin `TracingService` configuration now supports 128-bit trace IDs and shared span contexts (thanks, @alexgervais!)
- Zipkin should correctly trace calls to external auth services (thanks, @alexgervais!)
- `AuthService` configurations now allow separately configuring headers allowed from the client to the auth service, and from the auth service upstream
- Ambassador won't endlessly append `:annotation` to K8s resources
- The Ambassador CLI no longer requires certificate files to be present when dumping configurations
- `make mypy` will run full type checks on Ambassador to help developers

## [0.50.0-ea5] November 06, 2018
[0.50.0-ea5]: https://github.com/datawire/ambassador/compare/0.50.0-ea4...0.50.0-ea5

**Ambassador 0.50.0-ea5 is an EARLY ACCESS release! IT IS NOT SUPPORTED FOR PRODUCTION USE.**

### Changes since 0.50.0-ea4:

- **`use_remote_address` is now set to `true` by default.** If you need the old behavior, you will need to manually set `use_remote_address` to `false` in the `ambassador` `Module`.
- Ambassador 0.50.0-ea5 **supports SNI!**  See the docs for more here.
- Header matching is now supported again, including `host` and `method` headers.

## [0.50.0-ea4] October 31, 2018
[0.50.0-ea4]: https://github.com/datawire/ambassador/compare/0.50.0-ea3...0.50.0-ea4

**Ambassador 0.50.0-ea4 is an EARLY ACCESS release! IT IS NOT SUPPORTED FOR PRODUCTION USE.**

### Changes since 0.50.0-ea3:

- Ambassador 0.50.0-ea4 uses Envoy 1.8.0.
- `RateLimitService` is now supported. **You will need to restart Ambassador if you change the `RateLimitService` configuration.** We expect to lift this restriction in a later release; for now, the diag service will warn you when a restart is required.
   - The `RateLimitService` also has a new `timeout_ms` attribute, which allows overriding the default request timeout of 20ms.
- GRPC is provisionally supported, but still needs improvements in test coverage.
- Ambassador will correctly include its EA number when checking for updates.

## [0.50.0-ea3] October 21, 2018
[0.50.0-ea3]: https://github.com/datawire/ambassador/compare/0.50.0-ea2...0.50.0-ea3

**Ambassador 0.50.0-ea3 is an EARLY ACCESS release! IT IS NOT SUPPORTED FOR PRODUCTION USE.**

### Changes since 0.50.0-ea2:

- `TracingService` is now supported. **You will need to restart Ambassador if you change the `TracingService` configuration.** We expect to lift this restriction in a later release; for now, the diag service will warn you when a restart is required.
- Websockets are now supported, **including** mapping the same websocket prefix to multiple upstream services for canary releases or load balancing.
- KAT supports full debug logs by individual `Test` or `Query`.

**Ambassador 0.50.0 is not yet feature-complete. Read the Limitations and Breaking Changes sections in the 0.50.0-ea1 section below for more information.**

## [0.50.0-ea2] October 16, 2018
[0.50.0-ea2]: https://github.com/datawire/ambassador/compare/0.50.0-ea1...0.50.0-ea2

**Ambassador 0.50.0-ea2 is an EARLY ACCESS release! IT IS NOT SUPPORTED FOR PRODUCTION USE.**

### Changes since 0.50.0-ea1:

- Attempting to enable TLS termination without supplying a valid cert secret will result in HTTP on port 80, rather than HTTP on port 443. **No error will be displayed in the diagnostic service yet.** This is a bug and will be fixed in `-ea3`.
- CORS is now supported.
- Logs are no longer full of accesses from the diagnostic service.
- KAT supports isolating OptionTests.
- The diagnostics service now shows the V2 config actually in use, not V1.
- `make` will no longer rebuild the Python venv so aggressively.

**Ambassador 0.50.0 is not yet feature-complete. Read the Limitations and Breaking Changes sections in the 0.50.0-ea1 section below for more information.**

## [0.50.0-ea1] October 11, 2018
[0.50.0-ea1]: https://github.com/datawire/ambassador/compare/0.40.0...0.50.0-ea1

**Ambassador 0.50.0-ea1 is an EARLY ACCESS release! IT IS NOT SUPPORTED FOR PRODUCTION USE.**

### Ambassador 0.50.0 is not yet feature-complete. Limitations:

- `RateLimitService` and `TracingService` resources are not currently supported.
- WebSockets are not currently supported.
- CORS is not currently supported.
- GRPC is not currently supported.
- TLS termination is not
- `statsd` integration has not been tested.
- The logs are very cluttered.
- Configuration directly from the filesystem isn’t supported.
- The diagnostics service cannot correctly drill down by source file, though it can drill down by route or other resources.
- Helm installation has not been tested.
- `AuthService` does not currently have full support for configuring headers to be sent to the extauth service. At present it sends all the headers listed in `allowed_headers` plus:
   - `Authorization`
   - `Cookie`
   - `Forwarded`
   - `From`
   - `Host`
   - `Proxy-Authenticate`
   - `Proxy-Authorization`
   - `Set-Cookie`
   - `User-Agent`
   - `X-Forwarded-For`
   - `X-Forwarded-Host`
   - `X-Forwarded`
   - `X-Gateway-Proto`
   - `WWW-Authenticate`

### **BREAKING CHANGES** from 0.40.0

- Configuration from a `ConfigMap` is no longer supported.
- The authentication `Module` is no longer supported; use `AuthService` instead (which you probably already were).
- External authentication now uses the core Envoy `envoy.ext_authz` filter, rather than the custom Datawire auth filter.
   - `ext_authz` speaks the same protocol, and your existing external auth services should work, however:
   - `ext_authz` does _not_ send all the request headers to the external auth service (see above in `Limitations`).
- Circuit breakers and outlier detection are not supported. They will be reintroduced in a later Ambassador release.
- Ambassador now _requires_ a TLS `Module` to enable TLS termination, where previous versions would automatically enable termation if the `ambassador-certs` secret was present. A minimal `Module` for the same behavior is:

        ---
        kind: Module
        name: tls
        config:
          server:
            secret: ambassador-certs

## [0.40.2] November 26, 2018
[0.40.2]: https://github.com/datawire/ambassador/compare/0.40.1...0.40.2

### Minor changes:
- Feature: Support using environment variables to modify the configuration directory (thanks @n1koo!)
- Feature: In Helmfile, support `volumeMounts` (thanks @kyschouv!)
- Bugfix: In Helmfile, correctly quote `.Values.namespace.single` (thanks @bobby!)
- Bugfix: In Helmfile, correctly support `Nodeport` in HTTP and HTTPS (thanks @n1koo!)

## [0.40.1] October 29, 2018
[0.40.1]: https://github.com/datawire/ambassador/compare/0.40.0...0.40.1

### Minor changes:
- Feature: Support running Ambassador as a `Daemonset` via Helm (thanks @DipeshMitthalal!)
- Feature: Switch to Envoy commit 5f795fe2 to fix a crash if attempting to add headers after using an AuthService (#647, #680)

## [0.40.0] September 25, 2018
[0.40.0]: https://github.com/datawire/ambassador/compare/0.39.0...0.40.0

### Minor changes:

- Feature: Allow users to override the `STATSD_HOST` value (#810). Thanks to @rsyvarth.
- Feature: Support LightStep distributed tracing (#796). Thanks to @alexgervais.
- Feature: Add service label in Helm chart (#778). Thanks to @sarce.
- Feature: Add support for load balancer IP in Helm chart (#765). Thanks to @larsha.
- Feature: Support prometheus mapping configurations (#746). Thanks to @bcatcho.
- Feature: Add support for `loadBalancerSourceRanges` to Helm chart (#764). Thanks to @mtbdeano.
- Feature: Support for namespaces and Ambassador ID in Helm chart (#588, #643). Thanks to @MichielDeMey and @jstol.
- Bugfix: Add AMBASSADOR_VERIFY_SSL_FALSE flag (#782, #807). Thanks to @sonrier.
- Bugfix: Fix Ambassador single namespace in Helm chart (#827). Thanks to @sarce.
- Bugfix: Fix Helm templates and default values (#826).
- Bugfix: Add `stats-sink` back to Helm chart (#763).
- Bugfix: Allow setting `timeout_ms` to 0 for gRPC streaming services (#545). Thanks to @lovers36.
- Bugfix: Update Flask to 0.12.3.

## [0.39.0] August 30, 2018
[0.39.0]: https://github.com/datawire/ambassador/compare/0.38.0...0.39.0

### Major Changes:

- Bugfix: The statsd container has been removed by default in order to avoid DoSing Kubernetes DNS. The functionality can be re-enabled by setting the `STATSD_ENABLED` environment variable to `true` in the Ambassador deployment YAML (#568).
- Docs: Added detailed Ambassador + Istio Integration Documentation on monitoring and distributed tracing. - @feitnomore

### Minor Changes:

- Docs: Added instructions for running Ambassador with Docker Compose. - @bcatcho
- Bugfix: Fix Ambassador to more aggressively reconnect to Kubernetes (#554). - @nmatsui
- Feature: Diagnostic view displays AuthService, RateLimitService, and TracingService (#730). - @alexgervais
- Feature: Enable Ambassador to tag tracing spans with request headers via `tag_headers`. - @alexgervais

## [0.38.0] August 08, 2018
[0.38.0]: https://github.com/datawire/ambassador/compare/0.37.0...0.38.0

### Major changes:
- Feature: Default CORS configuration can now be set - @KowalczykBartek
- Bugfix: Ambassador does not crash with empty YAML config anymore - @rohan47

### Minor changes:
- DevEx: `master` is now latest, `stable` tracks the latest released version
- DevEx: release-prep target added to Makefile to facilitate releasing process
- DevEx: all tests now run in parallel, consuming lesser time
- Bugfix: Ambassador SIGCHLD messages are less scary looking now

## [0.37.0] July 31, 2018:
[0.37.0]: https://github.com/datawire/ambassador/compare/0.36.0...0.37.0

### Major changes:
- Feature: Added support for request tracing (by Alex Gervais)

## [0.36.0] July 26, 2018:
[0.36.0]: https://github.com/datawire/ambassador/compare/0.35.3...0.36.0

### Major changes:
- Fix: HEAD requests no longer cause segfaults
- Feature: TLS can now be configured with arbitrary secret names, instead of predefined secrets
- Change: The Envoy dynamic header value `%CLIENT_IP%` is no longer supported. Use `%DOWNSTREAM_REMOTE_ADDRESS_WITHOUT_PORT%` instead. (This is due to a change in Envoy 1.7.0.)

## [0.35.3] July 18, 2018: **READ THE WARNING ABOVE**
[0.35.3]: https://github.com/datawire/ambassador/compare/0.35.2...0.35.3

### Changed

Major changes:
- Ambassador is now based on Envoy v1.7.0
- Support for X-FORWARDED-PROTO based redirection, generally used with Layer 7 load balancers
- Support for port based redirection using `redirect_cleartext_from`, generally used with Layer 4 load balancers
- Specifying HTTP and HTTPS target ports in Helm chart

Other changes:
- End-to-end tests can now be run with `make e2e` command
- Helm release automation has been fixed
- Mutliple end-to-end tests are now executed in parallel, taking lesser time
- Huge revamp to documentation around unit tests
- Documentation changes

## [0.35.2] July 05, 2018: **READ THE WARNING ABOVE**
[0.35.2]: https://github.com/datawire/ambassador/compare/0.35.1...0.35.2

### Changed

- 0.35.2 is almost entirely about updates to Datawire testing infrastructure.
- The only user-visible change is that Ambassador will do a better job of showing which Kubernetes objects define Ambassador configuration objects when using `AMBASSADOR_ID` to run multiple Ambassadors in the same cluster.

## [0.35.1] June 25, 2018: **READ THE WARNING ABOVE**
[0.35.1]: https://github.com/datawire/ambassador/compare/0.35.0...0.35.1

### Changed

- Properly support supplying additional TLS configuration (such as `redirect_cleartext_from`) when using certificates from a Kubernetes `Secret`
- Update Helm chart to allow customizing annotations on the deployed `ambassador` Kubernetes `Service` (thanks @psychopenguin!)

## [0.35.0] June 25, 2018: **READ THE WARNING ABOVE**
[0.35.0]: https://github.com/datawire/ambassador/compare/0.34.3...0.35.0

### Changed

- 0.35.0 re-supports websockets, but see the **BREAKING NEWS** for an important caveat.
- 0.35.0 supports running as non-root. See the **BREAKING NEWS** above for more information.
- Make sure regex matches properly handle backslashes, and properly display in the diagnostics service (thanks @alexgervais!).
- Prevent kubewatch from falling into an endless spinloop (thanks @mechpen!).
- Support YAML array syntax for CORS array elements.

## [0.34.3] June 13, 2018: **READ THE WARNING ABOVE**
[0.34.3]: https://github.com/datawire/ambassador/compare/0.34.2...0.34.3

### Changed

- **0.34.3 cannot support websockets**: see the **WARNING** above.
- Fix a possible crash if no annotations are found at all (#519).
- Improve logging around service watching and such.

## [0.34.2] June 11, 2018: **READ THE WARNING ABOVE**
[0.34.2]: https://github.com/datawire/ambassador/compare/0.34.1...0.34.2

### Changed

- **0.34.2 cannot support websockets**: see the **WARNING** above.
- Ambassador is now based on Envoy 1.6.0!
- Ambassador external auth services can now modify existing headers in place, as well as adding new headers.
- Re-support the `ambassador-cacert` secret for configuring TLS client-certificate authentication. **Note well** that a couple of things have changed in setting this up: you'll use the key `tls.crt`, not `fullchain.pem`. See https://www.getambassador.io/reference/auth-tls-certs for more.

## [0.34.1] June 04, 2018
[0.34.1]: https://github.com/datawire/ambassador/compare/0.34.0...0.34.1

### Bugfixes

- Unbuffer log output for better diagnostics.
- Switch to gunicorn instead of Werkzeug for the diag service.
- Use the YAML we release as the basis for end-to-end testing.

## [0.34.0] May 16, 2018
[0.34.0]: https://github.com/datawire/ambassador/compare/0.33.1...0.34.0

### Changed

- When originating TLS, use the `host_rewrite` value to set outgoing SNI. If no `host_rewrite` is set, do not use SNI.
- Allow disabling external access to the diagnostics service (with thanks to @alexgervais and @dougwilson).

## [0.33.1] May 16, 2018
[0.33.1]: https://github.com/datawire/ambassador/compare/0.33.0...0.33.1

### Changed

- Fix YAML error on statsd pod.

## [0.33.0] May 14, 2018
[0.33.0]: https://github.com/datawire/ambassador/compare/v0.32.2...0.33.0

### Changed

- Fix support for `host_redirect` in a `Mapping`. **See the `Mapping` documentation** for more details: the definition of the `host_redirect` attribute has changed.

## [0.32.2] May 02, 2018
[0.32.2]: https://github.com/datawire/ambassador/compare/v0.32.0...v0.32.2

(Note that 0.32.1 was an internal release.)

### Changed

- Fix a bad bootstrap CSS inclusion that would cause the diagnostic service to render incorrectly.

## [0.32.0] April 27, 2018
[0.32.0]: https://github.com/datawire/ambassador/compare/v0.31.0...v0.32.0

### Changed

- Traffic shadowing is supported using the `shadow` attribute in a `Mapping`
- Multiple Ambassadors can now run more happily in a single cluster
- The diagnostic service will now show you what `AuthService` configuration is active
- The `tls` keyword now works for `AuthService` just like it does for `Mapping` (thanks @dvavili!)

## [0.31.0] April 12, 2018
[0.31.0]: https://github.com/datawire/ambassador/compare/v0.30.2...v0.31.0

### Changed

- Rate limiting is now supported (thanks, @alexgervais!) See the docs for more detail here.
- The `statsd` container has been quieted down yet more (thanks again, @alexgervais!).

## [0.30.2] March 26, 2018
[0.30.2]: https://github.com/datawire/ambassador/compare/v0.30.1...v0.30.2

### Changed

- drop the JavaScript `statsd` for a simple `socat`-based forwarder
- ship an Ambassador Helm chart (thanks @stefanprodan!)
   - Interested in testing Helm? See below!
- disable Istio automatic sidecar injection (thanks @majelbstoat!)
- clean up some doc issues (thanks @lavoiedn and @endrec!)

To test Helm, make sure you have `helm` installed and that you have `tiller` properly set up for your RBAC configuration. Then:

```
helm repo add datawire https://www.getambassador.io

helm upgrade --install --wait my-release datawire/ambassador
```

You can also use `adminService.type=LoadBalancer`.

## [0.30.1] March 26, 2018
[0.30.1]: https://github.com/datawire/ambassador/compare/v0.30.0...v0.30.1

### Fixed

- The `tls` module is now able to override TLS settings probed from the `ambassador-certs` secret

## [0.30.0] March 23, 2018
[0.30.0]: https://github.com/datawire/ambassador/compare/v0.29.0...v0.30.0

### Changed

- Support regex matching for `prefix` (thanks @radu-c!)
- Fix docs around `AuthService` usage

## [0.29.0] March 15, 2018
[0.29.0]: https://github.com/datawire/ambassador/compare/v0.28.2...v0.29.0

### Changed

- Default restart timings have been increased. **This will cause Ambassador to respond to service changes less quickly**; by default, you'll see changes appear within 15 seconds.
- Liveness and readiness checks are now enabled after 30 seconds, rather than 3 seconds, if you use our published YAML.
- The `statsd` container is now based on `mhart/alpine-node:9` rather than `:7`.
- `envoy_override` has been reenabled in `Mapping`s.

## [0.28.1] March 05, 2018 (and [0.28.0] on March 02, 2018)
[0.28.1]: https://github.com/datawire/ambassador/compare/v0.26.0...v0.28.1
[0.28.0]: https://github.com/datawire/ambassador/compare/v0.26.0...v0.28.1

(Note that 0.28.1 is identical to 0.28.0, and 0.27.0 was an internal release. These are related to the way CI generates tags, which we'll be revamping soon.)

### Changed

- Support tuning Envoy restart parameters
- Support `host_regex`, `method_regex`, and `regex_headers` to allow regular expression matches in `Mappings`
- Support `use_proxy_proto` and `use_remote_address` in the `ambassador` module
- Fine-tune the way we sort a `Mapping` based on its constraints
- Support manually setting the `precedence` of a `Mapping`, so that there's an escape hatch when the automagic sorting gets it wrong
- Expose `alpn_protocols` in the `tls` module (thanks @technicianted!)
- Make logs a lot quieter
- Reorganize and update documentation
- Make sure that `ambassador dump --k8s` will work correctly
- Remove a dependency on a `ConfigMap` for upgrade checks

## [0.26.0] February 13, 2018
[0.26.0]: https://github.com/datawire/ambassador/compare/v0.25.0...v0.26.0

### Changed

- The `authentication` module is deprecated in favor of the `AuthService` resource type.
- Support redirecting cleartext connections on port 80 to HTTPS on port 443
- Streamline end-to-end tests and, hopefully, allow them to work well without Kubernaut
- Clean up some documentation (thanks @lavoiedn!)

## [0.25.0] February 06, 2018
[0.25.0]: https://github.com/datawire/ambassador/compare/v0.23.0...v0.25.0

(Note that 0.24.0 was an internal release.)

### Changed

- CORS support (thanks @alexgervais!)
- Updated docs for
  - GKE
  - Ambassador + Istio
  - Ordering of `Mappings`
  - Prometheus with Ambassador
- Support multiple external authentication service instances, so that canarying `extauth` services is possible
- Correctly support `timeout_ms` in a `Mapping`
- Various build tweaks and end-to-end test speedups

## [0.23.0] January 17, 2018
[0.23.0]: https://github.com/datawire/ambassador/compare/v0.22.0...v0.23.0

### Changed

- Clean up build docs (thanks @alexgervais!)
- Support `add_request_headers` for, uh, adding requests headers (thanks @alexgervais!)
- Make end-to-end tests and Travis build process a bit more robust
- Pin to Kubernaut 0.1.39
- Document the use of the `develop` branch
- Don't default to `imagePullAlways`
- Switch to Alpine base with a stripped Envoy image

## [0.22.0] January 17, 2018
[0.22.0]: https://github.com/datawire/ambassador/compare/v0.21.1...v0.22.0

### Changed

- Switched to using `quay.io` rather than DockerHub. **If you are not using Datawire's published Kubernetes manifests, you will have to update your manifests!**
- Switched to building over Alpine rather than Ubuntu. (We're still using an unstripped Envoy; that'll change soon.)
- Switched to a proper production configuration for the `statsd` pod, so that it hopefully chews up less memory.
- Make sure that Ambassador won't generate cluster names that are too long for Envoy.
- Fix a bug where Ambassador could crash if there were too many egregious errors in its configuration.

## [0.21.1] January 11, 2018
[0.21.1]: https://github.com/datawire/ambassador/compare/v0.21.0...v0.21.1

### Changed

- Ambassador will no longer generate cluster names that exceed Envoy's 60-character limit.

## [0.21.0] January 03, 2018
[0.21.0]: https://github.com/datawire/ambassador/compare/v0.20.1...v0.21.0

### Changed

- If `AMBASSADOR_SINGLE_NAMESPACE` is present in the environment, Ambassador will only look for services in its own namespace.
- Ambassador `Mapping` objects now correctly support `host_redirect`, `path_redirect`, `host_rewrite`, `auto_host_rewrite`, `case_sensitive`, `use_websocket`, `timeout_ms`, and `priority`.

## [0.20.1] December 22, 2017
[0.20.1]: https://github.com/datawire/ambassador/compare/v0.20.0...v0.20.1

### Changed

- If Ambassador finds an empty YAML document, it will now ignore it rather than raising an exception.
- Includes the namespace of a service from an annotation in the name of its generated YAML file.
- Always process inputs in the same order from run to run.

## [0.20.0] December 18, 2017
[0.20.0]: https://github.com/datawire/ambassador/compare/v0.19.2...v0.20.0

### Changed

- Switch to Envoy 1.5 under the hood.
- Refocus the diagnostic service to better reflect what's actually visible when you're working at Ambassador's level.
- Allow the diagnostic service to display, and change, the Envoy log level.

## [0.19.2] December 12, 2017
[0.19.2]: https://github.com/datawire/ambassador/compare/v0.19.1...v0.19.2

### Changed

- Arrange for logs from the subsystem that watches for Kubernetes service changes (kubewatch) to have timestamps and such.
- Only do new-version checks every four hours.

## [0.19.1] December 04, 2017
[0.19.1]: https://github.com/datawire/ambassador/compare/v0.19.0...v0.19.1

### Changed

- Allow the diag service to look good (well, OK, not too horrible anyway) when Ambassador is running with TLS termination.
- Show clusters on the overview page again.
- The diag service now shows you the "health" of a cluster by computing it from the number of requests to a given service that didn't involve a 5xx status code, rather than just forwarding Envoy's stat, since we don't configure Envoy's stat in a meaningful way yet.
- Make sure that the tests correctly reported failures (sigh).
- Allow updating out-of-date diagnostic reports without requiring multiple test runs.

## [0.19.0] November 30, 2017
[0.19.0]: https://github.com/datawire/ambassador/compare/v0.18.2...v0.19.0

### Changed

- Ambassador can now use HTTPS upstream services: just use a `service` that starts with `https://` to enable it.
  - By default, Ambassador will not offer a certificate when using HTTPS to connect to a service, but it is possible to configure certificates. Please [contact us on Slack](https://d6e.co/slack) if you need to do this.
- HTTP access logs appear in the normal Kubernetes logs for Ambassador.
- It’s now possible to tell `ambassador config` to read Kubernetes manifests from the filesystem and build a configuration from the annotations in them (use the `--k8s` switch).
- Documentation on using Ambassador with Istio now reflects Ambassador 0.19.0 and Istio 0.2.12.

## [0.18.2] November 28, 2017
[0.18.2]: https://github.com/datawire/ambassador/compare/v0.18.0...v0.18.2

### Changed

- The diagnostics service will now tell you when updates are available.

## [0.18.0] November 20, 2017
[0.18.0]: https://github.com/datawire/ambassador/compare/v0.17.0...v0.18.0

### Changed

- The Host header is no longer overwritten when Ambassador talks to an external auth service. It will now retain whatever value the client passes there.

### Fixed

- Checks for updates weren’t working, and they have been restored. At present you’ll only see them in the Kubernetes logs if you’re using annotations to configure Ambassador — they’ll start showing up in the diagnostics service in the next release or so.

## [0.17.0] November 14, 2017
[0.17.0]: https://github.com/datawire/ambassador/compare/v0.16.0...v0.17.0

### Changed

- Allow Mappings to require matches on HTTP headers and `Host`
- Update tests, docs, and diagnostic service for header matching

### Fixed

- Published YAML resource files will no longer overwrite annotations on the Ambassador `service` when creating the Ambassador `deployment`

## [0.16.0] November 10, 2017
[0.16.0]: https://github.com/datawire/ambassador/compare/v0.15.0...v0.16.0

### Changed

- Support configuring Ambassador via `annotations` on Kubernetes `service`s
- No need for volume mounts! Ambassador can read configuration and TLS-certificate information directly from Kubernetes to simplify your Kubernetes YAML
- Expose more configuration elements for Envoy `route`s: `host_redirect`, `path_redirect`, `host_rewrite`, `auto_host_rewrite`, `case_sensitive`, `use_websocket`, `timeout_ms`, and `priority` get transparently copied

### Fixed

- Reenable support for gRPC

## [0.15.0] October 16, 2017
[0.15.0]: https://github.com/datawire/ambassador/compare/v0.14.2...v0.15.0

### Changed

- Allow `docker run` to start Ambassador with a simple default configuration for testing
- Support `host_rewrite` in mappings to force the HTTP `Host` header value for services that need it
- Support `envoy_override` in mappings for odd situations
- Allow asking the diagnostic service for JSON output rather than HTML

## [0.14.2] October 12, 2017
[0.14.2]: https://github.com/datawire/ambassador/compare/v0.14.0...v0.14.2

### Changed

- Allow the diagnostic service to show configuration errors.

## [0.14.0] October 05, 2017
[0.14.0]: https://github.com/datawire/ambassador/compare/v0.13.0...v0.14.0

### Changed

- Have a diagnostic service!
- Support `cert_required` in TLS config

## [0.13.0] September 25, 2017
[0.13.0]: https://github.com/datawire/ambassador/compare/v0.12.1...v0.13.0

### Changed

- Support using IP addresses for services.
- Check for collisions, so that trying to e.g. map the same prefix twice will report an error.
- Enable liveness and readiness probes, and have Kubernetes perform them by default.
- Document the presence of the template-override escape hatch.

## [0.12.1] September 22, 2017
[0.12.1]: https://github.com/datawire/ambassador/compare/v0.12.0...v0.12.1

### Changed

- Notify (in the logs) if a new version of Ambassador is available.

## [0.12.0] September 21, 2017
[0.12.0]: https://github.com/datawire/ambassador/compare/v0.11.2...v0.12.0

### Changed

- Support for non-default Kubernetes namespaces.
- Infrastructure for checking if a new version of Ambassador is available.

## [0.11.2] September 20, 2017
[0.11.2]: https://github.com/datawire/ambassador/compare/v0.11.1...v0.11.2

### Changed

- Better schema verification.

## [0.11.1] September 18, 2017
[0.11.1]: https://github.com/datawire/ambassador/compare/v0.11.0...v0.11.1

### Changed

- Do schema verification of input YAML files.

## [0.11.0] September 18, 2017
[0.11.0]: https://github.com/datawire/ambassador/compare/v0.10.14...v0.11.0

### Changed

- Declarative Ambassador! Configuration is now via YAML files rather than REST calls
- The `ambassador-store` service is no longer needed.

## [0.10.14] September 15, 2017
[0.10.14]: https://github.com/datawire/ambassador/compare/v0.10.13...v0.10.14

### Fixed

- Update `demo-qotm.yaml` with the correct image tag.

## [0.10.13] September 05, 2017
[0.10.13]: https://github.com/datawire/ambassador/compare/v0.10.12...v0.10.13

### Changed

- Properly support proxying all methods to an external authentication service, with headers intact, rather than moving request headers into the body of an HTTP POST.

## [0.10.12] August 02, 2017
[0.10.12]: https://github.com/datawire/ambassador/compare/v0.10.10...v0.10.12

### Changed

- Make TLS work with standard K8s TLS secrets, and completely ditch push-cert and push-cacert.

### Fixed

- Move Ambassador out from behind Envoy, so that you can use Ambassador to fix things if you completely botch your Envoy config.
- Let Ambassador keep running if Envoy totally chokes and dies, but make sure the pod dies if Ambassador loses access to its storage.

## [0.10.10] August 01, 2017
[0.10.10]: https://github.com/datawire/ambassador/compare/v0.10.7...v0.10.10

### Fixed

- Fix broken doc paths and simplify building as a developer. 0.10.8, 0.10.9, and 0.10.10 were all stops along the way to getting this done; hopefully we'll be able to reduce version churn from here on out.

## [0.10.7] July 25, 2017
[0.10.7]: https://github.com/datawire/ambassador/compare/v0.10.6...v0.10.7

### Changed
- More CI-build tweaks.

## [0.10.6] July 25, 2017
[0.10.6]: https://github.com/datawire/ambassador/compare/v0.10.5...v0.10.6

### Changed
- Fix automagic master build tagging

## [0.10.5] July 25, 2017
[0.10.5]: https://github.com/datawire/ambassador/compare/v0.10.1...v0.10.5

### Changed
- Many changes to the build process and versioning. In particular, CI no longer has to commit files.

## [0.10.1] July 03, 2017
[0.10.1]: https://github.com/datawire/ambassador/compare/v0.10.0...v0.10.1

### Added
- Changelog


## [0.10.0] June 30, 2017
[0.10.0]: https://github.com/datawire/ambassador/compare/v0.9.1...v0.10.0
[grpc-0.10.0]: https://github.com/datawire/ambassador/blob/v0.10.0/docs/user-guide/grpc.md

### Added
- Ambassador supports [GRPC services][grpc-0.10.0] (and other HTTP/2-only services) using the GRPC module

### Fixed
- Minor typo in Ambassador's `Dockerfile` that break some versions of Docker


## [0.9.1] June 28, 2017
[0.9.1]: https://github.com/datawire/ambassador/compare/v0.9.0...v0.9.1
[building-0.9.1]: https://github.com/datawire/ambassador/blob/v0.9.1/BUILDING.md

### Changed
- Made development a little easier by automating dev version numbers so that modified Docker images update in Kubernetes
- Updated [`BUILDING.md`][building-0.9.1]


## [0.9.0] June 23, 2017
[0.9.0]: https://github.com/datawire/ambassador/compare/v0.8.12...v0.9.0
[start-0.9.0]: https://github.com/datawire/ambassador/blob/v0.9.0/docs/user-guide/getting-started.md
[concepts-0.9.0]: https://github.com/datawire/ambassador/blob/v0.9.0/docs/user-guide/mappings.md

### Added
- Ambassador supports HTTP Basic Auth
- Ambassador now has the concept of _modules_ to enable and configure optional features such as auth
- Ambassador now has the concept of _consumers_ to represent end-users of mapped services
- Ambassador supports auth via an external auth server

Basic auth is covered in [Getting Started][start-0.9.0]. Learn about modules and consumers and see an example of external auth in [About Mappings, Modules, and Consumers][concepts-0.9.0].

### Changed
- State management (via Ambassador store) has been refactored
- Switched to [Ambassador-Envoy] for the base Docker image


## [0.8.12] June 07, 2017
[0.8.12]: https://github.com/datawire/ambassador/compare/v0.8.11...v0.8.12

### Added
- Mappings can now be updated


## [0.8.11] May 24, 2017
[0.8.11]: https://github.com/datawire/ambassador/compare/v0.8.10...v0.8.11
[istio-0.8.11]: https://github.com/datawire/ambassador/blob/v0.8.11/docs/user-guide/with-istio.md
[stats-0.8.11]: https://github.com/datawire/ambassador/blob/v0.8.11/docs/user-guide/statistics.md

### Added
- Ambassador interoperates with [Istio] -- see [Ambassador and Istio][istio-0.8.11]
- There is additional documentation for [statistics and monitoring][stats-0.8.11]

### Fixed
- Bug in mapping change detection
- Release machinery issues


## [0.8.6] May 05, 2017
[0.8.6]: https://github.com/datawire/ambassador/compare/v0.8.5...v0.8.6

### Added
- Ambassador releases are now performed by Travis CI


## [0.8.2] May 04, 2017
[0.8.2]: https://github.com/datawire/ambassador/compare/v0.8.1...v0.8.2

### Changed
- Documentation updates


## [0.8.0] May 02, 2017
[0.8.0]: https://github.com/datawire/ambassador/compare/v0.7.0...v0.8.0
[client-tls-0.8.0]: https://github.com/datawire/ambassador/blob/v0.8.0/README.md#using-tls-for-client-auth

### Added
- [Ambassador has a website!][Ambassador]
- Ambassador supports auth via [TLS client certificates][client-tls-0.8.0]
- There are some additional helper scripts in the `scripts` directory

### Changed
- Ambassador's admin interface is now on local port 8888 while mappings are available on port 80/443 depending on whether TLS is enabled
- Multiple instances of Ambassador talking to the same Ambassador Store pod will pick up each other's changes automatically


## [0.7.0] May 01, 2017
[0.7.0]: https://github.com/datawire/ambassador/compare/v0.6.0...v0.7.0
[start-0.7.0]: https://github.com/datawire/ambassador/blob/v0.7.0/README.md#mappings

### Added
- Ambassador can rewrite the request URL path prefix before forwarding the request to your service (covered in [Getting Started][start-0.7.0])
- Ambassador supports additional stats aggregators: Datadog, Grafana

### Changed
- _Services_ are now known as _mappings_
- Minikube is supported again


## [0.6.0] April 28, 2017
[0.6.0]: https://github.com/datawire/ambassador/compare/v0.5.2...v0.6.0

### Removed
- The Ambassador SDS has been removed; Ambassador routes to service names


## [0.5.2] April 26, 2017
[0.5.2]: https://github.com/datawire/ambassador/compare/v0.5.0...v0.5.2

### Added
- Ambassador includes a local `statsd` so that full stats from Envoy can be collected and pushed to a stats aggregator (Prometheus is supported)

### Changed
- It's easier to develop Ambassador thanks to improved build documentation and `Makefile` fixes


## [0.5.0] April 13, 2017
[0.5.0]: https://github.com/datawire/ambassador/compare/v0.4.0...v0.5.0

### Added
- Ambassador supports inbound TLS
- YAML for a demo user service is now included

### Changed
- The `geturl` script supports Minikube and handles AWS better
- Documentation and code cleanup


## [0.4.0] April 07, 2017
[0.4.0]: https://github.com/datawire/ambassador/compare/v0.3.3...v0.4.0

### Changed
- Ambassador now reconfigures Envoy automatically once changes have settled for five seconds
- Envoy stats and Ambassador stats are separate
- Mappings no longer require specifying the port as it is not needed

### Fixed
- SDS does the right thing with unnamed ports


## [0.3.1] April 06, 2017
[0.3.1]: https://github.com/datawire/ambassador/compare/v0.3.0...v0.3.1

### Added
- Envoy stats accessible through Ambassador
- Basic interpretation of cluster stats

### Changed
- Split up `ambassador.py` into multiple files
- Switch to a debug build of Envoy


## [0.1.9] April 03, 2017
[0.1.9]: https://github.com/datawire/ambassador/compare/v0.1.8...v0.1.9

### Changed
- Ambassador configuration on `/ambassador-config/` prefix rather than exposed on port 8001
- Updated to current Envoy and pinned the Envoy version
- Use Bumpversion for version management
- Conditionalized Docker push

### Fixed
- Ambassador keeps running with an empty services list (part 2)


## [0.1.5] March 31, 2017
[0.1.5]: https://github.com/datawire/ambassador/compare/v0.1.4...v0.1.5

### Fixed
- Ambassador SDS correctly handles ports


## [0.1.4] March 31, 2017
[0.1.4]: https://github.com/datawire/ambassador/compare/v0.1.3...v0.1.4

### Changed
- Ambassador keeps running with an empty services list
- Easier to run with [Telepresence]


## [0.1.3] March 31, 2017
[0.1.3]: https://github.com/datawire/ambassador/compare/82ed5e4...v0.1.3

### Added
- Initial Ambassador
- Ambassador service discovery service
- Documentation


Based on [Keep a Changelog](http://keepachangelog.com/en/1.0.0/). Ambassador follows [Semantic Versioning](http://semver.org/spec/v2.0.0.html).

[Ambassador]: https://www.getambassador.io/
[Ambassador-Envoy]: https://github.com/datawire/ambassador-envoy
[Telepresence]: http://telepresence.io
[Istio]: https://istio.io/<|MERGE_RESOLUTION|>--- conflicted
+++ resolved
@@ -70,16 +70,13 @@
 
 ## Next Release
 
-=======
 ### Ambasssador API Gateway + Ambassador Edge Stack
 
 - Bugfix: Eliminate the need to drain and recreate listeners when routing configuration is changed. This reduces both memory usage and disruption of in-flight requests.
 - Bugfix: Make sure that `labels` specifying headers with extra attributes are correctly supported again ([#3137])
 - Bugfix: Support Consul services when the `ConsulResolver` and the `Mapping` aren't in the same namespace, and legacy mode is not enabled.
 - Feature: Ambassador now reads the ENVOY_CONCURRENCY environment variable to optionally set the [--concurrency](https://www.envoyproxy.io/docs/envoy/latest/operations/cli#cmdoption-concurrency) command line option when launching Envoy. This controls the number of worker threads used to serve requests and can be used to fine-tune system resource usage.
-<<<<<<< HEAD
 - Bugfix: Fix failure to start when one or more IngressClasses are present in a cluster ([#3142]).
-=======
 - Feature: The %DOWNSTREAM_PEER_CERT_V_START% and %DOWNSTREAM_PEER_CERT_V_END% command operators now support custom date formatting, similar to %START_TIME%. This can be used for both header formatting and access log formatting.
 
 ### Ambassador Edge Stack only
@@ -87,7 +84,6 @@
 - Feature: RateLimit CRDs now support specifying a symbolic `name` for each limit. This name can later be used in the access log to know which RateLimit, if any, applied to a request.
 - Feature: RateLimit metadata is now available using the `DYNAMIC_METADATA(envoy.http.filters.ratelimit: ... )` command operator in the Envoy access logs. See [Envoy Documentation](https://www.envoyproxy.io/docs/envoy/latest/configuration/observability/access_log/usage) for more on using dynamic metadata in the access log.
 - Feature: OAuth2 Filter: The SameSite cookie attribute is now configurable.
->>>>>>> 9f607e08
 
 [#3137]: https://github.com/datawire/ambassador/issues/3137
 [#3142]: https://github.com/datawire/ambassador/issues/3142
