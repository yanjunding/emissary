--- conflicted
+++ resolved
@@ -131,11 +131,7 @@
       serviceAccountName: ambassador-agent
       containers:
       - name: agent
-<<<<<<< HEAD
-        image: docker.io/datawire/aes:1.13.7
-=======
-        image: docker.io/datawire/ambassador:1.13.6
->>>>>>> bf767df3
+        image: docker.io/datawire/ambassador:1.13.7
         imagePullPolicy: IfNotPresent
         command: [agent]
         env:
