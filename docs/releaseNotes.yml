# -*- fill-column: 100 -*-

# This file should be placed in the folder for the version of the
# product that's meant to be documented. A `/release-notes` page will
# be automatically generated and populated at build time.
#
# Note that an entry needs to be added to the `doc-links.yml` file in
# order to surface the release notes in the table of contents.
#
# The YAML in this file should contain:
#
# changelog: An (optional) URL to the CHANGELOG for the product.
# items: An array of releases with the following attributes:
#     - version: The (optional) version number of the release, if applicable.
#     - date: The date of the release in the format YYYY-MM-DD.
#     - notes: An array of noteworthy changes included in the release, each having the following attributes:
#         - type: The type of change, one of `bugfix`, `feature`, `security` or `change`.
#         - title: A short title of the noteworthy change.
#         - body: >-
#             Two or three sentences describing the change and why it
#             is noteworthy.  This is HTML, not plain text or
#             markdown.  It is handy to use YAML's ">-" feature to
#             allow line-wrapping.
#         - image: >-
#             The URL of an image that visually represents the
#             noteworthy change.  This path is relative to the
#             `release-notes` directory; if this file is
#             `FOO/releaseNotes.yml`, then the image paths are
#             relative to `FOO/release-notes/`.
#         - docs: The path to the documentation page where additional information can be found.
#         - href: A path from the root to a resource on the getambassador website, takes precedence over a docs link.

changelog: https://github.com/emissary-ingress/emissary/blob/$branch$/CHANGELOG.md
items:
  - version: 3.2.0
<<<<<<< HEAD
    date: 'TBD'
    notes:
      - title: Add environment variables to configure healthcheck server's bind address, port and IP family.
        type: feature
        body: >-
          The healthcheck server's bind address, bind port and IP family can now be configured using environment variables.
          The main advantage of this is that it allows the healthcheck server to be configured for IPv6-only k8s environments.
          <code>AMBASSADOR_HEALTHCHECK_BIND_ADDRESS</code> - The address to bind the healthcheck server to.
          <code>AMBASSADOR_HEALTHCHECK_BIND_PORT</code> - The port to bind the healthcheck server to.
          <code>AMBASSADOR_HEALTHCHECK_IP_FAMILY</code> - The IP family to use for the healthcheck server.
          
=======
    prevVersion: 3.1.0
    date: 'TBD'
    notes:
      - title: Envoy upgraded to 1.23
        type: change
        body: >-
          The envoy version included in $productName$ has been upgraded from 1.22 to the latest patch
          release of 1.23. This provides $productName$ with the latest security patches, performances enhancments,
          and features offered by the envoy proxy.
        docs: https://www.envoyproxy.io/docs/envoy/latest/version_history/v1.23/v1.23.0
      - title: Add support for Host resources using secrets from different namespaces
        type: feature
        body: >-
          Previously the <code>Host</code> resource could only use secrets that are in the namespace as the
          Host. The <code>tlsSecret</code> field in the Host has a new subfield <code>namespace</code> that will allow
          the use of secrets from different namespaces.
      - title: Allow bypassing of EDS for manual endpoint insertion
        type: change
        body: >-
          Set `AMBASSADOR_EDS_BYPASS` to `true` to bypass EDS handling of endpoints and have endpoints be
          inserted to clusters manually. This can help resolve with `503 UH` caused by certification rotation relating to
          a delay between EDS + CDS. The default is `false`.
      - title: Correctly manage cluster names when service names are very long
        type: bugfix
        body: >-
          Distinct services with names that are the same in the first forty characters
          will no longer be incorrectly mapped to the same cluster.
        github:
        - title: "#4354"
          link: https://github.com/emissary-ingress/emissary/issues/4354
      - title: Add failure_mode_deny option to the RateLimitService
        type: feature
        body: >-
          By default, when Envoy is unable to communicate with the configured
          RateLimitService then it will allow traffic through. The 
          <code>RateLimitService</code> resource now exposes the 
          <a href="https://www.envoyproxy.io/docs/envoy/v1.23.0/configuration/http/http_filters/rate_limit_filter">failure_mode_deny</a> 
          option. Set <code>failure_mode_deny: true</code>, then Envoy will 
          deny traffic when it is unable to communicate to the RateLimitService 
          returning a 500.
        docs: https://www.getambassador.io/docs/emissary/latest/topics/running/services/rate-limit-service/

  - version: 3.1.1
    prevVersion: 3.1.0
    date: 'TBD'
    notes: []

  - version: 3.0.1
    prevVersion: 3.0.0
    date: 'TBD'
    notes:
      - title: Fix regression in the agent for the metrics transfer.
        type: bugfix
        body: >-
          A regression was introduced in 2.3.0 causing the agent to miss some of the metrics coming from
          emissary ingress before sending them to Ambassador cloud. This issue has been resolved to ensure
          that all the nodes composing the emissary ingress cluster are reporting properly.
      - title: Update Golang to 1.17.12
        type: security
        body: >-
          Updated Golang to 1.17.12 to address the CVEs: CVE-2022-23806, CVE-2022-28327, CVE-2022-24675,
          CVE-2022-24921, CVE-2022-23772.
      - title: Update Curl to 7.80.0-r2
        type: security
        body: >-
          Updated Curl to 7.80.0-r2 to address the CVEs: CVE-2022-32207, CVE-2022-27782, CVE-2022-27781,
          CVE-2022-27780.
      - title: Update openSSL-dev to 1.1.1q-r0
        type: security
        body: >-
          Updated openSSL-dev to 1.1.1q-r0 to address CVE-2022-2097.
      - title: Update ncurses to 1.1.1q-r0
        type: security
        body: >-
          Updated ncurses to 1.1.1q-r0 to address CVE-2022-29458

>>>>>>> 53fa3225
  - version: 3.1.0
    date: '2022-08-01'
    notes:
      - title: Add support for OpenAPI 2 contracts
        type: feature
        body: >-
          The agent is now able to parse api contracts using swagger 2, and to convert them to OpenAPI 3, making them
          available for use in the dev portal.
      - title: Add new secrets sync directive to the Agent
        type: feature
        body: >-
          Adds a new command to the agent directive service to manage secrets. This allows
          a third party product to manage CRDs that depend upon a secret.
      - title: Add additional pprof endpoints
        type: feature
        body: >-
          Add additional pprof endpoints to allow for profiling $productName$:
            - CPU profiles (/debug/pprof/profile)
            - tracing (/debug/pprof/trace)
            - command line running (/debug/pprof/cmdline)
            - program counters (/debug/pprof/symbol)
      - title: Default YAML enables the diagnostics interface from non-local clients on the admin service port
        type: change
        body: >-
          In the standard published <code>.yaml</code> files, the <code>Module</code> resource enables serving
          remote client requests to the <code>:8877/ambassador/v0/diag/</code> endpoint.
          The associated Helm chart release also now enables it by default.
      - title: fix regression in the agent for the metrics transfer.
        type: bugfix
        body: >-
          A regression was introduced in 2.3.0 causing the agent to miss some of the metrics coming from
          emissary ingress before sending them to Ambassador cloud. This issue has been resolved to ensure
          that all the nodes composing the emissary ingress cluster are reporting properly.
      - title: Update Golang to 1.17.12
        type: security
        body: >-
          Updated Golang to 1.17.12 to address the CVEs: CVE-2022-23806, CVE-2022-28327, CVE-2022-24675,
          CVE-2022-24921, CVE-2022-23772.
      - title: Update Curl to 7.80.0-r2
        type: security
        body: >-
          Updated Curl to 7.80.0-r2 to address the CVEs: CVE-2022-32207, CVE-2022-27782, CVE-2022-27781,
          CVE-2022-27780.
      - title: Update openSSL-dev to 1.1.1q-r0
        type: security
        body: >-
          Updated openSSL-dev to 1.1.1q-r0 to address CVE-2022-2097.
      - title: Update ncurses to 1.1.1q-r0
        type: security
        body: >-
          Updated ncurses to 1.1.1q-r0 to address CVE-2022-29458

  - version: 3.0.0
    prevVersion: 2.3.1
    date: '2022-06-27'
    notes:
      - title: Envoy upgraded to 1.22
        type: change
        body: >-
          The envoy version included in $productName$ has been upgraded from 1.17 to the latest patch
          release of 1.22. This provides $productName$ with the latest security patches, performances enhancments,
          and features offered by the envoy proxy. One notable change that will effect users is the removal
          of support for V2 tranport protocol. See below for more information.
        docs: https://www.envoyproxy.io/docs/envoy/latest/version_history/v1.22/v1.22.0
      - title: Envoy xDS v2 API removal, removal of ECMAScript regexes
        type: change
        body: >-
          $productName$ can no longer be made to configure Envoy using the v2 xDS configuration API;
          it now always uses the v3 xDS API to configure Envoy.  This change should be mostly
          invisible to users, with one notable exception: It removes support for <code>regex_type:
          unsafe</code>.

          The <code>regex_type</code> field will is removed from the <code>ambassador</code>
          <code>Module</code>, meaning that it is not be possible to instruct Envoy to use the <a
          href="https://en.cppreference.com/w/cpp/regex/ecmascript">ECMAScript Regex</a> engine
          rather than the default <a href="https://github.com/google/re2">RE2</a> engine.

          Users who rely on the specific ECMAScript Regex syntax will need to rewrite their regular
          expressions with RE2 syntax before upgrading to $productName$ 3.0.0.

          As the xDS version is no longer configurable and the range of supported Zipkin protocols
          is reduced (see below), the AMBASSADOR_ENVOY_API_VERSION environment variable has been removed.
      - title: Support for protocol_version v2 is removed
        type: change
        body: >-
          With the ugprade to Envoy 1.22, $productName$ no longer supports the V2 transport protocol.
          The <code>AuthService</code>, <code>LogService</code> and the <code>RateLimitService</code>
          will only support the v3 protocol_version. If protocol_version is not specified, the default
          value of <code>v2</code> will cause an error to be posted. Therefore, you will need to set it
          to <code>protocol_version: "v3"</code>. If upgrading from a previous version you will want
          to set it to "v3" and ensure it is working before upgrading to $productName$ 3.Y.
      - title: Support for Zipkin HTTP_JSON_V1 protocol is removed
        type: change
        body: >-
          With the upgrade to Envoy 1.22, the <code>zipkin</code> driver for the <code>TraceService</code>
          no longer supports setting the <code>collector_endpoint_version: HTTP_JSON_V1</code>. This was removed
          in Envoy 1.20 - <a href="https://github.com/envoyproxy/envoy/commit/db74e313b3651588e59c671af45077714ac32cef" />.
          The new default will be <code>collector_endpoint_version: HTTP_JSON</code>, regardless of the
          <code>AMBASSADOR_ENVOY_API_VERSION</code> environment variable.
      - title: Default YAML disables the diagnostics interface
        type: change
        body: >-
          In the standard published <code>.yaml</code> files, now included is a <code>Module</code>
          resource that disables the <code>/ambassador/v0/</code> → <code>127.0.0.1:8878</code>
          synthetic mapping.  We have long recommended to turn this off for production use; it is
          now off in the standard YAML.  The associated Helm chart release also now disables it by
          default.  A later apiVersion (<code>getambassador.io/v3alpha2</code> or later) will likely
          change the <code>Module</code> CRD so that it is disabled if unspecified; but in the
          mean-time, the default install procedure will now specify it to be disabled.
      - title: No longer publish obsolete YAML manifest files
        type: change
        body: >-
          This release does not include the publishing of
          <code>emissary-emissaryns-agent.yaml</code>, <code>emissary-defaultns-agent.yaml</code>,
          <code>emissary-emissaryns-migration.yaml</code>, or
          <code>emissary-defaultns-migration.yaml</code> files.  All four of these files existed
          solely as part of the migration process from 1;y, but since 2.2.0 the
          <code>*-migration.yaml</code> files have not been part of the migration instructions, and
          while the <code>*-agent.yaml</code> files remained part of the instructions they were
          actually unnescessary.
      - title: Metric naming change for grpc_stats
        type: change
        body: >-
          The previous version of $productName$ was based on Envoy 1.17 and when using grpc_stats
          with <code>all_methods</code> or <code>services</code> set, it would output metrics in
          the following format <code>envoy_cluster_grpc_{ServiceName}_{statname}</code>. When
          neither of these fields are set it would be aggregated to <code>envoy_cluster_grpc_{statname}</code>.

          The new behavior since Envoy 1.18 will produce metrics in the following format
          <code>envoy_cluster_grpc_{MethodName}_statsname</code> and <code>envoy_cluster_grpc_statsname</code>.

          After further investigation we found that Envoy doesn't properly parse service
          names such as <code>cncf.telepresence.Manager/Status</code>. In the future, we will work
          upstream Envoy to get this parsing logic fixed to ensure consistent metric naming.
      - title: Default behavior for empty grpc_stats changed
        type: bugfix
        body: >-
          Previously setting <code>grpc_stats</code> in the <code>ambassador</code> <code>Module</code>
          without setting either <code>grpc_stats.services</code> or <code>grpc_stats.all_methods</code>
          would result in crashing. Now it behaves as if <code>grpc_stats.all_methods=false</code>.
      - title: Downstream HTTP/3 support
        type: feature
        body: >-
          With the ugprade to Envoy 1.22, $productName$ can now be configured to listen for HTTP/3
          connections using QUIC and the UDP network protocol. It currently only supports for connections
          between downstream clients and $productName$.

  - version: 2.4.0
    date: 'TBD'
    prevVersion: 2.3.2
    notes:
      - title: Add support for Host resources using secrets from different namespaces
        type: feature
        body: >-
          Previously the <code>Host</code> resource could only use secrets that are in the namespace as the
          Host. The <code>tlsSecret</code> field in the Host has a new subfield <code>namespace</code> that will allow
          the use of secrets from different namespaces.

      - title: Allow bypassing of EDS for manual endpoint insertion
        type: change
        body: >-
          Set `AMBASSADOR_EDS_BYPASS` to `true` to bypass EDS handling of endpoints and have endpoints be
          inserted to clusters manually. This can help resolve with `503 UH` caused by certification rotation relating to
          a delay between EDS + CDS. The default is `false`.

  - version: 1.14.5
    date: 'TBD'
    notes:
      - title: When using gzip, upstreams will no longer receive encoded data
        type: bugfix
        body: >-
          When using gzip compression, upstream services will no longer receive compressed
          data. This bug was introduced in 1.14.0. The fix restores the default behavior of
          not sending compressed data to upstream services.
        github:
        - title: 3818
          link: https://github.com/emissary-ingress/emissary/issues/3818
        docs: https://github.com/emissary-ingress/emissary/issues/3818

  - version: 2.3.2
    date: '2022-08-01'
    prevVersion: 2.3.1
    notes:
      - title: Fix regression in the agent for the metrics transfer.
        type: bugfix
        body: >-
          A regression was introduced in 2.3.0 causing the agent to miss some of the metrics coming from
          emissary ingress before sending them to Ambassador cloud. This issue has been resolved to ensure
          that all the nodes composing the emissary ingress cluster are reporting properly.
      - title: Update Golang to 1.17.12
        type: security
        body: >-
          Updated Golang to 1.17.12 to address the CVEs: CVE-2022-23806, CVE-2022-28327, CVE-2022-24675,
          CVE-2022-24921, CVE-2022-23772.
      - title: Update Curl to 7.80.0-r2
        type: security
        body: >-
          Updated Curl to 7.80.0-r2 to address the CVEs: CVE-2022-32207, CVE-2022-27782, CVE-2022-27781,
          CVE-2022-27780.
      - title: Update openSSL-dev to 1.1.1q-r0
        type: security
        body: >-
          Updated openSSL-dev to 1.1.1q-r0 to address CVE-2022-2097.
      - title: Update ncurses to 1.1.1q-r0
        type: security
        body: >-
          Updated ncurses to 1.1.1q-r0 to address CVE-2022-29458

  - version: 1.14.4
    date: '2022-06-13'
    notes:
      - title: Envoy security updates
        type: security
        body: >-
          We have backported patches from the Envoy 1.19.5 security update to $productName$'s
          1.17-based Envoy, addressing CVE-2022-29224 and CVE-2022-29225.  $productName$ is not
          affected by CVE-2022-29226, CVE-2022-29227, or CVE-2022-29228; as it <a
          href="https://github.com/emissary-ingress/emissary/issues/2846">does not support internal
          redirects</a>, and does not use Envoy's built-in OAuth2 filter.
        docs: https://groups.google.com/g/envoy-announce/c/8nP3Kn4jV7k

  - version: 2.3.1
    date: '2022-06-09'
    notes:
      - title: fix regression in tracing service config
        type: bugfix
        body: >-
          A regression was introduced in 2.3.0 that leaked zipkin default config fields into the configuration
          for the other drivers (lightstep, etc...). This caused $productName$ to crash on startup. This issue has been resolved
          to ensure that the defaults are only applied when driver is <code>zipkin</code>
        github:
        - title: "#4267"
          link: https://github.com/emissary-ingress/emissary/issues/4267
      - title: Envoy security updates
        type: security
        body: >-
          We have backported patches from the Envoy 1.19.5 security update to $productName$'s
          1.17-based Envoy, addressing CVE-2022-29224 and CVE-2022-29225.  $productName$ is not
          affected by CVE-2022-29226, CVE-2022-29227, or CVE-2022-29228; as it <a
          href="https://github.com/emissary-ingress/emissary/issues/2846">does not support internal
          redirects</a>, and does not use Envoy's built-in OAuth2 filter.
        docs: https://groups.google.com/g/envoy-announce/c/8nP3Kn4jV7k
  - version: 2.3.0
    date: '2022-06-06'
    notes:
      - title: Remove unused packages
        type: security
        body: >-
          Completely remove gdbm, pip, smtplib, and sqlite packages, as they are unused.
      - title: Allow setting propagation modes for Lightstep tracing
        type: feature
        body: >-
          It is now possible to set <code>propagation_modes</code> in the
          <code>TracingService</code> config when using lightstep as the driver.
          (Thanks to <a href="https://github.com/psalaberria002">Paul</a>!)
        github:
        - title: "#4179"
          link: https://github.com/emissary-ingress/emissary/pull/4179
      - title: Added support for TLS certificate revocation list
        type: feature
        body: >-
          It is now possible to set `crl_secret` in `Host` and `TLSContext` resources
          to check peer certificates against a certificate revocation list.
        github:
        - title: "#1743"
          link: https://github.com/emissary-ingress/emissary/issues/1743
      - title: Added support for the LogService v3 transport protocol
        type: feature
        body: >-
          Previously, a <code>LogService</code> would always have $productName$ communicate with the
          external log service using the <code>envoy.service.accesslog.v2.AccessLogService</code>
          API. It is now possible for the <code>LogService</code> to specify
          <code>protocol_version: v3</code> to use the newer
          <code>envoy.service.accesslog.v3.AccessLogService</code> API instead.  This functionality
          is not available if you set the <code>AMBASSADOR_ENVOY_API_VERSION=V2</code> environment
          variable.
      - title: CORS now happens before auth
        type: bugfix
        body: >-
          When CORS is specified (either in a <code>Mapping</code> or in the <code>Ambassador</code>
          <code>Module</code>), CORS processing will happen before authentication. This corrects a
          problem where XHR to authenticated endpoints would fail.
      - title: Correctly handle caching of Mappings with the same name in different namespaces
        type: bugfix
        body: >-
          In 2.x releases of $productName$ when there are multiple <code>Mapping</code>s that have the same
          <code>metadata.name</code> across multiple namespaces, their old config would not properly be removed
          from the cache when their config was updated. This resulted in an inability to update configuration
          for groups of <code>Mapping</code>s that share the same name until the $productName$ pods restarted.
      - title: Fix support for Zipkin API-v1 with Envoy xDS-v3
        type: bugfix
        body: >-
          It is now possible for a <code>TracingService</code> to specify
          <code>collector_endpoint_version: HTTP_JSON_V1</code> when using xDS v3 to configure Envoy
          (which has been the default since $productName$ 1.14.0).  The <code>HTTP_JSON_V1</code>
          value configures Envoy to speak to Zipkin using Zipkin's old API-v1, while the
          <code>HTTP_JSON</code> value configures Envoy to speak to Zipkin using Zipkin's new
          API-v2. In previous versions of $productName$ it was only possible to use
          <code>HTTP_JSON_V1</code> when explicitly setting the
          <code>AMBASSADOR_ENVOY_API_VERSION=V2</code> environment variable to force use of xDS v2
          to configure Envoy.

  - version: 2.2.2
    date: '2022-02-25'
    prevVersion: 2.2.1
    notes:
      - title: TLS Secret validation is now opt-in
        type: change
        body: >-
          You may now choose to enable TLS Secret validation by setting the
          <code>AMBASSADOR_FORCE_SECRET_VALIDATION=true</code> environment variable. The default configuration does not
          enforce secret validation.

      - title: Correctly validate EC (Elliptic Curve) Private Keys
        type: bugfix
        body: >-
          Kubernetes Secrets that should contain an EC (Elliptic Curve) TLS Private Key are now properly validated.
        github:
        - title: 4134
          link: https://github.com/emissary-ingress/emissary/issues/4134
        docs: https://github.com/emissary-ingress/emissary/issues/4134

      - title: Decrease metric sync frequency
        type: change
        body: >-
          The new delay between two metrics syncs is now 30s.
        github:
        - title: "#4122"
          link: https://github.com/emissary-ingress/emissary/pull/4122

  - version: 1.14.3
    date: '2022-02-25'
    notes:
      - title: Envoy security updates
        type: security
        body: >-
          Upgraded Envoy to address security vulnerabilities CVE-2021-43824, CVE-2021-43825, CVE-2021-43826,
          CVE-2022-21654, and CVE-2022-21655.
        docs: https://groups.google.com/g/envoy-announce/c/bIUgEDKHl4g

  - version: 2.2.1
    date: '2022-02-22'
    notes:
      - title: Envoy V2 API deprecation
        type: change
        body: >-
          Support for the Envoy V2 API is deprecated as of $productName$ v2.1, and will be removed in $productName$
          v3.0. The <code>AMBASSADOR_ENVOY_API_VERSION</code> environment variable will be removed at the same
          time. Only the Envoy V3 API will be supported (this has been the default since $productName$ v1.14.0).

      - title: Correctly support canceling rollouts
        type: bugfix
        body: >-
          The Ambassador Agent now correctly supports requests to cancel a rollout.
        docs: ../../../argo/latest/howtos/manage-rollouts-using-cloud

  - version: 2.2.0
    date: '2022-02-10'
    notes:
      - title: Envoy V2 API deprecation
        type: change
        body: >-
          Support for the Envoy V2 API is deprecated as of $productName$ v2.1, and will be removed in $productName$
          v3.0. The <code>AMBASSADOR_ENVOY_API_VERSION</code> environment variable will be removed at the same
          time. Only the Envoy V3 API will be supported (this has been the default since $productName$ v1.14.0).

      - title: Emissary-ingress will watch for Cloud Connect Tokens
        type: change
        body: >-
          $productName$ will now watch for ConfigMap or Secret resources specified by the
          <code>AGENT_CONFIG_RESOURCE_NAME</code> environment variable in order to allow all
          components (and not only the Ambassador Agent) to authenticate requests to
          Ambassador Cloud.
        image: ./v2.2.0-cloud.png

      - title: Update Alpine and libraries
        type: security
        body: >-
          $productName$ has updated Alpine to 3.15, and Python and Go dependencies
          to their latest compatible versions, to incorporate numerous security patches.

      - title: Support a log-level metric
        type: feature
        body: >-
          $productName$ now supports the metric <code>ambassador_log_level{label="debug"}</code>
          which will be set to 1 if debug logging is enabled for the running Emissary
          instance, or to 0 if not. This can help to be sure that a running production
          instance was not actually left doing debugging logging, for example.
          (Thanks to <a href="https://github.com/jfrabaute">Fabrice</a>!)
        github:
        - title: "#3906"
          link: https://github.com/emissary-ingress/emissary/issues/3906
        docs: topics/running/statistics/8877-metrics/

      - title: Envoy configuration % escaping
        type: feature
        body: >-
          $productName$ is now leveraging a new Envoy Proxy patch that allows Envoy to accept escaped
          '%' characters in its configuration. This means that error_response_overrides and other
          custom user content can now contain '%' symbols escaped as '%%'.
        docs: topics/running/custom-error-responses
        github:
        - title: "DW Envoy: 74"
          link: https://github.com/datawire/envoy/pull/74
        - title: "Upstream Envoy: 19383"
          link: https://github.com/envoyproxy/envoy/pull/19383
        image: ./v2.2.0-percent-escape.png

      - title: Stream metrics from Envoy to Ambassador Cloud
        type: feature
        body: >-
          Support for streaming Envoy metrics about the clusters to Ambassador Cloud.
        github:
        - title: "#4053"
          link: https://github.com/emissary-ingress/emissary/pull/4053
        docs: https://github.com/emissary-ingress/emissary/pull/4053

      - title: Support received commands to pause, continue and abort a Rollout via Agent directives
        type: feature
        body: >-
          The Ambassador agent now receives commands to manipulate Rollouts (pause, continue, and
          abort are currently supported) via directives and executes them in the cluster. A report
          is sent to Ambassador Cloud including the command ID, whether it ran successfully, and
          an error message in case there was any.
        github:
        - title: "#4040"
          link: https://github.com/emissary-ingress/emissary/pull/4040
        docs: https://github.com/emissary-ingress/emissary/pull/4040

      - title: Validate certificates in TLS Secrets
        type: bugfix
        body: >-
          Kubernetes Secrets that should contain TLS certificates are now validated before being
          accepted for configuration. A Secret that contains an invalid TLS certificate will be logged
          as an invalid resource.
        github:
        - title: "#3821"
          link: https://github.com/emissary-ingress/emissary/issues/3821
        docs: ../topics/running/tls
        image: ./v2.2.0-tls-cert-validation.png

    edgeStackNotes:
      - title: Devportal support for using API server definitions from OpenAPI docs
        type: feature
        body: >-
          You can now set <code>preserve_servers</code> in Ambassador Edge Stack's
          <code>DevPortal</code> resource to configure the DevPortal to use server definitions from
          the OpenAPI document when displaying connection information for services in the DevPortal.

  - version: 2.1.2
    prevVersion: 2.1.0
    date: '2022-01-25'
    notes:
      - title: Envoy V2 API deprecation
        type: change
        body: >-
          Support for the Envoy V2 API is deprecated as of $productName$ v2.1, and will be removed in $productName$
          v3.0. The <code>AMBASSADOR_ENVOY_API_VERSION</code> environment variable will be removed at the same
          time. Only the Envoy V3 API will be supported (this has been the default since $productName$ v1.14.0).

      - title: Docker BuildKit always used for builds
        type: change
        body: >-
          Docker BuildKit is enabled for all Emissary builds. Additionally, the Go
          build cache is fully enabled when building images, speeding up repeated builds.
        docs: https://github.com/moby/buildkit/blob/master/frontend/dockerfile/docs/syntax.md

      - title: Fix support for for v2 Mappings with CORS
        type: bugfix
        body: >-
          Emissary-ingress 2.1.0 generated invalid Envoy configuration for
          <code>getambassador.io/v2</code> <code>Mappings</code> that set
          <code>spec.cors.origins</code> to a string rather than a list of strings; this has been
          fixed, and these <code>Mappings</code> should once again function correctly.
        docs: topics/using/cors/#the-cors-attribute
        image: ./v2.1.2-mapping-cors.png

      - title: Correctly handle canary Mapping weights when reconfiguring
        type: bugfix
        body: >-
          Changes to the <code>weight</code> of <code>Mapping</code> in a canary group
          will now always be correctly managed during reconfiguration; such changes could
          have been missed in earlier releases.
        docs: topics/using/canary/#the-weight-attribute

      - title: Correctly handle solitary Mappings with explicit weights
        type: bugfix
        body: >-
          A <code>Mapping</code> that is not part of a canary group, but that has a
          <code>weight</code> less than 100, will be correctly configured to receive all
          traffic as if the <code>weight</code> were 100.
        docs: topics/using/canary/#the-weight-attribute
        image: ./v2.1.2-mapping-less-weighted.png

      - title: Correctly handle empty rewrite in a Mapping
        type: bugfix
        body: >-
          Using <code>rewrite: ""</code> in a <code>Mapping</code> is correctly handled
          to mean "do not rewrite the path at all".
        docs: topics/using/rewrites
        image: ./v2.1.2-mapping-no-rewrite.png

      - title: Correctly use Mappings with host redirects
        type: bugfix
        body: >-
          Any <code>Mapping</code> that uses the <code>host_redirect</code> field is now properly discovered and used. Thanks
          to <a href="https://github.com/gferon">Gabriel Féron</a> for contributing this bugfix!
        github:
        - title: "#3709"
          link: https://github.com/emissary-ingress/emissary/issues/3709
        docs: https://github.com/emissary-ingress/emissary/issues/3709

      - title: Correctly handle DNS wildcards when associating Hosts and Mappings
        type: bugfix
        body: >-
          <code>Mapping</code>s with DNS wildcard <code>hostname</code> will now be correctly
          matched with <code>Host</code>s. Previously, the case where both the <code>Host</code>
          and the <code>Mapping</code> use DNS wildcards for their hostnames could sometimes
          not correctly match when they should have.
        docs: howtos/configure-communications/
        image: ./v2.1.2-host-mapping-matching.png

      - title: Fix overriding global settings for adding or removing headers
        type: bugfix
        body: >-
          If the <code>ambassador</code> <code>Module</code> sets a global default for
          <code>add_request_headers</code>, <code>add_response_headers</code>,
          <code>remove_request_headers</code>, or <code>remove_response_headers</code>, it is often
          desirable to be able to turn off that setting locally for a specific <code>Mapping</code>.
          For several releases this has not been possible for <code>Mappings</code> that are native
          Kubernetes resources (as opposed to annotations), as an empty value ("mask the global
          default") was erroneously considered to be equivalent to unset ("inherit the global
          default").  This is now fixed.
        docs: topics/using/defaults/

      - title: Fix empty error_response_override bodies
        type: bugfix
        body: >-
          It is now possible to set a <code>Mapping</code>
          <code>spec.error_response_overrides</code> <code>body.text_format</code> to an empty
          string or <code>body.json_format</code> to an empty dict.  Previously, this was possible
          for annotations but not for native Kubernetes resources.
        docs: topics/running/custom-error-responses/

      - title: Annotation conversion and validation
        type: bugfix
        body: >-
          Resources that exist as <code>getambassador.io/config</code> annotations rather than as
          native Kubernetes resources are now validated and internally converted to v3alpha1 and,
          the same as native Kubernetes resources.
        image: ./v2.1.2-annotations.png

      - title: Validation error reporting
        type: bugfix
        body: >-
          Resource validation errors are now reported more consistently; it was the case that in
          some situations a validation error would not be reported.

  - version: 2.1.1
    date: 'N/A'
    notes:
      - title: Never issued
        type: change
        isHeadline: true
        body: >-
          <i>Emissary-ingress 2.1.1 was not issued; Ambassador Edge Stack 2.1.1 uses
          Emissary-ingress 2.1.0.</i>

  - version: 2.1.0
    date: '2021-12-16'
    notes:
      - title: Not recommended; upgrade to 2.1.2 instead
        type: change
        isHeadline: true
        body: >-
          <i>Emissary-ingress 2.1.0 is not recommended; upgrade to 2.1.2 instead.</i>

      - title: Envoy V2 API deprecation
        type: change
        body: >-
          Support for the Envoy V2 API is deprecated as of $productName$ v2.1, and will be removed in $productName$
          v3.0. The <code>AMBASSADOR_ENVOY_API_VERSION</code> environment variable will be removed at the same
          time. Only the Envoy V3 API will be supported (this has been the default since $productName$ v1.14.0).

      - title: Smoother migrations with support for getambassador.io/v2 CRDs
        type: feature
        body: >-
          $productName$ supports <code>getambassador.io/v2</code> CRDs, to simplify migration from $productName$
          1.X. <b>Note:</b> it is important to read the <a href="../topics/install/migration-matrix">migration
          documentation</a> before starting migration.
        docs: topics/install/migration-matrix
        image: ./v2.1.0-smoother-migration.png

      - title: Correctly handle all changing canary configurations
        type: bugfix
        body: >-
          The incremental reconfiguration cache could miss some updates when multiple
          <code>Mapping</code>s had the same <code>prefix</code> ("canary"ing multiple
          <code>Mapping</code>s together). This has been corrected, so that all such
          updates correctly take effect.
        github:
        - title: "#3945"
          link: https://github.com/emissary-ingress/emissary/issues/3945
        docs: https://github.com/emissary-ingress/emissary/issues/3945
        image: ./v2.1.0-canary.png

      - title: Secrets used for ACME private keys will not log errors
        type: bugfix
        body: >-
          When using Kubernetes Secrets to store ACME private keys (as the Edge Stack
          ACME client does), an error would always be logged about the Secret not being
          present, even though it was present, and everything was working correctly.
          This error is no longer logged.

      - title: When using gzip, upstreams will no longer receive encoded data
        type: bugfix
        body: >-
          When using gzip compression, upstream services will no longer receive compressed
          data. This bug was introduced in 1.14.0. The fix restores the default behavior of
          not sending compressed data to upstream services.
        github:
        - title: "#3818"
          link: https://github.com/emissary-ingress/emissary/issues/3818
        docs: https://github.com/emissary-ingress/emissary/issues/3818
        image: ./v2.1.0-gzip-enabled.png

      - title: Update to busybox 1.34.1
        type: security
        body: >-
          Update to busybox 1.34.1 to resolve CVE-2021-28831, CVE-2021-42378,
          CVE-2021-42379, CVE-2021-42380, CVE-2021-42381, CVE-2021-42382, CVE-2021-42383,
          CVE-2021-42384, CVE-2021-42385, and CVE-2021-42386.

      - title: Update Python dependencies
        type: security
        body: >-
          Update Python dependencies to resolve CVE-2020-28493 (jinja2), CVE-2021-28363
          (urllib3), and CVE-2021-33503 (urllib3).

      - title: Remove test-only code from the built image
        type: security
        body: >-
          Previous built images included some Python packages used only for test. These
          have now been removed, resolving CVE-2020-29651.

  - version: 2.0.5
    date: '2021-11-08'
    notes:
      - title: AuthService circuit breakers
        type: feature
        body: >-
          It is now possible to set the <code>circuit_breakers</code> for <code>AuthServices</code>,
          exactly the same as for <code>Mappings</code> and <code>TCPMappings</code>. This makes it
          possible to configure your <code>AuthService</code> to be able to handle more than 1024
          concurrent requests.
        docs: topics/running/services/auth-service/
        image: ./v2.0.5-auth-circuit-breaker.png

      - title: Improved validity checking for error response overrides
        type: bugfix
        body: >-
          Any token delimited by '%' is now validated agains a whitelist of valid
          Envoy command operators. Any mapping containing an <code>error_response_overrides</code>
          section with invalid command operators will be discarded.
        docs: topics/running/custom-error-responses

      - title: mappingSelector is now correctly supported in the Host CRD
        type: bugfix
        body: >-
          The <code>Host</code> CRD now correctly supports the <code>mappingSelector</code>
          element, as documented. As a transition aid, <code>selector</code> is a synonym for
          <code>mappingSelector</code>; a future version of $productName$ will remove the
          <code>selector</code> element.
        github:
        - title: "#3902"
          link: https://github.com/emissary-ingress/emissary/issues/3902
        docs: https://github.com/emissary-ingress/emissary/issues/3902
        image: ./v2.0.5-mappingselector.png

  - version: 2.0.4
    date: '2021-10-19'
    notes:
      - title: General availability!
        type: feature
        body: >-
          We're pleased to introduce $productName$ 2.0.4 for general availability! The
          2.X family introduces a number of changes to allow $productName$ to more
          gracefully handle larger installations, reduce global configuration to better
          handle multitenant or multiorganizational installations, reduce memory footprint, and
          improve performance. We welcome feedback!! Join us on
          <a href="https://a8r.io/slack">Slack</a> and let us know what you think.
        isHeadline: true
        docs: about/changes-2.x
        image: ./emissary-ga.png

      - title: API version getambassador.io/v3alpha1
        type: change
        body: >-
          The <code>x.getambassador.io/v3alpha1</code> API version has become the
          <code>getambassador.io/v3alpha1</code> API version.  The <code>Ambassador-</code> prefixes
          from <code>x.getambassador.io/v3alpha1</code> resource kind names
          (e.g. <code>AmbassadorHost</code>) have been removed for ease of migration from
          $productName$ 1.x.  As with previous 2.0.x releases, you <b>must</b> supply a
          <code>Host</code> (<code>AmbassadorHost</code> in previous 2.0.x releases) resource to
          terminate TLS: unlike in 1.x it is no longer sufficient to define a
          <code>TLSContext</code> (although <code>TLSContext</code>s are still the best way to
          define TLS configuration information to be shared across multiple <code>Host</code>s).
          <b>Note that <code>getambassador.io/v3alpha1</code> is the only supported API version for
          2.0.4</b> &mdash; full support for <code>getambassador.io/v2</code> will arrive soon in a
          later 2.X version.
        docs: about/changes-2.x
        image: ./v2.0.4-v3alpha1.png

      - title: Support for Kubernetes 1.22
        type: feature
        body: >-
          The <code>getambassador.io/v3alpha1</code> API version and the published chart
          and manifests have been updated to support Kubernetes 1.22. Thanks to
          <a href="https://github.com/imoisharma">Mohit Sharma</a> for contributions to
          this feature!
        docs: about/changes-2.x
        image: ./v2.0.4-k8s-1.22.png

      - title: Mappings support configuring strict or logical DNS
        type: feature
        body: >-
          You can now set <code>dns_type</code> between <code>strict_dns</code> and
          <code>logical_dns</code> in a <code>Mapping</code> to configure the Service
          Discovery Type.
        docs: topics/using/mappings/#dns-configuration-for-mappings
        image: ./v2.0.4-mapping-dns-type.png

      - title: Mappings support controlling DNS refresh with DNS TTL
        type: feature
        body: >-
          You can now set <code>respect_dns_ttl</code> to <code>true</code> to force the
          DNS refresh rate for a <code>Mapping</code> to be set to the record's TTL
          obtained from DNS resolution.
        docs: topics/using/mappings/#dns-configuration-for-mappings

      - title: Support configuring upstream buffer sizes
        type: feature
        body: >-
          You can now set <code>buffer_limit_bytes</code> in the <code>ambassador</code>
          <code>Module</code> to to change the size of the upstream read and write buffers.
          The default is 1MiB.
        docs: topics/running/ambassador/#modify-default-buffer-size

      - title: Version number reported correctly
        type: bugfix
        body: >-
          The release now shows its actual released version number, rather than
          the internal development version number.
        github:
        - title: "#3854"
          link: https://github.com/emissary-ingress/emissary/issues/3854
        docs: https://github.com/emissary-ingress/emissary/issues/3854
        image: ./v2.0.4-version.png

      - title: Large configurations work correctly with Ambassador Cloud
        type: bugfix
        body: >-
          Large configurations no longer cause $productName$ to be unable
          to communicate with Ambassador Cloud.
        github:
        - title: "#3593"
          link: https://github.com/emissary-ingress/emissary/issues/3593
        docs: https://github.com/emissary-ingress/emissary/issues/3593

      - title: Listeners correctly support l7Depth
        type: bugfix
        body: >-
          The <code>l7Depth</code> element of the <code>Listener</code> CRD is
          properly supported.
        docs: topics/running/listener#l7depth
        image: ./v2.0.4-l7depth.png

  - version: 2.0.3-ea
    date: '2021-09-16'
    notes:
      - title: Developer Preview!
        body: We're pleased to introduce $productName$ 2.0.3 as a <b>developer preview</b>. The 2.X family introduces a number of changes to allow $productName$ to more gracefully handle larger installations, reduce global configuration to better handle multitenant or multiorganizational installations, reduce memory footprint, and improve performance. We welcome feedback!! Join us on <a href="https://a8r.io/slack">Slack</a> and let us know what you think.
        type: change
        isHeadline: true
        docs: about/changes-2.x

      - title: AES_LOG_LEVEL more widely effective
        body: The environment variable <code>AES_LOG_LEVEL</code> now also sets the log level for the <code>diagd</code> logger.
        type: feature
        docs: topics/running/running/
        github:
        - title: "#3686"
          link: https://github.com/emissary-ingress/emissary/issues/3686
        - title: "#3666"
          link: https://github.com/emissary-ingress/emissary/issues/3666

      - title: AmbassadorMapping supports setting the DNS type
        body: You can now set <code>dns_type</code> in the <code>AmbassadorMapping</code> to configure how Envoy will use the DNS for the service.
        type: feature
        docs: topics/using/mappings/#using-dns_type

      - title: Building Emissary no longer requires setting DOCKER_BUILDKIT
        body: It is no longer necessary to set <code>DOCKER_BUILDKIT=0</code> when building Emissary. A future change will fully support BuildKit.
        type: bugfix
        docs: https://github.com/emissary-ingress/emissary/issues/3707
        github:
        - title: "#3707"
          link: https://github.com/emissary-ingress/emissary/issues/3707

  - version: 2.0.2-ea
    date: '2021-08-24'
    notes:
      - title: Developer Preview!
        body: We're pleased to introduce $productName$ 2.0.2 as a <b>developer preview</b>. The 2.X family introduces a number of changes to allow $productName$ to more gracefully handle larger installations, reduce global configuration to better handle multitenant or multiorganizational installations, reduce memory footprint, and improve performance. We welcome feedback!! Join us on <a href="https://a8r.io/slack">Slack</a> and let us know what you think.
        type: change
        isHeadline: true
        docs: about/changes-2.x

      - title: Envoy security updates
        type: bugfix
        body: "Upgraded envoy to 1.17.4 to address security vulnerabilities CVE-2021-32777, CVE-2021-32778, CVE-2021-32779, and CVE-2021-32781."
        docs: https://groups.google.com/g/envoy-announce/c/5xBpsEZZDfE?pli=1

      - title: Expose Envoy's allow_chunked_length HTTPProtocolOption
        type: feature
        body: "You can now set <code>allow_chunked_length</code> in the Ambassador Module to configure the same value in Envoy."
        docs: topics/running/ambassador/#content-length-headers

      - title: Envoy-configuration snapshots saved
        type: change
        body: Envoy-configuration snapshots get saved (as <code>ambex-#.json</code>) in <code>/ambassador/snapshots</code>. The number of snapshots is controlled by the <code>AMBASSADOR_AMBEX_SNAPSHOT_COUNT</code> environment variable; set it to 0 to disable. The default is 30.
        docs: topics/running/running/

  - version: 2.0.1-ea
    date: '2021-08-12'
    notes:
      - title: Developer Preview!
        body: We're pleased to introduce $productName$ 2.0.1 as a <b>developer preview</b>. The 2.X family introduces a number of changes to allow $productName$ to more gracefully handle larger installations, reduce global configuration to better handle multitenant or multiorganizational installations, reduce memory footprint, and improve performance. We welcome feedback!! Join us on <a href="https://a8r.io/slack">Slack</a> and let us know what you think.
        type: change
        isHeadline: true
        docs: about/changes-2.x

      - title: Improved Ambassador Cloud visibility
        type: feature
        body: Ambassador Agent reports sidecar process information and <code>AmbassadorMapping</code> OpenAPI documentation to Ambassador Cloud to provide more visibility into services and clusters.
        docs: /docs/cloud/latest/service-catalog/quick-start/

      - title: Configurable per-AmbassadorListener statistics prefix
        body: The optional <code>stats_prefix</code> element of the <code>AmbassadorListener</code> CRD now determines the prefix of HTTP statistics emitted for a specific <code>AmbassadorListener</code>.
        type: feature
        docs: topics/running/listener

      - title: Configurable statistics names
        body: The optional <code>stats_name</code> element of <code>AmbassadorMapping</code>, <code>AmbassadorTCPMapping</code>, <code>AuthService</code>, <code>LogService</code>, <code>RateLimitService</code>, and <code>TracingService</code> now sets the name under which cluster statistics will be logged. The default is the <code>service</code>, with non-alphanumeric characters replaced by underscores.
        type: feature
        docs: topics/running/statistics

      - title: Updated klog to reduce log noise
        type: bugfix
        body: We have updated to <code>k8s.io/klog/v2</code> to track upstream and to quiet unnecessary log output.
        docs: https://github.com/emissary-ingress/emissary/issues/3603

      - title: Subsecond time resolution in logs
        type: change
        body: Logs now include subsecond time resolutions, rather than just seconds.
        docs: https://github.com/emissary-ingress/emissary/pull/3650

      - title: Configurable Envoy-configuration rate limiting
        type: change
        body: Set <code>AMBASSADOR_AMBEX_NO_RATELIMIT</code> to <code>true</code> to completely disable ratelimiting Envoy reconfiguration under memory pressure. This can help performance with the endpoint or Consul resolvers, but could make OOMkills more likely with large configurations. The default is <code>false</code>, meaning that the rate limiter is active.
        docs: topics/concepts/rate-limiting-at-the-edge/

  - version: 2.0.0-ea
    date: '2021-06-24'
    notes:
      - title: Developer Preview!
        body: We're pleased to introduce $productName$ 2.0.0 as a <b>developer preview</b>. The 2.X family introduces a number of changes to allow $productName$ to more gracefully handle larger installations, reduce global configuration to better handle multitenant or multiorganizational installations, reduce memory footprint, and improve performance. We welcome feedback!! Join us on <a href="https://a8r.io/slack">Slack</a> and let us know what you think.
        type: change
        docs: about/changes-2.x
        isHeadline: true

      - title: Configuration API v3alpha1
        body: >-
          $productName$ 2.0.0 introduces API version <code>x.getambassador.io/v3alpha1</code> for
          configuration changes that are not backwards compatible with the 1.X family.  API versions
          <code>getambassador.io/v0</code>, <code>getambassador.io/v1</code>, and
          <code>getambassador.io/v2</code> are deprecated.  Further details are available in the <a
          href="../about/changes-2.x/#1-configuration-api-version-getambassadoriov3alpha1">Major Changes
          in 2.X</a> document.
        type: feature
        docs: about/changes-2.x/#1-configuration-api-version-getambassadoriov3alpha1
        image: ./edge-stack-2.0.0-v3alpha1.png

      - title: The AmbassadorListener Resource
        body: The new <code>AmbassadorListener</code> CRD defines where and how to listen for requests from the network, and which <code>AmbassadorHost</code> definitions should be used to process those requests. Note that the <code>AmbassadorListener</code> CRD is <b>mandatory</b> and consolidates <i>all</i> port configuration; see the <a href="../topics/running/listener"><code>AmbassadorListener</code> documentation</a> for more details.
        type: feature
        docs: topics/running/listener
        image: ./edge-stack-2.0.0-listener.png

      - title: AmbassadorMapping hostname DNS glob support
        body: >-
          Where <code>AmbassadorMapping</code>'s <code>host</code> field is either an exact match or (with <code>host_regex</code> set) a regex,
          the new <code>hostname</code> element is always a DNS glob. Use <code>hostname</code> instead of <code>host</code> for best results.
        docs: about/changes-2.x/#ambassadorhost-and-ambassadormapping-association
        type: feature

      - title: Memory usage improvements for installations with many AmbassadorHosts
        body: The behavior of the Ambassador module <code>prune_unreachable_routes</code> field is now automatic, which should reduce Envoy memory requirements for installations with many <code>AmbassadorHost</code>s
        docs: topics/running/ambassador/#prune-unreachable-routes
        image: ./edge-stack-2.0.0-prune_routes.png
        type: feature

      - title: Independent Host actions supported
        body: Each <code>AmbassadorHost</code> can specify its <code>requestPolicy.insecure.action</code> independently of any other <code>AmbassadorHost</code>, allowing for HTTP routing as flexible as HTTPS routing.
        docs: topics/running/host-crd/#secure-and-insecure-requests
        github:
        - title: "#2888"
          link: https://github.com/datawire/ambassador/issues/2888
        image: ./edge-stack-2.0.0-insecure_action_hosts.png
        type: bugfix

      - title: Correctly set Ingress resource status in all cases
        body: $productName$ 2.0.0 fixes a regression in detecting the Ambassador Kubernetes service that could cause the wrong IP or hostname to be used in Ingress statuses -- thanks, <a href="https://github.com/impl">Noah Fontes</a>!
        docs: topics/running/ingress-controller
        type: bugfix
        image: ./edge-stack-2.0.0-ingressstatus.png

      - title: Stricter mTLS enforcement
        body: $productName$ 2.0.0 fixes a bug where mTLS could use the wrong configuration when SNI and the <code>:authority</code> header didn't match
        type: bugfix

      - title: Port configuration outside AmbassadorListener has been moved to AmbassadorListener
        body: The <code>TLSContext</code> <code>redirect_cleartext_from</code> and <code>AmbassadorHost</code> <code>requestPolicy.insecure.additionalPort</code> elements are no longer supported. Use a <code>AmbassadorListener</code> for this functionality instead.
        type: change
        docs: about/changes-2.x/#tlscontext-redirect_cleartext_from-and-host-insecureadditionalport

      - title: PROXY protocol configuration has been moved to AmbassadorListener
        body: The <code>use_proxy_protocol</code> element of the Ambassador <code>Module</code> is no longer supported, as it is now part of the <code>AmbassadorListener</code> resource (and can be set per-<code>AmbassadorListener</code> rather than globally).
        type: change
        docs: about/changes-2.x/#proxy-protocol-configuration

      - title: Stricter rules for AmbassadorHost/AmbassadorMapping association
        body: An <code>AmbassadorMapping</code> will only be matched with an <code>AmbassadorHost</code> if the <code>AmbassadorMapping</code>'s <code>host</code> or the <code>AmbassadorHost</code>'s <code>selector</code> (or both) are explicitly set, and match. This change can significantly improve $productName$'s memory footprint when many <code>AmbassadorHost</code>s are involved. Further details are available in the <a href="../about/changes-2.x/#host-and-mapping-association">Major Changes in 2.X</a> document.
        docs: about/changes-2.x/#host-and-mapping-association
        type: change

      - title: AmbassadorHost or Ingress now required for TLS termination
        body: An <code>AmbassadorHost</code> or <code>Ingress</code> resource is now required when terminating TLS -- simply creating a <code>TLSContext</code> is not sufficient. Further details are available in the <a href="../about/changes-2.x/#host-tlscontext-and-tls-termination"><code>AmbassadorHost</code> CRD documentation.</a>
        docs: about/changes-2.x/#host-tlscontext-and-tls-termination
        type: change
        image: ./edge-stack-2.0.0-host_crd.png

      - title: Envoy V3 APIs
        body: By default, $productName$ will configure Envoy using the V3 Envoy API. This change is mostly transparent to users, but note that Envoy V3 does not support unsafe regular expressions or, e.g., Zipkin's V1 collector protocol. Further details are available in the <a href="../about/changes-2.x">Major Changes in 2.X</a> document.
        type: change
        docs: about/changes-2.x/#envoy-v3-api-by-default

      - title: Module-based TLS no longer supported
        body: The <code>tls</code> module and the <code>tls</code> field in the Ambassador module are no longer supported. Please use <code>TLSContext</code> resources instead.
        docs: about/changes-2.x/#tls-the-ambassador-module-and-the-tls-module
        image: ./edge-stack-2.0.0-tlscontext.png
        type: change

      - title: Higher performance while generating Envoy configuration now enabled by default
        body: The environment variable <code>AMBASSADOR_FAST_RECONFIGURE</code> is now set by default, enabling the higher-performance implementation of the code that $productName$ uses to generate and validate Envoy configurations.
        docs: topics/running/scaling/#ambassador_fast_reconfigure-and-ambassador_legacy_mode-flags
        type: change

      - title: Service Preview no longer supported
        body: >-
          Service Preview and the <code>AGENT_SERVICE</code> environment variable are no longer supported.
          The Telepresence product replaces this functionality.
        docs: https://www.getambassador.io/docs/telepresence/
        type: change

      - title: edgectl no longer supported
        body: The <code>edgectl</code> CLI tool has been deprecated; please use the <code>emissary-ingress</code> helm chart instead.
        docs: topics/install/helm/
        type: change

  - version: 1.14.2
    date: '2021-09-29'
    notes:
      - title: Mappings support controlling DNS refresh with DNS TTL
        type: feature
        body: >-
          You can now set <code>respect_dns_ttl</code> in Ambassador Mappings. When true it
          configures that upstream's refresh rate to be set to resource record’s TTL
        docs: topics/using/mappings/#dns-configuration-for-mappings

      - title: Mappings support configuring strict or logical DNS
        type: feature
        body: >-
          You can now set <code>dns_type</code> in Ambassador Mappings to use Envoy's
          <code>logical_dns</code> resolution instead of the default <code>strict_dns</code>.
        docs: topics/using/mappings/#dns-configuration-for-mappings

      - title: Support configuring upstream buffer size
        type: feature
        body: >-
          You can now set <code>buffer_limit_bytes</code> in the <code>ambassador</code>
          <code>Module</code> to to change the size of the upstream read and write buffers.
          The default is 1MiB.
        docs: topics/running/ambassador/#modify-default-buffer-size

  - version: 1.14.1
    date: '2021-08-24'
    notes:
      - title: Envoy security updates
        type: change
        body: >-
          Upgraded Envoy to 1.17.4 to address security vulnerabilities CVE-2021-32777,
          CVE-2021-32778, CVE-2021-32779, and CVE-2021-32781.
        docs: https://groups.google.com/g/envoy-announce/c/5xBpsEZZDfE

  - version: 1.14.0
    date: '2021-08-19'
    notes:
      - title: Envoy upgraded to 1.17.3!
        type: change
        body: >-
          Update from Envoy 1.15 to 1.17.3
        docs: https://www.envoyproxy.io/docs/envoy/latest/version_history/version_history

      - title: Expose Envoy's allow_chunked_length HTTPProtocolOption
        type: feature
        body: >-
          You can now set <code>allow_chunked_length</code> in the Ambassador Module to configure
          the same value in Envoy.
        docs: topics/running/ambassador/#content-length-headers

      - title: Default Envoy API version is now V3
        type: change
        body: >-
          <code>AMBASSADOR_ENVOY_API_VERSION</code> now defaults to <code>V3</code>
        docs: topics/running/running/#ambassador_envoy_api_version

      - title: Subsecond time resolution in logs
        type: change
        body: Logs now include subsecond time resolutions, rather than just seconds.
        docs: https://github.com/emissary-ingress/emissary/pull/3650

  - version: 1.13.10
    date: '2021-07-28'
    notes:
      - title: Fix for CORS origins configuration on the Mapping resource
        type: bugfix
        body: >-
          Fixed a regression when specifying a comma separated string for <code>cors.origins</code>
          on the <code>Mapping</code> resource.
          ([#3609](https://github.com/emissary-ingress/emissary/issues/3609))
        docs: topics/using/cors
        image: ../images/emissary-1.13.10-cors-origin.png

      - title: New Envoy-configuration snapshots for debugging
        body: "Envoy-configuration snapshots get saved (as <code>ambex-#.json</code>) in <code>/ambassador/snapshots</code>. The number of snapshots is controlled by the <code>AMBASSADOR_AMBEX_SNAPSHOT_COUNT</code> environment variable; set it to 0 to disable. The default is 30."
        type: change
        docs: topics/running/environment/

      - title: Optionally remove ratelimiting for Envoy reconfiguration
        body: >-
          Set <code>AMBASSADOR_AMBEX_NO_RATELIMIT</code> to <code>true</code> to completely disable
          ratelimiting Envoy reconfiguration under memory pressure. This can help performance with
          the endpoint or Consul resolvers, but could make OOMkills more likely with large
          configurations. The default is <code>false</code>, meaning that the rate limiter is
          active.
        type: change
        docs: topics/running/environment/

    edgeStackNotes:
      - title: Mappings support configuring the DevPortal fetch timeout
        type: bugfix
        body: >-
          The <code>Mapping</code> resource can now specify <code>docs.timeout_ms</code> to set the
          timeout when the Dev Portal is fetching API specifications.
        docs: topics/using/dev-portal
        image: ../images/edge-stack-1.13.10-docs-timeout.png

      - title: Dev Portal will strip HTML tags when displaying results
        type: bugfix
        body: >-
          The Dev Portal will now strip HTML tags when displaying search results, showing just the
          actual content of the search result.
        docs: topics/using/dev-portal

      - title: Consul certificate rotation logs more information
        type: change
        body: >-
          Consul certificate-rotation logging now includes the fingerprints and validity timestamps
          of certificates being rotated.
        docs: howtos/consul/
        image: ../images/edge-stack-1.13.10-consul-cert-log.png

  - version: 1.13.9
    date: '2021-06-30'
    notes:
      - title: Fix for TCPMappings
        body: >-
          Configuring multiple TCPMappings with the same ports (but different hosts) no longer
          generates invalid Envoy configuration.
        type: bugfix
        docs: topics/using/tcpmappings/

  - version: 1.13.8
    date: '2021-06-08'
    notes:
      - title: Fix Ambassador Cloud Service Details
        body: >-
          Ambassador Agent now accurately reports up-to-date Endpoint information to Ambassador
          Cloud
        type: bugfix
        docs: tutorials/getting-started/#3-connect-your-cluster-to-ambassador-cloud
        image: ../images/edge-stack-1.13.8-cloud-bugfix.png

      - title: Improved Argo Rollouts Experience with Ambassador Cloud
        body: >-
          Ambassador Agent reports ConfigMaps and Deployments to Ambassador Cloud to provide a
          better Argo Rollouts experience. See [Argo+Ambassador
          documentation](https://www.getambassador.io/docs/argo) for more info.
        type: feature
        docs: https://www.getambassador.io/docs/argo

  - version: 1.13.7
    date: '2021-06-03'
    notes:
      - title: JSON logging support
        body: >-
          Add AMBASSADOR_JSON_LOGGING to enable JSON for most of the Ambassador control plane. Some
          (but few) logs from gunicorn and the Kubernetes client-go package still log text.
        image: ../images/edge-stack-1.13.7-json-logging.png
        docs: topics/running/running/#log-format
        type: feature

      - title: Consul resolver bugfix with TCPMappings
        body: >-
          Fixed a bug where the Consul resolver would not actually use Consul endpoints with
          TCPMappings.
        image: ../images/edge-stack-1.13.7-tcpmapping-consul.png
        docs: topics/running/resolvers/#the-consul-resolver
        type: bugfix

      - title: Memory usage calculation improvements
        body: >-
          Ambassador now calculates its own memory usage in a way that is more similar to how the
          kernel OOMKiller tracks memory.
        image: ../images/edge-stack-1.13.7-memory.png
        docs: topics/running/scaling/#inspecting-ambassador-performance
        type: change

  - version: 1.13.6
    date: '2021-05-24'
    notes:
      - title: Quieter logs in legacy mode
        type: bugfix
        body: >-
          Fixed a regression where Ambassador snapshot data was logged at the INFO label
          when using <code>AMBASSADOR_LEGACY_MODE=true</code>.

  - version: 1.13.5
    date: '2021-05-13'
    notes:
      - title: Correctly support proper_case and preserve_external_request_id
        type: bugfix
        body: >-
          Fix a regression from 1.8.0 that prevented <code>ambassador</code> <code>Module</code>
          config keys <code>proper_case</code> and <code>preserve_external_request_id</code>
          from working correctly.
        docs: topics/running/ambassador/#header-case

      - title: Correctly support Ingress statuses in all cases
        type: bugfix
        body: >-
          Fixed a regression in detecting the Ambassador Kubernetes service that could cause the
          wrong IP or hostname to be used in Ingress statuses (thanks, [Noah
          Fontes](https://github.com/impl)!
        docs: topics/running/ingress-controller

  - version: 1.13.4
    date: '2021-05-11'
    notes:
      - title: Envoy 1.15.5
        body: >-
          Incorporate the Envoy 1.15.5 security update by adding the
          <code>reject_requests_with_escaped_slashes</code> option to the Ambassador module.
        image: ../images/edge-stack-1.13.4.png
        docs: topics/running/ambassador/#rejecting-client-requests-with-escaped-slashes
        type: security

# Don't go any further back than 1.13.4.<|MERGE_RESOLUTION|>--- conflicted
+++ resolved
@@ -33,19 +33,6 @@
 changelog: https://github.com/emissary-ingress/emissary/blob/$branch$/CHANGELOG.md
 items:
   - version: 3.2.0
-<<<<<<< HEAD
-    date: 'TBD'
-    notes:
-      - title: Add environment variables to configure healthcheck server's bind address, port and IP family.
-        type: feature
-        body: >-
-          The healthcheck server's bind address, bind port and IP family can now be configured using environment variables.
-          The main advantage of this is that it allows the healthcheck server to be configured for IPv6-only k8s environments.
-          <code>AMBASSADOR_HEALTHCHECK_BIND_ADDRESS</code> - The address to bind the healthcheck server to.
-          <code>AMBASSADOR_HEALTHCHECK_BIND_PORT</code> - The port to bind the healthcheck server to.
-          <code>AMBASSADOR_HEALTHCHECK_IP_FAMILY</code> - The IP family to use for the healthcheck server.
-          
-=======
     prevVersion: 3.1.0
     date: 'TBD'
     notes:
@@ -87,6 +74,14 @@
           deny traffic when it is unable to communicate to the RateLimitService 
           returning a 500.
         docs: https://www.getambassador.io/docs/emissary/latest/topics/running/services/rate-limit-service/
+      - title: Add environment variables to configure healthcheck server's bind address, port and IP family.
+        type: feature
+        body: >-
+          The healthcheck server's bind address, bind port and IP family can now be configured using environment variables.
+          The main advantage of this is that it allows the healthcheck server to be configured for IPv6-only k8s environments.
+          <code>AMBASSADOR_HEALTHCHECK_BIND_ADDRESS</code> - The address to bind the healthcheck server to.
+          <code>AMBASSADOR_HEALTHCHECK_BIND_PORT</code> - The port to bind the healthcheck server to.
+          <code>AMBASSADOR_HEALTHCHECK_IP_FAMILY</code> - The IP family to use for the healthcheck server.
 
   - version: 3.1.1
     prevVersion: 3.1.0
@@ -121,8 +116,6 @@
         type: security
         body: >-
           Updated ncurses to 1.1.1q-r0 to address CVE-2022-29458
-
->>>>>>> 53fa3225
   - version: 3.1.0
     date: '2022-08-01'
     notes:
