--- conflicted
+++ resolved
@@ -32,8 +32,6 @@
 
 changelog: https://github.com/emissary-ingress/emissary/blob/$branch$/CHANGELOG.md
 items:
-<<<<<<< HEAD
-=======
   - version: 3.2.0
     prevVersion: 3.1.0
     date: 'TBD'
@@ -104,12 +102,12 @@
         body: >-
           The <code>AMBASSADOR_RECONFIG_MAX_DELAY</code> env var can be optionally set to batch changes for the specified
           non-negative window period in seconds before doing an Envoy reconfiguration. Default is "1" if not set.
-      
+
       - title: Diagnostics stats properly handles parsing envoy metrics with colons
         type: bugfix
         body: >-
-          If a <code>Host</code> or <code>TLSContext</code> contained a hostname with a <code>:</code> then when using the 
-          diagnostics endpoints <code>ambassador/v0/diagd</code> then an error would be thrown due to the parsing logic not 
+          If a <code>Host</code> or <code>TLSContext</code> contained a hostname with a <code>:</code> then when using the
+          diagnostics endpoints <code>ambassador/v0/diagd</code> then an error would be thrown due to the parsing logic not
           being able to handle the extra colon. This has been fixed and $productName$ will not throw an error when parsing
           envoy metrics for the diagnostics user interface.
           
@@ -123,6 +121,31 @@
         github:
         - title: "#4181"
           link: https://github.com/emissary-ingress/emissary/pull/4181
+
+      - title: TCPMappings use correct SNI configuration
+        type: bugfix
+        body: >-
+          $productName$ 2.0.0 introduced a bug where a <code>TCPMapping</code> that uses SNI,
+          instead of using the hostname glob in the <code>TCPMapping</code>, uses the hostname glob
+          in the <code>Host</code> that the TLS termination configuration comes from.
+
+      - title: TCPMappings configure TLS termination without a Host resource
+        type: bugfix
+        body: >-
+          $productName$ 2.0.0 introduced a bug where a <code>TCPMapping</code> that terminates TLS
+          must have a corresponding <code>Host</code> that it can take the TLS configuration from.
+          This was semi-intentional, but didn't make much sense.  You can now use a
+          <code>TLSContext</code> without a <code>Host</code>as in $productName$ 1.y releases, or a
+          <code>Host</code> with or without a <code>TLSContext</code> as in prior 2.y releases.
+
+      - title: TCPMappings and HTTP Hosts can coexist on Listeners that terminate TLS
+        type: bugfix
+        body: >-
+          Prior releases of $productName$ had the arbitrary limitation that a
+          <code>TCPMapping</code> cannot be used on the same port that HTTP is served on, even if
+          TLS+SNI would make this possible.  $productName$ now allows <code>TCPMappings</code> to be
+          used on the same <code>Listener</code> port as HTTP <code>Hosts</code>, as long as that
+          <code>Listener</code> terminates TLS.
 
   - version: 3.1.1
     prevVersion: 3.1.0
@@ -322,7 +345,6 @@
           by setting the environment variable <code>DISABLE_STRICT_LABEL_SELECTORS</code> to <code>"true"</code> (default: <code>"false"</code>).
           (Thanks to <a href="https://github.com/f-herceg">Filip Herceg</a> and <a href="https://github.com/dynajoe">Joe Andaverde</a>!).
 
->>>>>>> 5dc20779
   - version: 2.4.0
     date: '2022-09-19'
     prevVersion: 2.3.2
@@ -355,7 +377,6 @@
           The <code>AMBASSADOR_RECONFIG_MAX_DELAY</code> env var can be optionally set to batch changes for the specified
           non-negative window period in seconds before doing an Envoy reconfiguration. Default is "1" if not set.
 
-<<<<<<< HEAD
       - title: TCPMappings use correct SNI configuration
         type: bugfix
         body: >-
@@ -381,8 +402,6 @@
           used on the same <code>Listener</code> port as HTTP <code>Hosts</code>, as long as that
           <code>Listener</code> terminates TLS.
 
-=======
->>>>>>> 5dc20779
   - version: 1.14.5
     date: 'TBD'
     notes:
