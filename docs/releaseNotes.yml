--- conflicted
+++ resolved
@@ -35,7 +35,13 @@
     prevVersion: 2.1.0
     date: 'TBD'
     notes:
-<<<<<<< HEAD
+
+      - title: Docker BuildKit always used for builds
+        type: change
+        body: >-
+          Docker BuildKit is enabled for all Emissary builds. Additionally, the Go
+          build cache is fully enabled when building images, speeding up repeated builds.
+        docs: https://github.com/moby/buildkit/blob/master/frontend/dockerfile/docs/syntax.md
 
       - title: Fix overriding global settings for adding or removing headers
         type: bugfix
@@ -51,14 +57,6 @@
         docs: topics/using/defaults/
 
       # next changelog item here
-=======
-      - title: Docker BuildKit always used for builds
-        type: change
-        body: >-
-          Docker BuildKit is enabled for all Emissary builds. Additionally, the Go
-          build cache is fully enabled when building images, speeding up repeated builds.
-        docs: https://github.com/moby/buildkit/blob/master/frontend/dockerfile/docs/syntax.md
->>>>>>> d61ff0b9
 
   - version: 2.1.1
     date: 'N/A'
