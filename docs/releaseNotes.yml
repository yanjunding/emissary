--- conflicted
+++ resolved
@@ -50,7 +50,20 @@
           inserted to clusters manually. This can help resolve with `503 UH` caused by certification rotation relating to
           a delay between EDS + CDS. The default is `false`.
 
-<<<<<<< HEAD
+      - title: Properly populate alt_state_name for Tracing, Auth and RateLimit Services
+        type: bugfix
+        body: >-
+          Previously, setting the <code>stats_name</code> for the <code>TracingService</code>, <code>RateLimitService</code>
+          or the <code>AuthService</code> would have no affect because it was not being properly passed to the Envoy cluster
+          config. This has been fixed and the <code>alt_stats_name</code> field in the cluster config is now set correctly.
+          (Thanks to <a href="https://github.com/psalaberria002">Paul</a>!)
+
+      - title: Add support for config change batch window before reconfiguring Envoy
+        type: feature
+        body: >-
+          The <code>AMBASSADOR_RECONFIG_MAX_DELAY</code> env var can be optionally set to batch changes for the specified
+          non-negative window period in seconds before doing an Envoy reconfiguration. Default is "1" if not set.
+
       - title: TCPMappings use correct SNI configuration
         type: bugfix
         body: >-
@@ -75,21 +88,6 @@
           TLS+SNI would make this possible.  $productName$ now allows <code>TCPMappings</code> to be
           used on the same <code>Listener</code> port as HTTP <code>Hosts</code>, as long as that
           <code>Listener</code> terminates TLS.
-=======
-      - title: Properly populate alt_state_name for Tracing, Auth and RateLimit Services
-        type: bugfix
-        body: >-
-          Previously, setting the <code>stats_name</code> for the <code>TracingService</code>, <code>RateLimitService</code> 
-          or the <code>AuthService</code> would have no affect because it was not being properly passed to the Envoy cluster
-          config. This has been fixed and the <code>alt_stats_name</code> field in the cluster config is now set correctly.
-          (Thanks to <a href="https://github.com/psalaberria002">Paul</a>!)
-
-      - title: Add support for config change batch window before reconfiguring Envoy
-        type: feature
-        body: >-
-          The <code>AMBASSADOR_RECONFIG_MAX_DELAY</code> env var can be optionally set to batch changes for the specified 
-          non-negative window period in seconds before doing an Envoy reconfiguration. Default is "1" if not set.
->>>>>>> 0cecbde6
 
   - version: 1.14.5
     date: 'TBD'
