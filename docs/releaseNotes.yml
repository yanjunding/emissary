# -*- fill-column: 100 -*-

# This file should be placed in the folder for the version of the
# product that's meant to be documented. A `/release-notes` page will
# be automatically generated and populated at build time.
#
# Note that an entry needs to be added to the `doc-links.yml` file in
# order to surface the release notes in the table of contents.
#
# The YAML in this file should contain:
#
# changelog: An (optional) URL to the CHANGELOG for the product.
# items: An array of releases with the following attributes:
#     - version: The (optional) version number of the release, if applicable.
#     - date: The date of the release in the format YYYY-MM-DD.
#     - notes: An array of noteworthy changes included in the release, each having the following attributes:
#         - type: The type of change, one of `bugfix`, `feature`, `security` or `change`.
#         - title: A short title of the noteworthy change.
#         - body: >-
#             Two or three sentences describing the change and why it
#             is noteworthy.  This is HTML, not plain text or
#             markdown.  It is handy to use YAML's ">-" feature to
#             allow line-wrapping.
#         - image: >-
#             The URL of an image that visually represents the
#             noteworthy change.  This path is relative to the
#             `release-notes` directory; if this file is
#             `FOO/releaseNotes.yml`, then the image paths are
#             relative to `FOO/release-notes/`.
#         - docs: The path to the documentation page where additional information can be found.
#         - href: A path from the root to a resource on the getambassador website, takes precedence over a docs link.

changelog: https://github.com/emissary-ingress/emissary/blob/$branch$/CHANGELOG.md
items:
  - version: 3.1.0
    date: 'TBD'
    notes:
<<<<<<< HEAD
      - title: Add support for OpenAPI 2 contracts
        type: feature
        body: >-
          The agent is now able to parse api contracts using swagger 2, and to convert them to OpenAPI 3, making them
          available for use in the dev portal.

=======
      - title: Add option to enable envoy readiness endpoint from worker
        type: feature
        body: >-
          /ready endpoint used by emissary is using the admin port (8001 by default).
          This generates a problem during config reloads with large configs as the
          admin thread is blocking so the /ready endpoint can be very slow to
          answer (in the order of several seconds, even more).
          The new feature allows to enable a specific envoy listener that can answer /ready calls
          from the workers so the endpoint is always fast and it does not suffers from single threaded
          admin thread slowness on config reloads and other slow endpoints handled by the admin thread
          Configure the listener port using AMBASSADOR_READY_PORT and enable access log using
          AMBASSADOR_READY_LOG environment variables.
>>>>>>> 4fcb5c46
  - version: 3.0.0
    date: '2022-06-27'
    notes:
      - title: Envoy upgraded to 1.22
        type: change
        body: >-
          The envoy version included in $productName$ has been upgraded from 1.17 to the latest patch
          release of 1.22. This provides $productName$ with the latest security patches, performances enhancments,
          and features offered by the envoy proxy. One notable change that will effect users is the removal
          of support for V2 tranport protocol. See below for more information.
        docs: https://www.envoyproxy.io/docs/envoy/latest/version_history/v1.22/v1.22.0
      - title: Envoy xDS v2 API removal, removal of ECMAScript regexes
        type: change
        body: >-
          $productName$ can no longer be made to configure Envoy using the v2 xDS configuration API;
          it now always uses the v3 xDS API to configure Envoy.  This change should be mostly
          invisible to users, with one notable exception: It removes support for <code>regex_type:
          unsafe</code>.

          The <code>regex_type</code> field will is removed from the <code>ambassador</code>
          <code>Module</code>, meaning that it is not be possible to instruct Envoy to use the <a
          href="https://en.cppreference.com/w/cpp/regex/ecmascript">ECMAScript Regex</a> engine
          rather than the default <a href="https://github.com/google/re2">RE2</a> engine.

          Users who rely on the specific ECMAScript Regex syntax will need to rewrite their regular
          expressions with RE2 syntax before upgrading to $productName$ 3.0.0.

          As the xDS version is no longer configurable and the range of supported Zipkin protocols
          is reduced (see below), the AMBASSADOR_ENVOY_API_VERSION environment variable has been removed.
      - title: Support for protocol_version v2 is removed
        type: change
        body: >-
          With the ugprade to Envoy 1.22, $productName$ no longer supports the V2 transport protocol.
          The <code>AuthService</code>, <code>LogService</code> and the <code>RateLimitService</code>
          will only support the v3 protocol_version. If protocol_version is not specified, the default
          value of <code>v2</code> will cause an error to be posted. Therefore, you will need to set it
          to <code>protocol_version: "v3"</code>. If upgrading from a previous version you will want
          to set it to "v3" and ensure it is working before upgrading to $productName$ 3.Y.
      - title: Support for Zipkin HTTP_JSON_V1 protocol is removed
        type: change
        body: >-
          With the upgrade to Envoy 1.22, the <code>zipkin</code> driver for the <code>TraceService</code>
          no longer supports setting the <code>collector_endpoint_version: HTTP_JSON_V1</code>. This was removed
          in Envoy 1.20 - <a href="https://github.com/envoyproxy/envoy/commit/db74e313b3651588e59c671af45077714ac32cef" />.
          The new default will be <code>collector_endpoint_version: HTTP_JSON</code>, regardless of the
          <code>AMBASSADOR_ENVOY_API_VERSION</code> environment variable.
      - title: Default YAML disables the diagnostics interface
        type: change
        body: >-
          In the standard published <code>.yaml</code> files, now included is a <code>Module</code>
          resource that disables the <code>/ambassador/v0/</code> → <code>127.0.0.1:8878</code>
          synthetic mapping.  We have long recommended to turn this off for production use; it is
          now off in the standard YAML.  The associated Helm chart release also now disables it by
          default.  A later apiVersion (<code>getambassador.io/v3alpha2</code> or later) will likely
          change the <code>Module</code> CRD so that it is disabled if unspecified; but in the
          mean-time, the default install procedure will now specify it to be disabled.
      - title: No longer publish obsolete YAML manifest files
        type: change
        body: >-
          This release does not include the publishing of
          <code>emissary-emissaryns-agent.yaml</code>, <code>emissary-defaultns-agent.yaml</code>,
          <code>emissary-emissaryns-migration.yaml</code>, or
          <code>emissary-defaultns-migration.yaml</code> files.  All four of these files existed
          solely as part of the migration process from 1;y, but since 2.2.0 the
          <code>*-migration.yaml</code> files have not been part of the migration instructions, and
          while the <code>*-agent.yaml</code> files remained part of the instructions they were
          actually unnescessary.
      - title: Metric naming change for grpc_stats
        type: change
        body: >-
          The previous version of $productName$ was based on Envoy 1.17 and when using grpc_stats
          with <code>all_methods</code> or <code>services</code> set, it would output metrics in
          the following format <code>envoy_cluster_grpc_{ServiceName}_{statname}</code>. When
          neither of these fields are set it would be aggregated to <code>envoy_cluster_grpc_{statname}</code>.

          The new behavior since Envoy 1.18 will produce metrics in the following format
          <code>envoy_cluster_grpc_{MethodName}_statsname</code> and <code>envoy_cluster_grpc_statsname</code>.

          After further investigation we found that Envoy doesn't properly parse service
          names such as <code>cncf.telepresence.Manager/Status</code>. In the future, we will work
          upstream Envoy to get this parsing logic fixed to ensure consistent metric naming.
      - title: Default behavior for empty grpc_stats changed
        type: bugfix
        body: >-
          Previously setting <code>grpc_stats</code> in the <code>ambassador</code> <code>Module</code>
          without setting either <code>grpc_stats.services</code> or <code>grpc_stats.all_methods</code>
          would result in crashing. Now it behaves as if <code>grpc_stats.all_methods=false</code>.
      - title: Downstream HTTP/3 support
        type: feature
        body: >-
          With the ugprade to Envoy 1.22, $productName$ can now be configured to listen for HTTP/3
          connections using QUIC and the UDP network protocol. It currently only supports for connections
          between downstream clients and $productName$.
  - version: 2.3.1
    date: '2022-06-09'
    notes:
      - title: fix regression in tracing service config
        type: bugfix
        body: >-
          A regression was introduced in 2.3.0 that leaked zipkin default config fields into the configuration
          for the other drivers (lightstep, etc...). This caused $productName$ to crash on startup. This issue has been resolved
          to ensure that the defaults are only applied when driver is <code>zipkin</code>
        github:
        - title: "#4267"
          link: https://github.com/emissary-ingress/emissary/issues/4267
      - title: Envoy security updates
        type: security
        body: >-
          We have backported patches from the Envoy 1.19.5 security update to $productName$'s
          1.17-based Envoy, addressing CVE-2022-29224 and CVE-2022-29225.  $productName$ is not
          affected by CVE-2022-29226, CVE-2022-29227, or CVE-2022-29228; as it <a
          href="https://github.com/emissary-ingress/emissary/issues/2846">does not support internal
          redirects</a>, and does not use Envoy's built-in OAuth2 filter.
        docs: https://groups.google.com/g/envoy-announce/c/8nP3Kn4jV7k
  - version: 2.3.0
    date: '2022-06-06'
    notes:
      - title: Remove unused packages
        type: security
        body: >-
          Completely remove gdbm, pip, smtplib, and sqlite packages, as they are unused.
      - title: Allow setting propagation modes for Lightstep tracing
        type: feature
        body: >-
          It is now possible to set <code>propagation_modes</code> in the
          <code>TracingService</code> config when using lightstep as the driver.
          (Thanks to <a href="https://github.com/psalaberria002">Paul</a>!)
        github:
        - title: "#4179"
          link: https://github.com/emissary-ingress/emissary/pull/4179
      - title: Added support for TLS certificate revocation list
        type: feature
        body: >-
          It is now possible to set `crl_secret` in `Host` and `TLSContext` resources
          to check peer certificates against a certificate revocation list.
        github:
        - title: "#1743"
          link: https://github.com/emissary-ingress/emissary/issues/1743
      - title: Added support for the LogService v3 transport protocol
        type: feature
        body: >-
          Previously, a <code>LogService</code> would always have $productName$ communicate with the
          external log service using the <code>envoy.service.accesslog.v2.AccessLogService</code>
          API. It is now possible for the <code>LogService</code> to specify
          <code>protocol_version: v3</code> to use the newer
          <code>envoy.service.accesslog.v3.AccessLogService</code> API instead.  This functionality
          is not available if you set the <code>AMBASSADOR_ENVOY_API_VERSION=V2</code> environment
          variable.
      - title: CORS now happens before auth
        type: bugfix
        body: >-
          When CORS is specified (either in a <code>Mapping</code> or in the <code>Ambassador</code>
          <code>Module</code>), CORS processing will happen before authentication. This corrects a
          problem where XHR to authenticated endpoints would fail.
      - title: Correctly handle caching of Mappings with the same name in different namespaces
        type: bugfix
        body: >-
          In 2.x releases of $productName$ when there are multiple <code>Mapping</code>s that have the same
          <code>metadata.name</code> across multiple namespaces, their old config would not properly be removed
          from the cache when their config was updated. This resulted in an inability to update configuration
          for groups of <code>Mapping</code>s that share the same name until the $productName$ pods restarted.
      - title: Fix support for Zipkin API-v1 with Envoy xDS-v3
        type: bugfix
        body: >-
          It is now possible for a <code>TracingService</code> to specify
          <code>collector_endpoint_version: HTTP_JSON_V1</code> when using xDS v3 to configure Envoy
          (which has been the default since $productName$ 1.14.0).  The <code>HTTP_JSON_V1</code>
          value configures Envoy to speak to Zipkin using Zipkin's old API-v1, while the
          <code>HTTP_JSON</code> value configures Envoy to speak to Zipkin using Zipkin's new
          API-v2. In previous versions of $productName$ it was only possible to use
          <code>HTTP_JSON_V1</code> when explicitly setting the
          <code>AMBASSADOR_ENVOY_API_VERSION=V2</code> environment variable to force use of xDS v2
          to configure Envoy.

  - version: 2.2.2
    date: '2022-02-25'
    notes:
      - title: TLS Secret validation is now opt-in
        type: change
        body: >-
          You may now choose to enable TLS Secret validation by setting the
          <code>AMBASSADOR_FORCE_SECRET_VALIDATION=true</code> environment variable. The default configuration does not
          enforce secret validation.

      - title: Correctly validate EC (Elliptic Curve) Private Keys
        type: bugfix
        body: >-
          Kubernetes Secrets that should contain an EC (Elliptic Curve) TLS Private Key are now properly validated.
        github:
        - title: 4134
          link: https://github.com/emissary-ingress/emissary/issues/4134
        docs: https://github.com/emissary-ingress/emissary/issues/4134

      - title: Decrease metric sync frequency
        type: change
        body: >-
          The new delay between two metrics syncs is now 30s.
        github:
        - title: "#4122"
          link: https://github.com/emissary-ingress/emissary/pull/4122

  - version: 2.2.1
    date: '2022-02-22'
    notes:
      - title: Envoy V2 API deprecation
        type: change
        body: >-
          Support for the Envoy V2 API is deprecated as of $productName$ v2.1, and will be removed in $productName$
          v3.0. The <code>AMBASSADOR_ENVOY_API_VERSION</code> environment variable will be removed at the same
          time. Only the Envoy V3 API will be supported (this has been the default since $productName$ v1.14.0).

      - title: Correctly support canceling rollouts
        type: bugfix
        body: >-
          The Ambassador Agent now correctly supports requests to cancel a rollout.
        docs: ../../../argo/latest/howtos/manage-rollouts-using-cloud

  - version: 2.2.0
    date: '2022-02-10'
    notes:
      - title: Envoy V2 API deprecation
        type: change
        body: >-
          Support for the Envoy V2 API is deprecated as of $productName$ v2.1, and will be removed in $productName$
          v3.0. The <code>AMBASSADOR_ENVOY_API_VERSION</code> environment variable will be removed at the same
          time. Only the Envoy V3 API will be supported (this has been the default since $productName$ v1.14.0).

      - title: Emissary-ingress will watch for Cloud Connect Tokens
        type: change
        body: >-
          $productName$ will now watch for ConfigMap or Secret resources specified by the
          <code>AGENT_CONFIG_RESOURCE_NAME</code> environment variable in order to allow all
          components (and not only the Ambassador Agent) to authenticate requests to
          Ambassador Cloud.
        image: ./v2.2.0-cloud.png

      - title: Update Alpine and libraries
        type: security
        body: >-
          $productName$ has updated Alpine to 3.15, and Python and Go dependencies
          to their latest compatible versions, to incorporate numerous security patches.

      - title: Support a log-level metric
        type: feature
        body: >-
          $productName$ now supports the metric <code>ambassador_log_level{label="debug"}</code>
          which will be set to 1 if debug logging is enabled for the running Emissary
          instance, or to 0 if not. This can help to be sure that a running production
          instance was not actually left doing debugging logging, for example.
          (Thanks to <a href="https://github.com/jfrabaute">Fabrice</a>!)
        github:
        - title: "#3906"
          link: https://github.com/emissary-ingress/emissary/issues/3906
        docs: topics/running/statistics/8877-metrics/

      - title: Envoy configuration % escaping
        type: feature
        body: >-
          $productName$ is now leveraging a new Envoy Proxy patch that allows Envoy to accept escaped
          '%' characters in its configuration. This means that error_response_overrides and other
          custom user content can now contain '%' symbols escaped as '%%'.
        docs: topics/running/custom-error-responses
        github:
        - title: "DW Envoy: 74"
          link: https://github.com/datawire/envoy/pull/74
        - title: "Upstream Envoy: 19383"
          link: https://github.com/envoyproxy/envoy/pull/19383
        image: ./v2.2.0-percent-escape.png

      - title: Stream metrics from Envoy to Ambassador Cloud
        type: feature
        body: >-
          Support for streaming Envoy metrics about the clusters to Ambassador Cloud.
        github:
        - title: "#4053"
          link: https://github.com/emissary-ingress/emissary/pull/4053
        docs: https://github.com/emissary-ingress/emissary/pull/4053

      - title: Support received commands to pause, continue and abort a Rollout via Agent directives
        type: feature
        body: >-
          The Ambassador agent now receives commands to manipulate Rollouts (pause, continue, and
          abort are currently supported) via directives and executes them in the cluster. A report
          is sent to Ambassador Cloud including the command ID, whether it ran successfully, and
          an error message in case there was any.
        github:
        - title: "#4040"
          link: https://github.com/emissary-ingress/emissary/pull/4040
        docs: https://github.com/emissary-ingress/emissary/pull/4040

      - title: Validate certificates in TLS Secrets
        type: bugfix
        body: >-
          Kubernetes Secrets that should contain TLS certificates are now validated before being
          accepted for configuration. A Secret that contains an invalid TLS certificate will be logged
          as an invalid resource.
        github:
        - title: "#3821"
          link: https://github.com/emissary-ingress/emissary/issues/3821
        docs: ../topics/running/tls
        image: ./v2.2.0-tls-cert-validation.png

    edgeStackNotes:
      - title: Devportal support for using API server definitions from OpenAPI docs
        type: feature
        body: >-
          You can now set <code>preserve_servers</code> in Ambassador Edge Stack's
          <code>DevPortal</code> resource to configure the DevPortal to use server definitions from
          the OpenAPI document when displaying connection information for services in the DevPortal.

  - version: 2.1.2
    prevVersion: 2.1.0
    date: '2022-01-25'
    notes:
      - title: Envoy V2 API deprecation
        type: change
        body: >-
          Support for the Envoy V2 API is deprecated as of $productName$ v2.1, and will be removed in $productName$
          v3.0. The <code>AMBASSADOR_ENVOY_API_VERSION</code> environment variable will be removed at the same
          time. Only the Envoy V3 API will be supported (this has been the default since $productName$ v1.14.0).

      - title: Docker BuildKit always used for builds
        type: change
        body: >-
          Docker BuildKit is enabled for all Emissary builds. Additionally, the Go
          build cache is fully enabled when building images, speeding up repeated builds.
        docs: https://github.com/moby/buildkit/blob/master/frontend/dockerfile/docs/syntax.md

      - title: Fix support for for v2 Mappings with CORS
        type: bugfix
        body: >-
          Emissary-ingress 2.1.0 generated invalid Envoy configuration for
          <code>getambassador.io/v2</code> <code>Mappings</code> that set
          <code>spec.cors.origins</code> to a string rather than a list of strings; this has been
          fixed, and these <code>Mappings</code> should once again function correctly.
        docs: topics/using/cors/#the-cors-attribute
        image: ./v2.1.2-mapping-cors.png

      - title: Correctly handle canary Mapping weights when reconfiguring
        type: bugfix
        body: >-
          Changes to the <code>weight</code> of <code>Mapping</code> in a canary group
          will now always be correctly managed during reconfiguration; such changes could
          have been missed in earlier releases.
        docs: topics/using/canary/#the-weight-attribute

      - title: Correctly handle solitary Mappings with explicit weights
        type: bugfix
        body: >-
          A <code>Mapping</code> that is not part of a canary group, but that has a
          <code>weight</code> less than 100, will be correctly configured to receive all
          traffic as if the <code>weight</code> were 100.
        docs: topics/using/canary/#the-weight-attribute
        image: ./v2.1.2-mapping-less-weighted.png

      - title: Correctly handle empty rewrite in a Mapping
        type: bugfix
        body: >-
          Using <code>rewrite: ""</code> in a <code>Mapping</code> is correctly handled
          to mean "do not rewrite the path at all".
        docs: topics/using/rewrites
        image: ./v2.1.2-mapping-no-rewrite.png

      - title: Correctly use Mappings with host redirects
        type: bugfix
        body: >-
          Any <code>Mapping</code> that uses the <code>host_redirect</code> field is now properly discovered and used. Thanks
          to <a href="https://github.com/gferon">Gabriel Féron</a> for contributing this bugfix!
        github:
        - title: "#3709"
          link: https://github.com/emissary-ingress/emissary/issues/3709
        docs: https://github.com/emissary-ingress/emissary/issues/3709

      - title: Correctly handle DNS wildcards when associating Hosts and Mappings
        type: bugfix
        body: >-
          <code>Mapping</code>s with DNS wildcard <code>hostname</code> will now be correctly
          matched with <code>Host</code>s. Previously, the case where both the <code>Host</code>
          and the <code>Mapping</code> use DNS wildcards for their hostnames could sometimes
          not correctly match when they should have.
        docs: howtos/configure-communications/
        image: ./v2.1.2-host-mapping-matching.png

      - title: Fix overriding global settings for adding or removing headers
        type: bugfix
        body: >-
          If the <code>ambassador</code> <code>Module</code> sets a global default for
          <code>add_request_headers</code>, <code>add_response_headers</code>,
          <code>remove_request_headers</code>, or <code>remove_response_headers</code>, it is often
          desirable to be able to turn off that setting locally for a specific <code>Mapping</code>.
          For several releases this has not been possible for <code>Mappings</code> that are native
          Kubernetes resources (as opposed to annotations), as an empty value ("mask the global
          default") was erroneously considered to be equivalent to unset ("inherit the global
          default").  This is now fixed.
        docs: topics/using/defaults/

      - title: Fix empty error_response_override bodies
        type: bugfix
        body: >-
          It is now possible to set a <code>Mapping</code>
          <code>spec.error_response_overrides</code> <code>body.text_format</code> to an empty
          string or <code>body.json_format</code> to an empty dict.  Previously, this was possible
          for annotations but not for native Kubernetes resources.
        docs: topics/running/custom-error-responses/

      - title: Annotation conversion and validation
        type: bugfix
        body: >-
          Resources that exist as <code>getambassador.io/config</code> annotations rather than as
          native Kubernetes resources are now validated and internally converted to v3alpha1 and,
          the same as native Kubernetes resources.
        image: ./v2.1.2-annotations.png

      - title: Validation error reporting
        type: bugfix
        body: >-
          Resource validation errors are now reported more consistently; it was the case that in
          some situations a validation error would not be reported.

  - version: 2.1.1
    date: 'N/A'
    notes:
      - title: Never issued
        type: change
        isHeadline: true
        body: >-
          <i>Emissary-ingress 2.1.1 was not issued; Ambassador Edge Stack 2.1.1 uses
          Emissary-ingress 2.1.0.</i>

  - version: 2.1.0
    date: '2021-12-16'
    notes:
      - title: Not recommended; upgrade to 2.1.2 instead
        type: change
        isHeadline: true
        body: >-
          <i>Emissary-ingress 2.1.0 is not recommended; upgrade to 2.1.2 instead.</i>

      - title: Envoy V2 API deprecation
        type: change
        body: >-
          Support for the Envoy V2 API is deprecated as of $productName$ v2.1, and will be removed in $productName$
          v3.0. The <code>AMBASSADOR_ENVOY_API_VERSION</code> environment variable will be removed at the same
          time. Only the Envoy V3 API will be supported (this has been the default since $productName$ v1.14.0).

      - title: Smoother migrations with support for getambassador.io/v2 CRDs
        type: feature
        body: >-
          $productName$ supports <code>getambassador.io/v2</code> CRDs, to simplify migration from $productName$
          1.X. <b>Note:</b> it is important to read the <a href="../topics/install/migration-matrix">migration
          documentation</a> before starting migration.
        docs: topics/install/migration-matrix
        image: ./v2.1.0-smoother-migration.png

      - title: Correctly handle all changing canary configurations
        type: bugfix
        body: >-
          The incremental reconfiguration cache could miss some updates when multiple
          <code>Mapping</code>s had the same <code>prefix</code> ("canary"ing multiple
          <code>Mapping</code>s together). This has been corrected, so that all such
          updates correctly take effect.
        github:
        - title: "#3945"
          link: https://github.com/emissary-ingress/emissary/issues/3945
        docs: https://github.com/emissary-ingress/emissary/issues/3945
        image: ./v2.1.0-canary.png

      - title: Secrets used for ACME private keys will not log errors
        type: bugfix
        body: >-
          When using Kubernetes Secrets to store ACME private keys (as the Edge Stack
          ACME client does), an error would always be logged about the Secret not being
          present, even though it was present, and everything was working correctly.
          This error is no longer logged.

      - title: When using gzip, upstreams will no longer receive encoded data
        type: bugfix
        body: >-
          When using gzip compression, upstream services will no longer receive compressed
          data. This bug was introduced in 1.14.0. The fix restores the default behavior of
          not sending compressed data to upstream services.
        github:
        - title: "#3818"
          link: https://github.com/emissary-ingress/emissary/issues/3818
        docs: https://github.com/emissary-ingress/emissary/issues/3818
        image: ./v2.1.0-gzip-enabled.png

      - title: Update to busybox 1.34.1
        type: security
        body: >-
          Update to busybox 1.34.1 to resolve CVE-2021-28831, CVE-2021-42378,
          CVE-2021-42379, CVE-2021-42380, CVE-2021-42381, CVE-2021-42382, CVE-2021-42383,
          CVE-2021-42384, CVE-2021-42385, and CVE-2021-42386.

      - title: Update Python dependencies
        type: security
        body: >-
          Update Python dependencies to resolve CVE-2020-28493 (jinja2), CVE-2021-28363
          (urllib3), and CVE-2021-33503 (urllib3).

      - title: Remove test-only code from the built image
        type: security
        body: >-
          Previous built images included some Python packages used only for test. These
          have now been removed, resolving CVE-2020-29651.

  - version: 2.0.5
    date: '2021-11-08'
    notes:
      - title: AuthService circuit breakers
        type: feature
        body: >-
          It is now possible to set the <code>circuit_breakers</code> for <code>AuthServices</code>,
          exactly the same as for <code>Mappings</code> and <code>TCPMappings</code>. This makes it
          possible to configure your <code>AuthService</code> to be able to handle more than 1024
          concurrent requests.
        docs: topics/running/services/auth-service/
        image: ./v2.0.5-auth-circuit-breaker.png

      - title: Improved validity checking for error response overrides
        type: bugfix
        body: >-
          Any token delimited by '%' is now validated agains a whitelist of valid
          Envoy command operators. Any mapping containing an <code>error_response_overrides</code>
          section with invalid command operators will be discarded.
        docs: topics/running/custom-error-responses

      - title: mappingSelector is now correctly supported in the Host CRD
        type: bugfix
        body: >-
          The <code>Host</code> CRD now correctly supports the <code>mappingSelector</code>
          element, as documented. As a transition aid, <code>selector</code> is a synonym for
          <code>mappingSelector</code>; a future version of $productName$ will remove the
          <code>selector</code> element.
        github:
        - title: "#3902"
          link: https://github.com/emissary-ingress/emissary/issues/3902
        docs: https://github.com/emissary-ingress/emissary/issues/3902
        image: ./v2.0.5-mappingselector.png

  - version: 2.0.4
    date: '2021-10-19'
    notes:
      - title: General availability!
        type: feature
        body: >-
          We're pleased to introduce $productName$ 2.0.4 for general availability! The
          2.X family introduces a number of changes to allow $productName$ to more
          gracefully handle larger installations, reduce global configuration to better
          handle multitenant or multiorganizational installations, reduce memory footprint, and
          improve performance. We welcome feedback!! Join us on
          <a href="https://a8r.io/slack">Slack</a> and let us know what you think.
        isHeadline: true
        docs: about/changes-2.x
        image: ./emissary-ga.png

      - title: API version getambassador.io/v3alpha1
        type: change
        body: >-
          The <code>x.getambassador.io/v3alpha1</code> API version has become the
          <code>getambassador.io/v3alpha1</code> API version.  The <code>Ambassador-</code> prefixes
          from <code>x.getambassador.io/v3alpha1</code> resource kind names
          (e.g. <code>AmbassadorHost</code>) have been removed for ease of migration from
          $productName$ 1.x.  As with previous 2.0.x releases, you <b>must</b> supply a
          <code>Host</code> (<code>AmbassadorHost</code> in previous 2.0.x releases) resource to
          terminate TLS: unlike in 1.x it is no longer sufficient to define a
          <code>TLSContext</code> (although <code>TLSContext</code>s are still the best way to
          define TLS configuration information to be shared across multiple <code>Host</code>s).
          <b>Note that <code>getambassador.io/v3alpha1</code> is the only supported API version for
          2.0.4</b> &mdash; full support for <code>getambassador.io/v2</code> will arrive soon in a
          later 2.X version.
        docs: about/changes-2.x
        image: ./v2.0.4-v3alpha1.png

      - title: Support for Kubernetes 1.22
        type: feature
        body: >-
          The <code>getambassador.io/v3alpha1</code> API version and the published chart
          and manifests have been updated to support Kubernetes 1.22. Thanks to
          <a href="https://github.com/imoisharma">Mohit Sharma</a> for contributions to
          this feature!
        docs: about/changes-2.x
        image: ./v2.0.4-k8s-1.22.png

      - title: Mappings support configuring strict or logical DNS
        type: feature
        body: >-
          You can now set <code>dns_type</code> between <code>strict_dns</code> and
          <code>logical_dns</code> in a <code>Mapping</code> to configure the Service
          Discovery Type.
        docs: topics/using/mappings/#dns-configuration-for-mappings
        image: ./v2.0.4-mapping-dns-type.png

      - title: Mappings support controlling DNS refresh with DNS TTL
        type: feature
        body: >-
          You can now set <code>respect_dns_ttl</code> to <code>true</code> to force the
          DNS refresh rate for a <code>Mapping</code> to be set to the record's TTL
          obtained from DNS resolution.
        docs: topics/using/mappings/#dns-configuration-for-mappings

      - title: Support configuring upstream buffer sizes
        type: feature
        body: >-
          You can now set <code>buffer_limit_bytes</code> in the <code>ambassador</code>
          <code>Module</code> to to change the size of the upstream read and write buffers.
          The default is 1MiB.
        docs: topics/running/ambassador/#modify-default-buffer-size

      - title: Version number reported correctly
        type: bugfix
        body: >-
          The release now shows its actual released version number, rather than
          the internal development version number.
        github:
        - title: "#3854"
          link: https://github.com/emissary-ingress/emissary/issues/3854
        docs: https://github.com/emissary-ingress/emissary/issues/3854
        image: ./v2.0.4-version.png

      - title: Large configurations work correctly with Ambassador Cloud
        type: bugfix
        body: >-
          Large configurations no longer cause $productName$ to be unable
          to communicate with Ambassador Cloud.
        github:
        - title: "#3593"
          link: https://github.com/emissary-ingress/emissary/issues/3593
        docs: https://github.com/emissary-ingress/emissary/issues/3593

      - title: Listeners correctly support l7Depth
        type: bugfix
        body: >-
          The <code>l7Depth</code> element of the <code>Listener</code> CRD is
          properly supported.
        docs: topics/running/listener#l7depth
        image: ./v2.0.4-l7depth.png

  - version: 2.0.3-ea
    date: '2021-09-16'
    notes:
      - title: Developer Preview!
        body: We're pleased to introduce $productName$ 2.0.3 as a <b>developer preview</b>. The 2.X family introduces a number of changes to allow $productName$ to more gracefully handle larger installations, reduce global configuration to better handle multitenant or multiorganizational installations, reduce memory footprint, and improve performance. We welcome feedback!! Join us on <a href="https://a8r.io/slack">Slack</a> and let us know what you think.
        type: change
        isHeadline: true
        docs: about/changes-2.x

      - title: AES_LOG_LEVEL more widely effective
        body: The environment variable <code>AES_LOG_LEVEL</code> now also sets the log level for the <code>diagd</code> logger.
        type: feature
        docs: topics/running/running/
        github:
        - title: "#3686"
          link: https://github.com/emissary-ingress/emissary/issues/3686
        - title: "#3666"
          link: https://github.com/emissary-ingress/emissary/issues/3666

      - title: AmbassadorMapping supports setting the DNS type
        body: You can now set <code>dns_type</code> in the <code>AmbassadorMapping</code> to configure how Envoy will use the DNS for the service.
        type: feature
        docs: topics/using/mappings/#using-dns_type

      - title: Building Emissary no longer requires setting DOCKER_BUILDKIT
        body: It is no longer necessary to set <code>DOCKER_BUILDKIT=0</code> when building Emissary. A future change will fully support BuildKit.
        type: bugfix
        docs: https://github.com/emissary-ingress/emissary/issues/3707
        github:
        - title: "#3707"
          link: https://github.com/emissary-ingress/emissary/issues/3707

  - version: 2.0.2-ea
    date: '2021-08-24'
    notes:
      - title: Developer Preview!
        body: We're pleased to introduce $productName$ 2.0.2 as a <b>developer preview</b>. The 2.X family introduces a number of changes to allow $productName$ to more gracefully handle larger installations, reduce global configuration to better handle multitenant or multiorganizational installations, reduce memory footprint, and improve performance. We welcome feedback!! Join us on <a href="https://a8r.io/slack">Slack</a> and let us know what you think.
        type: change
        isHeadline: true
        docs: about/changes-2.x

      - title: Envoy security updates
        type: bugfix
        body: "Upgraded envoy to 1.17.4 to address security vulnerabilities CVE-2021-32777, CVE-2021-32778, CVE-2021-32779, and CVE-2021-32781."
        docs: https://groups.google.com/g/envoy-announce/c/5xBpsEZZDfE?pli=1

      - title: Expose Envoy's allow_chunked_length HTTPProtocolOption
        type: feature
        body: "You can now set <code>allow_chunked_length</code> in the Ambassador Module to configure the same value in Envoy."
        docs: topics/running/ambassador/#content-length-headers

      - title: Envoy-configuration snapshots saved
        type: change
        body: Envoy-configuration snapshots get saved (as <code>ambex-#.json</code>) in <code>/ambassador/snapshots</code>. The number of snapshots is controlled by the <code>AMBASSADOR_AMBEX_SNAPSHOT_COUNT</code> environment variable; set it to 0 to disable. The default is 30.
        docs: topics/running/running/

  - version: 2.0.1-ea
    date: '2021-08-12'
    notes:
      - title: Developer Preview!
        body: We're pleased to introduce $productName$ 2.0.1 as a <b>developer preview</b>. The 2.X family introduces a number of changes to allow $productName$ to more gracefully handle larger installations, reduce global configuration to better handle multitenant or multiorganizational installations, reduce memory footprint, and improve performance. We welcome feedback!! Join us on <a href="https://a8r.io/slack">Slack</a> and let us know what you think.
        type: change
        isHeadline: true
        docs: about/changes-2.x

      - title: Improved Ambassador Cloud visibility
        type: feature
        body: Ambassador Agent reports sidecar process information and <code>AmbassadorMapping</code> OpenAPI documentation to Ambassador Cloud to provide more visibility into services and clusters.
        docs: /docs/cloud/latest/service-catalog/quick-start/

      - title: Configurable per-AmbassadorListener statistics prefix
        body: The optional <code>stats_prefix</code> element of the <code>AmbassadorListener</code> CRD now determines the prefix of HTTP statistics emitted for a specific <code>AmbassadorListener</code>.
        type: feature
        docs: topics/running/listener

      - title: Configurable statistics names
        body: The optional <code>stats_name</code> element of <code>AmbassadorMapping</code>, <code>AmbassadorTCPMapping</code>, <code>AuthService</code>, <code>LogService</code>, <code>RateLimitService</code>, and <code>TracingService</code> now sets the name under which cluster statistics will be logged. The default is the <code>service</code>, with non-alphanumeric characters replaced by underscores.
        type: feature
        docs: topics/running/statistics

      - title: Updated klog to reduce log noise
        type: bugfix
        body: We have updated to <code>k8s.io/klog/v2</code> to track upstream and to quiet unnecessary log output.
        docs: https://github.com/emissary-ingress/emissary/issues/3603

      - title: Subsecond time resolution in logs
        type: change
        body: Logs now include subsecond time resolutions, rather than just seconds.
        docs: https://github.com/emissary-ingress/emissary/pull/3650

      - title: Configurable Envoy-configuration rate limiting
        type: change
        body: Set <code>AMBASSADOR_AMBEX_NO_RATELIMIT</code> to <code>true</code> to completely disable ratelimiting Envoy reconfiguration under memory pressure. This can help performance with the endpoint or Consul resolvers, but could make OOMkills more likely with large configurations. The default is <code>false</code>, meaning that the rate limiter is active.
        docs: topics/concepts/rate-limiting-at-the-edge/

  - version: 2.0.0-ea
    date: '2021-06-24'
    notes:
      - title: Developer Preview!
        body: We're pleased to introduce $productName$ 2.0.0 as a <b>developer preview</b>. The 2.X family introduces a number of changes to allow $productName$ to more gracefully handle larger installations, reduce global configuration to better handle multitenant or multiorganizational installations, reduce memory footprint, and improve performance. We welcome feedback!! Join us on <a href="https://a8r.io/slack">Slack</a> and let us know what you think.
        type: change
        docs: about/changes-2.x
        isHeadline: true

      - title: Configuration API v3alpha1
        body: >-
          $productName$ 2.0.0 introduces API version <code>x.getambassador.io/v3alpha1</code> for
          configuration changes that are not backwards compatible with the 1.X family.  API versions
          <code>getambassador.io/v0</code>, <code>getambassador.io/v1</code>, and
          <code>getambassador.io/v2</code> are deprecated.  Further details are available in the <a
          href="../about/changes-2.x/#1-configuration-api-version-getambassadoriov3alpha1">Major Changes
          in 2.X</a> document.
        type: feature
        docs: about/changes-2.x/#1-configuration-api-version-getambassadoriov3alpha1
        image: ./edge-stack-2.0.0-v3alpha1.png

      - title: The AmbassadorListener Resource
        body: The new <code>AmbassadorListener</code> CRD defines where and how to listen for requests from the network, and which <code>AmbassadorHost</code> definitions should be used to process those requests. Note that the <code>AmbassadorListener</code> CRD is <b>mandatory</b> and consolidates <i>all</i> port configuration; see the <a href="../topics/running/listener"><code>AmbassadorListener</code> documentation</a> for more details.
        type: feature
        docs: topics/running/listener
        image: ./edge-stack-2.0.0-listener.png

      - title: AmbassadorMapping hostname DNS glob support
        body: >-
          Where <code>AmbassadorMapping</code>'s <code>host</code> field is either an exact match or (with <code>host_regex</code> set) a regex,
          the new <code>hostname</code> element is always a DNS glob. Use <code>hostname</code> instead of <code>host</code> for best results.
        docs: about/changes-2.x/#ambassadorhost-and-ambassadormapping-association
        type: feature

      - title: Memory usage improvements for installations with many AmbassadorHosts
        body: The behavior of the Ambassador module <code>prune_unreachable_routes</code> field is now automatic, which should reduce Envoy memory requirements for installations with many <code>AmbassadorHost</code>s
        docs: topics/running/ambassador/#prune-unreachable-routes
        image: ./edge-stack-2.0.0-prune_routes.png
        type: feature

      - title: Independent Host actions supported
        body: Each <code>AmbassadorHost</code> can specify its <code>requestPolicy.insecure.action</code> independently of any other <code>AmbassadorHost</code>, allowing for HTTP routing as flexible as HTTPS routing.
        docs: topics/running/host-crd/#secure-and-insecure-requests
        github:
        - title: "#2888"
          link: https://github.com/datawire/ambassador/issues/2888
        image: ./edge-stack-2.0.0-insecure_action_hosts.png
        type: bugfix

      - title: Correctly set Ingress resource status in all cases
        body: $productName$ 2.0.0 fixes a regression in detecting the Ambassador Kubernetes service that could cause the wrong IP or hostname to be used in Ingress statuses -- thanks, <a href="https://github.com/impl">Noah Fontes</a>!
        docs: topics/running/ingress-controller
        type: bugfix
        image: ./edge-stack-2.0.0-ingressstatus.png

      - title: Stricter mTLS enforcement
        body: $productName$ 2.0.0 fixes a bug where mTLS could use the wrong configuration when SNI and the <code>:authority</code> header didn't match
        type: bugfix

      - title: Port configuration outside AmbassadorListener has been moved to AmbassadorListener
        body: The <code>TLSContext</code> <code>redirect_cleartext_from</code> and <code>AmbassadorHost</code> <code>requestPolicy.insecure.additionalPort</code> elements are no longer supported. Use a <code>AmbassadorListener</code> for this functionality instead.
        type: change
        docs: about/changes-2.x/#tlscontext-redirect_cleartext_from-and-host-insecureadditionalport

      - title: PROXY protocol configuration has been moved to AmbassadorListener
        body: The <code>use_proxy_protocol</code> element of the Ambassador <code>Module</code> is no longer supported, as it is now part of the <code>AmbassadorListener</code> resource (and can be set per-<code>AmbassadorListener</code> rather than globally).
        type: change
        docs: about/changes-2.x/#proxy-protocol-configuration

      - title: Stricter rules for AmbassadorHost/AmbassadorMapping association
        body: An <code>AmbassadorMapping</code> will only be matched with an <code>AmbassadorHost</code> if the <code>AmbassadorMapping</code>'s <code>host</code> or the <code>AmbassadorHost</code>'s <code>selector</code> (or both) are explicitly set, and match. This change can significantly improve $productName$'s memory footprint when many <code>AmbassadorHost</code>s are involved. Further details are available in the <a href="../about/changes-2.x/#host-and-mapping-association">Major Changes in 2.X</a> document.
        docs: about/changes-2.x/#host-and-mapping-association
        type: change

      - title: AmbassadorHost or Ingress now required for TLS termination
        body: An <code>AmbassadorHost</code> or <code>Ingress</code> resource is now required when terminating TLS -- simply creating a <code>TLSContext</code> is not sufficient. Further details are available in the <a href="../about/changes-2.x/#host-tlscontext-and-tls-termination"><code>AmbassadorHost</code> CRD documentation.</a>
        docs: about/changes-2.x/#host-tlscontext-and-tls-termination
        type: change
        image: ./edge-stack-2.0.0-host_crd.png

      - title: Envoy V3 APIs
        body: By default, $productName$ will configure Envoy using the V3 Envoy API. This change is mostly transparent to users, but note that Envoy V3 does not support unsafe regular expressions or, e.g., Zipkin's V1 collector protocol. Further details are available in the <a href="../about/changes-2.x">Major Changes in 2.X</a> document.
        type: change
        docs: about/changes-2.x/#envoy-v3-api-by-default

      - title: Module-based TLS no longer supported
        body: The <code>tls</code> module and the <code>tls</code> field in the Ambassador module are no longer supported. Please use <code>TLSContext</code> resources instead.
        docs: about/changes-2.x/#tls-the-ambassador-module-and-the-tls-module
        image: ./edge-stack-2.0.0-tlscontext.png
        type: change

      - title: Higher performance while generating Envoy configuration now enabled by default
        body: The environment variable <code>AMBASSADOR_FAST_RECONFIGURE</code> is now set by default, enabling the higher-performance implementation of the code that $productName$ uses to generate and validate Envoy configurations.
        docs: topics/running/scaling/#ambassador_fast_reconfigure-and-ambassador_legacy_mode-flags
        type: change

      - title: Service Preview no longer supported
        body: >-
          Service Preview and the <code>AGENT_SERVICE</code> environment variable are no longer supported.
          The Telepresence product replaces this functionality.
        docs: https://www.getambassador.io/docs/telepresence/
        type: change

      - title: edgectl no longer supported
        body: The <code>edgectl</code> CLI tool has been deprecated; please use the <code>emissary-ingress</code> helm chart instead.
        docs: topics/install/helm/
        type: change

  - version: 1.14.3
    date: '2022-02-25'
    notes:
      - title: Envoy security updates
        type: security
        body: >-
          Upgraded Envoy to address security vulnerabilities CVE-2021-43824, CVE-2021-43825, CVE-2021-43826,
          CVE-2022-21654, and CVE-2022-21655.
        docs: https://groups.google.com/g/envoy-announce/c/bIUgEDKHl4g

  - version: 1.14.2
    date: '2021-09-29'
    notes:
      - title: Mappings support controlling DNS refresh with DNS TTL
        type: feature
        body: >-
          You can now set <code>respect_dns_ttl</code> in Ambassador Mappings. When true it
          configures that upstream's refresh rate to be set to resource record’s TTL
        docs: topics/using/mappings/#dns-configuration-for-mappings

      - title: Mappings support configuring strict or logical DNS
        type: feature
        body: >-
          You can now set <code>dns_type</code> in Ambassador Mappings to use Envoy's
          <code>logical_dns</code> resolution instead of the default <code>strict_dns</code>.
        docs: topics/using/mappings/#dns-configuration-for-mappings

      - title: Support configuring upstream buffer size
        type: feature
        body: >-
          You can now set <code>buffer_limit_bytes</code> in the <code>ambassador</code>
          <code>Module</code> to to change the size of the upstream read and write buffers.
          The default is 1MiB.
        docs: topics/running/ambassador/#modify-default-buffer-size

  - version: 1.14.1
    date: '2021-08-24'
    notes:
      - title: Envoy security updates
        type: change
        body: >-
          Upgraded Envoy to 1.17.4 to address security vulnerabilities CVE-2021-32777,
          CVE-2021-32778, CVE-2021-32779, and CVE-2021-32781.
        docs: https://groups.google.com/g/envoy-announce/c/5xBpsEZZDfE

  - version: 1.14.0
    date: '2021-08-19'
    notes:
      - title: Envoy upgraded to 1.17.3!
        type: change
        body: >-
          Update from Envoy 1.15 to 1.17.3
        docs: https://www.envoyproxy.io/docs/envoy/latest/version_history/version_history

      - title: Expose Envoy's allow_chunked_length HTTPProtocolOption
        type: feature
        body: >-
          You can now set <code>allow_chunked_length</code> in the Ambassador Module to configure
          the same value in Envoy.
        docs: topics/running/ambassador/#content-length-headers

      - title: Default Envoy API version is now V3
        type: change
        body: >-
          <code>AMBASSADOR_ENVOY_API_VERSION</code> now defaults to <code>V3</code>
        docs: topics/running/running/#ambassador_envoy_api_version

      - title: Subsecond time resolution in logs
        type: change
        body: Logs now include subsecond time resolutions, rather than just seconds.
        docs: https://github.com/emissary-ingress/emissary/pull/3650

  - version: 1.13.10
    date: '2021-07-28'
    notes:
      - title: Fix for CORS origins configuration on the Mapping resource
        type: bugfix
        body: >-
          Fixed a regression when specifying a comma separated string for <code>cors.origins</code>
          on the <code>Mapping</code> resource.
          ([#3609](https://github.com/emissary-ingress/emissary/issues/3609))
        docs: topics/using/cors
        image: ../images/emissary-1.13.10-cors-origin.png

      - title: New Envoy-configuration snapshots for debugging
        body: "Envoy-configuration snapshots get saved (as <code>ambex-#.json</code>) in <code>/ambassador/snapshots</code>. The number of snapshots is controlled by the <code>AMBASSADOR_AMBEX_SNAPSHOT_COUNT</code> environment variable; set it to 0 to disable. The default is 30."
        type: change
        docs: topics/running/environment/

      - title: Optionally remove ratelimiting for Envoy reconfiguration
        body: >-
          Set <code>AMBASSADOR_AMBEX_NO_RATELIMIT</code> to <code>true</code> to completely disable
          ratelimiting Envoy reconfiguration under memory pressure. This can help performance with
          the endpoint or Consul resolvers, but could make OOMkills more likely with large
          configurations. The default is <code>false</code>, meaning that the rate limiter is
          active.
        type: change
        docs: topics/running/environment/

    edgeStackNotes:
      - title: Mappings support configuring the DevPortal fetch timeout
        type: bugfix
        body: >-
          The <code>Mapping</code> resource can now specify <code>docs.timeout_ms</code> to set the
          timeout when the Dev Portal is fetching API specifications.
        docs: topics/using/dev-portal
        image: ../images/edge-stack-1.13.10-docs-timeout.png

      - title: Dev Portal will strip HTML tags when displaying results
        type: bugfix
        body: >-
          The Dev Portal will now strip HTML tags when displaying search results, showing just the
          actual content of the search result.
        docs: topics/using/dev-portal

      - title: Consul certificate rotation logs more information
        type: change
        body: >-
          Consul certificate-rotation logging now includes the fingerprints and validity timestamps
          of certificates being rotated.
        docs: howtos/consul/
        image: ../images/edge-stack-1.13.10-consul-cert-log.png

  - version: 1.13.9
    date: '2021-06-30'
    notes:
      - title: Fix for TCPMappings
        body: >-
          Configuring multiple TCPMappings with the same ports (but different hosts) no longer
          generates invalid Envoy configuration.
        type: bugfix
        docs: topics/using/tcpmappings/

  - version: 1.13.8
    date: '2021-06-08'
    notes:
      - title: Fix Ambassador Cloud Service Details
        body: >-
          Ambassador Agent now accurately reports up-to-date Endpoint information to Ambassador
          Cloud
        type: bugfix
        docs: tutorials/getting-started/#3-connect-your-cluster-to-ambassador-cloud
        image: ../images/edge-stack-1.13.8-cloud-bugfix.png

      - title: Improved Argo Rollouts Experience with Ambassador Cloud
        body: >-
          Ambassador Agent reports ConfigMaps and Deployments to Ambassador Cloud to provide a
          better Argo Rollouts experience. See [Argo+Ambassador
          documentation](https://www.getambassador.io/docs/argo) for more info.
        type: feature
        docs: https://www.getambassador.io/docs/argo

  - version: 1.13.7
    date: '2021-06-03'
    notes:
      - title: JSON logging support
        body: >-
          Add AMBASSADOR_JSON_LOGGING to enable JSON for most of the Ambassador control plane. Some
          (but few) logs from gunicorn and the Kubernetes client-go package still log text.
        image: ../images/edge-stack-1.13.7-json-logging.png
        docs: topics/running/running/#log-format
        type: feature

      - title: Consul resolver bugfix with TCPMappings
        body: >-
          Fixed a bug where the Consul resolver would not actually use Consul endpoints with
          TCPMappings.
        image: ../images/edge-stack-1.13.7-tcpmapping-consul.png
        docs: topics/running/resolvers/#the-consul-resolver
        type: bugfix

      - title: Memory usage calculation improvements
        body: >-
          Ambassador now calculates its own memory usage in a way that is more similar to how the
          kernel OOMKiller tracks memory.
        image: ../images/edge-stack-1.13.7-memory.png
        docs: topics/running/scaling/#inspecting-ambassador-performance
        type: change

  - version: 1.13.6
    date: '2021-05-24'
    notes:
      - title: Quieter logs in legacy mode
        type: bugfix
        body: >-
          Fixed a regression where Ambassador snapshot data was logged at the INFO label
          when using <code>AMBASSADOR_LEGACY_MODE=true</code>.

  - version: 1.13.5
    date: '2021-05-13'
    notes:
      - title: Correctly support proper_case and preserve_external_request_id
        type: bugfix
        body: >-
          Fix a regression from 1.8.0 that prevented <code>ambassador</code> <code>Module</code>
          config keys <code>proper_case</code> and <code>preserve_external_request_id</code>
          from working correctly.
        docs: topics/running/ambassador/#header-case

      - title: Correctly support Ingress statuses in all cases
        type: bugfix
        body: >-
          Fixed a regression in detecting the Ambassador Kubernetes service that could cause the
          wrong IP or hostname to be used in Ingress statuses (thanks, [Noah
          Fontes](https://github.com/impl)!
        docs: topics/running/ingress-controller

  - version: 1.13.4
    date: '2021-05-11'
    notes:
      - title: Envoy 1.15.5
        body: >-
          Incorporate the Envoy 1.15.5 security update by adding the
          <code>reject_requests_with_escaped_slashes</code> option to the Ambassador module.
        image: ../images/edge-stack-1.13.4.png
        docs: topics/running/ambassador/#rejecting-client-requests-with-escaped-slashes
        type: security

# Don't go any further back than 1.13.4.<|MERGE_RESOLUTION|>--- conflicted
+++ resolved
@@ -1,4 +1,4 @@
-# -*- fill-column: 100 -*-
+find# -*- fill-column: 100 -*-
 
 # This file should be placed in the folder for the version of the
 # product that's meant to be documented. A `/release-notes` page will
@@ -35,14 +35,12 @@
   - version: 3.1.0
     date: 'TBD'
     notes:
-<<<<<<< HEAD
       - title: Add support for OpenAPI 2 contracts
         type: feature
         body: >-
           The agent is now able to parse api contracts using swagger 2, and to convert them to OpenAPI 3, making them
           available for use in the dev portal.
 
-=======
       - title: Add option to enable envoy readiness endpoint from worker
         type: feature
         body: >-
@@ -55,7 +53,7 @@
           admin thread slowness on config reloads and other slow endpoints handled by the admin thread
           Configure the listener port using AMBASSADOR_READY_PORT and enable access log using
           AMBASSADOR_READY_LOG environment variables.
->>>>>>> 4fcb5c46
+
   - version: 3.0.0
     date: '2022-06-27'
     notes:
