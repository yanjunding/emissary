--- conflicted
+++ resolved
@@ -31,7 +31,29 @@
 
 changelog: https://github.com/emissary-ingress/emissary/blob/$branch$/CHANGELOG.md
 items:
-<<<<<<< HEAD
+  - version: 2.2.0
+    date: 'TBD'
+    notes:
+      - title: Support a log-level metric
+        type: feature
+        body: >-
+          Emissary now supports the metric <code>ambassador_log_level{label="debug"}</code>
+          which will be set to 1 if debug logging is enabled for the running Emissary
+          instance, or to 0 if not. This can help to be sure that a running production
+          instance was not actually left doing debugging logging, for example.
+          (Thanks to <a href="https://github.com/jfrabaute">Fabrice</a>!)
+        github:
+        - title: 3906
+          link: https://github.com/emissary-ingress/emissary/issues/3906
+        docs: https://www.getambassador.io/docs/edge-stack/latest/topics/running/statistics/8877-metrics/
+
+      - title: Envoy V2 API no longer supported
+        type: change
+        body: >-
+          Support for the Envoy V2 API and the `AMBASSADOR_ENVOY_API_VERSION` environment
+          variable have been removed. Only the Envoy V3 API is supported (this has been the
+          default since Emissary-ingress v1.14.0).
+
   - version: 2.1.2
     prevVersion: 2.1.0
     date: '2022-01-25'
@@ -72,7 +94,7 @@
         body: >-
           <code>Mapping</code>s with DNS wildcard <code>hostname</code> will now be correctly
           matched with <code>Host</code>s. Previously, the case where both the <code>Host</code>
-          and the <code>Mapping</code> use DNS wildcards for their hostnames could sometimes 
+          and the <code>Mapping</code> use DNS wildcards for their hostnames could sometimes
           not correctly match when they should have.
         docs: howtos/configure-communications/
 
@@ -138,31 +160,6 @@
           <i>Emissary-ingress 2.1.1 was not issued; Ambassador Edge Stack 2.1.1 uses
           Emissary-ingress 2.1.0.</i>
 
-=======
-  - version: 2.2.0
-    date: 'TBD'
-    notes:
-      - title: Support a log-level metric
-        type: feature
-        body: >-
-          Emissary now supports the metric <code>ambassador_log_level{label="debug"}</code>
-          which will be set to 1 if debug logging is enabled for the running Emissary
-          instance, or to 0 if not. This can help to be sure that a running production
-          instance was not actually left doing debugging logging, for example.
-          (Thanks to <a href="https://github.com/jfrabaute">Fabrice</a>!)
-        github:
-        - title: 3906
-          link: https://github.com/emissary-ingress/emissary/issues/3906
-        docs: https://www.getambassador.io/docs/edge-stack/latest/topics/running/statistics/8877-metrics/
-
-      - title: Envoy V2 API no longer supported
-        type: change
-        body: >-
-          Support for the Envoy V2 API and the `AMBASSADOR_ENVOY_API_VERSION` environment
-          variable have been removed. Only the Envoy V3 API is supported (this has been the
-          default since Emissary-ingress v1.14.0).
- 
->>>>>>> 1207878a
   - version: 2.1.0
     date: '2021-12-16'
     notes:
