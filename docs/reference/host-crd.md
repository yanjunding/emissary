--- conflicted
+++ resolved
@@ -202,14 +202,8 @@
       authority: none
     requestPolicy:
       insecure:
-<<<<<<< HEAD
         action: Route
-  ```
-=======
-        action: Redirect
-        additionalPort: 8080
   ```  
->>>>>>> 9c216235
 
   In this case, the Host resource explicitly requests no ACME handling and no TLS, then states that insecure requests must be routed instead of redirected.
 
