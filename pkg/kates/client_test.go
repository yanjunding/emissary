package kates

import (
	"context"
	"encoding/json"
	"fmt"
	"strconv"
	"strings"
	"sync"
	"testing"
	"time"

	"github.com/datawire/ambassador/pkg/dtest_k3s"
	"github.com/stretchr/testify/assert"
	"github.com/stretchr/testify/require"
)

func testClient(t *testing.T) *Client {
	cli, err := NewClient(ClientOptions{Kubeconfig: dtest_k3s.Kubeconfig()})
	require.NoError(t, err)
	return cli
}

func TestCRUD(t *testing.T) {
	ctx := context.TODO()
<<<<<<< HEAD
	cli := testClient(t)
=======

	cli, err := NewClient(ClientConfig{})
	assert.NoError(t, err)
>>>>>>> ae80c52a

	cm := &ConfigMap{
		TypeMeta: TypeMeta{
			Kind: "ConfigMap",
		},
		ObjectMeta: ObjectMeta{
			Name: "test-crud-configmap",
		},
	}

	assert.Equal(t, cm.GetResourceVersion(), "")

	err := cli.Get(ctx, cm, nil)
	assert.Error(t, err, "expecting not found error")
	if !IsNotFound(err) {
		t.Error(err)
		return
	}

	created := &ConfigMap{}
	err = cli.Create(ctx, cm, created)
	assert.NoError(t, err)
	assert.NotEqual(t, created.GetResourceVersion(), "")

	created.Labels = map[string]string{"foo": "bar"}
	updated := &ConfigMap{}
	err = cli.Update(ctx, created, updated)
	assert.NoError(t, err)

	gotten := &ConfigMap{}
	err = cli.Get(ctx, cm, gotten)
	assert.NoError(t, err)
	assert.Equal(t, gotten.GetName(), cm.GetName())
	assert.Equal(t, gotten.Labels["foo"], "bar")

	err = cli.Delete(ctx, cm, nil)
	assert.NoError(t, err)

	err = cli.Get(ctx, cm, nil)
	assert.Error(t, err, "expecting not found error")
	assert.True(t, IsNotFound(err), "expecting not found error")
}

func TestUpsert(t *testing.T) {
	ctx := context.TODO()
<<<<<<< HEAD
	cli := testClient(t)
=======

	cli, err := NewClient(ClientConfig{})
	assert.NoError(t, err)
>>>>>>> ae80c52a

	cm := &ConfigMap{
		TypeMeta: TypeMeta{
			Kind: "ConfigMap",
		},
		ObjectMeta: ObjectMeta{
			Name: "test-upsert-configmap",
			Labels: map[string]string{
				"foo": "bar",
			},
		},
	}

	defer func() {
		cli.Delete(ctx, cm, nil)
	}()

	err := cli.Upsert(ctx, cm, cm, cm)
	assert.NoError(t, err)
	assert.NotEqual(t, "", cm.GetResourceVersion())

	src := &ConfigMap{
		TypeMeta: TypeMeta{
			Kind: "ConfigMap",
		},
		ObjectMeta: ObjectMeta{
			Name: "test-upsert-configmap",
			Labels: map[string]string{
				"foo": "baz",
			},
		},
	}

	err = cli.Upsert(ctx, cm, src, cm)
	assert.NoError(t, err)
	assert.Equal(t, "baz", cm.Labels["foo"])
}

func TestPatch(t *testing.T) {
	ctx := context.TODO()
<<<<<<< HEAD
	cli := testClient(t)
=======

	cli, err := NewClient(ClientConfig{})
	assert.NoError(t, err)
>>>>>>> ae80c52a

	cm := &ConfigMap{
		TypeMeta: TypeMeta{
			Kind: "ConfigMap",
		},
		ObjectMeta: ObjectMeta{
			Name: "test-patch-configmap",
			Labels: map[string]string{
				"foo": "bar",
			},
		},
	}

	err := cli.Create(ctx, cm, cm)
	assert.NoError(t, err)

	defer func() {
		cli.Delete(ctx, cm, nil)
	}()

	err = cli.Patch(ctx, cm, StrategicMergePatchType, []byte(`{"metadata": {"annotations": {"moo": "arf"}}}`), cm)
	assert.NoError(t, err)
	assert.Equal(t, "arf", cm.GetAnnotations()["moo"])
}

func TestList(t *testing.T) {
	ctx := context.TODO()
<<<<<<< HEAD
	cli := testClient(t)
=======

	cli, err := NewClient(ClientConfig{})
	assert.NoError(t, err)
>>>>>>> ae80c52a

	namespaces := make([]*Namespace, 0)

	err := cli.List(ctx, Query{Kind: "namespaces"}, &namespaces)
	assert.NoError(t, err)

	// we know there should be at least the default namespace and
	// the kube-system namespace
	assert.True(t, len(namespaces) > 0)

	found := false
	for _, ns := range namespaces {
		if ns.GetName() == "default" {
			found = true
			break
		}
	}

	assert.True(t, found)
}

func TestListSelector(t *testing.T) {
	ctx := context.TODO()
<<<<<<< HEAD
	cli := testClient(t)
=======

	cli, err := NewClient(ClientConfig{})
	assert.NoError(t, err)
>>>>>>> ae80c52a

	myns := &Namespace{
		TypeMeta: TypeMeta{
			Kind: "namespace",
		},
		ObjectMeta: ObjectMeta{
			Name: "test-list-selector-namespace",
			Labels: map[string]string{
				"foo": "bar",
			},
		},
	}

	err := cli.Create(ctx, myns, myns)
	assert.NoError(t, err)

	namespaces := make([]*Namespace, 0)

	err = cli.List(ctx, Query{Kind: "namespaces", LabelSelector: "foo=bar"}, &namespaces)
	assert.NoError(t, err)

	assert.Equal(t, len(namespaces), 1)

	if len(namespaces) == 1 {
		assert.Equal(t, namespaces[0].GetName(), myns.GetName())
	}

	err = cli.Delete(ctx, myns, myns)
	assert.NoError(t, err)
}

func TestShortcut(t *testing.T) {
	ctx := context.TODO()
<<<<<<< HEAD
	cli := testClient(t)
=======

	cli, err := NewClient(ClientConfig{})
	assert.NoError(t, err)
>>>>>>> ae80c52a

	cm := &ConfigMap{
		TypeMeta: TypeMeta{
			Kind: "cm",
		},
		ObjectMeta: ObjectMeta{
			Name: "test-shortcut-configmap",
		},
	}

	created := &ConfigMap{}
	err := cli.Create(ctx, cm, created)
	assert.NoError(t, err)

	err = cli.Delete(ctx, created, nil)
	assert.NoError(t, err)
}

type TestSnapshot struct {
	ConfigMaps []*ConfigMap
	Secrets    []*Secret
}

// Currently this whole test is probabilistic and somewhat end-to-endy (it requires a kubernetes
// cluster, but makes very few assumptions about it). With a bit of a refactor to the kates
// implementation to allow for more mocks, this could be made into a pure unit test and not be
// probabilistic at all.
func TestCoherence(t *testing.T) {
	ctx, cancel := context.WithTimeout(context.Background(), 30*time.Second)
<<<<<<< HEAD
	cli := testClient(t)
=======

	cli, err := NewClient(ClientConfig{})
	require.NoError(t, err)
>>>>>>> ae80c52a

	// This simulates an api server that is very slow at notifying its watch clients of updates to
	// config maps, but notifies of other resources at normal speeds. This can really happen.
	cli.watchUpdated = func(_, obj *Unstructured) {
		if obj.GetKind() == "ConfigMap" {
			time.Sleep(5 * time.Second)
		}
	}

	// Our snapshot will include both config maps and secrets. We will watch them from one thread
	// while simultaneously updating them both as fast as we can from another thread. While doing
	// this we will make assertions that the watching thread always sees the state as last updated
	// by the updating thread.
	cm := &ConfigMap{
		TypeMeta: TypeMeta{
			Kind: "ConfigMap",
		},
		ObjectMeta: ObjectMeta{
			Name:   "test-coherence",
			Labels: map[string]string{},
		},
	}

	// By updating a secret as well as a configmap, we force the accumulator to frequently report
	// that changes have occurred (since watches for secrets are not artificially slowed down),
	// thereby give the watch thread the opportunity see stale configmaps.
	secret := &Secret{
		TypeMeta: TypeMeta{
			Kind: "Secret",
		},
		ObjectMeta: ObjectMeta{
			Name:   "test-coherence",
			Labels: map[string]string{},
		},
	}

	defer func() {
		ctx, _ := context.WithTimeout(context.Background(), 10*time.Second)
		err := cli.Delete(ctx, cm, nil)
		if err != nil {
			t.Log(err)
		}
		err = cli.Delete(ctx, secret, nil)
		if err != nil {
			t.Log(err)
		}
	}()

	err := cli.Get(ctx, cm, nil)
	assert.Error(t, err, "expecting not found error")
	if !IsNotFound(err) {
		t.Error(err)
		return
	}

	err = cli.Get(ctx, secret, nil)
	assert.Error(t, err, "expecting not found error")
	if !IsNotFound(err) {
		t.Error(err)
		return
	}

	acc := cli.Watch(ctx,
		Query{Name: "ConfigMaps", Kind: "ConfigMap"},
		Query{Name: "Secrets", Kind: "Secret"})
	snap := &TestSnapshot{}

	COUNT := 25

	// The mutex protects access to the shared counters lastSentByUpsert and lastSeenByWatch, as
	// well as allowing us to synchronize cli.Upsert() and acc.Update() invocations. The kates API
	// does not require those invocations to be synchronized, however the design of this test does
	// require that.
	mutex := &sync.Mutex{}
	lastSentByUpsert := 0
	lastSeenByWatch := 0

	done := make(chan struct{})
	go func() {
		defer cancel()
		defer close(done)

		for {
			var deltas []*Delta
			select {
			case <-acc.Changed():
				mutex.Lock()
				if !acc.UpdateWithDeltas(snap, &deltas) {
					mutex.Unlock()
					continue
				}
			case <-ctx.Done():
				return
			}

			for _, delta := range deltas {
				bytes, err := json.Marshal(delta)
				assert.NoError(t, err)
				t.Log(string(bytes))
			}

			func() {
				defer mutex.Unlock()

				var cmFromWatch *ConfigMap
				for _, c := range snap.ConfigMaps {
					if c.GetName() == "test-coherence" {
						cmFromWatch = c
						break
					}
				}

				if lastSentByUpsert > 0 {
					assert.NotNil(t, cmFromWatch)
					if cmFromWatch != nil {
						lbl := cmFromWatch.GetLabels()["counter"]
						parts := strings.Split(lbl, "-")
						require.Equal(t, 2, len(parts))
						i, err := strconv.Atoi(parts[1])
						require.NoError(t, err)
						lastSeenByWatch = i
						// This assertion is the core of this test. Despite the design of the test
						// artificially delaying the updates for all configmaps while
						// simultaneiously updating secrets to provide a very high probability the
						// configmaps returned by the watch are stale, we will still always have an
						// up-to-date view of the configmap that we have modified.
						assert.Equal(t, lastSentByUpsert, lastSeenByWatch)
					}
				}

				if lastSeenByWatch == COUNT {
					cancel()
				}
			}()
		}
	}()

	// Increment the counter label of the secret and configmap as quickly as we can.
	for counter := 0; counter <= COUNT; counter += 1 {
		mutex.Lock()
		func() {
			defer mutex.Unlock()
			lbl := fmt.Sprintf("upsert-%d", counter)
			t.Log(lbl)

			labels := cm.GetLabels()
			labels["counter"] = lbl
			cm.SetLabels(labels)

			err := cli.Upsert(ctx, cm, cm, nil)
			require.NoError(t, err)

			labels = secret.GetLabels()
			labels["counter"] = lbl
			secret.SetLabels(labels)
			err = cli.Upsert(ctx, secret, secret, nil)
			require.NoError(t, err)

			lastSentByUpsert = counter
		}()
	}

	<-done
}

func TestDeltas(t *testing.T) {
	doDeltaTest(t, 0, func(_, _ *Unstructured) {})
}

func TestDeltasWithLocalDelay(t *testing.T) {
	doDeltaTest(t, 3*time.Second, func(_, _ *Unstructured) {})
}

func TestDeltasWithRemoteDelay(t *testing.T) {
	doDeltaTest(t, 0, func(old, new *Unstructured) {
		// This will slow down updates to just the resources we are paying attention to in this test.
		obj := new
		if obj == nil {
			obj = old
		}

		if strings.HasPrefix(obj.GetName(), "test-deltas") {
			time.Sleep(3 * time.Second)
		}
	})
}

func doDeltaTest(t *testing.T, localDelay time.Duration, watchHook func(*Unstructured, *Unstructured)) {
	ctx, cancel := context.WithTimeout(context.Background(), 30*time.Second)

<<<<<<< HEAD
	cli := testClient(t)

=======
	cli, err := NewClient(ClientConfig{})
	require.NoError(t, err)
>>>>>>> ae80c52a
	cli.watchAdded = watchHook
	cli.watchUpdated = watchHook
	cli.watchDeleted = watchHook

	cm1 := &ConfigMap{
		TypeMeta: TypeMeta{
			Kind: "ConfigMap",
		},
		ObjectMeta: ObjectMeta{
			Name:   "test-deltas-1",
			Labels: map[string]string{},
		},
	}

	cm2 := &ConfigMap{
		TypeMeta: TypeMeta{
			Kind: "ConfigMap",
		},
		ObjectMeta: ObjectMeta{
			Name:   "test-deltas-2",
			Labels: map[string]string{},
		},
	}

	defer func() {
		ctx, _ := context.WithTimeout(context.Background(), 10*time.Second)
		if cm1 != nil {
			err := cli.Delete(ctx, cm1, nil)
			if err != nil {
				t.Log(err)
			}
		}
		err := cli.Delete(ctx, cm2, nil)
		if err != nil {
			t.Log(err)
		}
	}()

	err := cli.Get(ctx, cm1, nil)
	assert.Error(t, err, "expecting not found error")
	if !IsNotFound(err) {
		t.Error(err)
		return
	}

	err = cli.Get(ctx, cm2, nil)
	assert.Error(t, err, "expecting not found error")
	if !IsNotFound(err) {
		t.Error(err)
		return
	}

	acc := cli.Watch(ctx, Query{Name: "ConfigMaps", Kind: "ConfigMap"})
	snap := &TestSnapshot{}

	err = cli.Upsert(ctx, cm1, cm1, nil)
	require.NoError(t, err)
	err = cli.Upsert(ctx, cm2, cm2, nil)
	require.NoError(t, err)

	time.Sleep(localDelay)

	for {
		<-acc.Changed()
		var deltas []*Delta
		if !acc.UpdateWithDeltas(snap, &deltas) {
			continue
		}

		checkForDelta(t, ObjectAdd, "test-deltas-1", deltas)
		checkForDelta(t, ObjectAdd, "test-deltas-2", deltas)
		break
	}

	cm1.SetLabels(map[string]string{"foo": "bar"})
	err = cli.Upsert(ctx, cm1, cm1, nil)
	require.NoError(t, err)

	for {
		<-acc.Changed()
		var deltas []*Delta
		if !acc.UpdateWithDeltas(snap, &deltas) {
			continue
		}

		checkForDelta(t, ObjectUpdate, "test-deltas-1", deltas)
		checkNoDelta(t, "test-deltas-2", deltas)
		break
	}

	err = cli.Delete(ctx, cm1, nil)
	require.NoError(t, err)
	cm1 = nil

	time.Sleep(localDelay)

	for {
		<-acc.Changed()
		var deltas []*Delta
		if !acc.UpdateWithDeltas(snap, &deltas) {
			continue
		}

		checkForDelta(t, ObjectDelete, "test-deltas-1", deltas)
		checkNoDelta(t, "test-deltas-2", deltas)
		break
	}

	cancel()
}

func checkForDelta(t *testing.T, dt DeltaType, name string, deltas []*Delta) {
	for _, delta := range deltas {
		if delta.DeltaType == dt && delta.GetName() == name {
			return
		}
	}

	assert.Fail(t, fmt.Sprintf("could not find delta %d %s", dt, name))
}

func checkNoDelta(t *testing.T, name string, deltas []*Delta) {
	for _, delta := range deltas {
		if delta.GetName() == name {
			assert.Fail(t, fmt.Sprintf("found delta %s: %d", name, delta.DeltaType))
			return
		}
	}
}<|MERGE_RESOLUTION|>--- conflicted
+++ resolved
@@ -16,20 +16,14 @@
 )
 
 func testClient(t *testing.T) *Client {
-	cli, err := NewClient(ClientOptions{Kubeconfig: dtest_k3s.Kubeconfig()})
+	cli, err := NewClient(ClientConfig{Kubeconfig: dtest_k3s.Kubeconfig()})
 	require.NoError(t, err)
 	return cli
 }
 
 func TestCRUD(t *testing.T) {
 	ctx := context.TODO()
-<<<<<<< HEAD
-	cli := testClient(t)
-=======
-
-	cli, err := NewClient(ClientConfig{})
-	assert.NoError(t, err)
->>>>>>> ae80c52a
+	cli := testClient(t)
 
 	cm := &ConfigMap{
 		TypeMeta: TypeMeta{
@@ -75,13 +69,7 @@
 
 func TestUpsert(t *testing.T) {
 	ctx := context.TODO()
-<<<<<<< HEAD
-	cli := testClient(t)
-=======
-
-	cli, err := NewClient(ClientConfig{})
-	assert.NoError(t, err)
->>>>>>> ae80c52a
+	cli := testClient(t)
 
 	cm := &ConfigMap{
 		TypeMeta: TypeMeta{
@@ -122,13 +110,7 @@
 
 func TestPatch(t *testing.T) {
 	ctx := context.TODO()
-<<<<<<< HEAD
-	cli := testClient(t)
-=======
-
-	cli, err := NewClient(ClientConfig{})
-	assert.NoError(t, err)
->>>>>>> ae80c52a
+	cli := testClient(t)
 
 	cm := &ConfigMap{
 		TypeMeta: TypeMeta{
@@ -156,13 +138,7 @@
 
 func TestList(t *testing.T) {
 	ctx := context.TODO()
-<<<<<<< HEAD
-	cli := testClient(t)
-=======
-
-	cli, err := NewClient(ClientConfig{})
-	assert.NoError(t, err)
->>>>>>> ae80c52a
+	cli := testClient(t)
 
 	namespaces := make([]*Namespace, 0)
 
@@ -186,13 +162,7 @@
 
 func TestListSelector(t *testing.T) {
 	ctx := context.TODO()
-<<<<<<< HEAD
-	cli := testClient(t)
-=======
-
-	cli, err := NewClient(ClientConfig{})
-	assert.NoError(t, err)
->>>>>>> ae80c52a
+	cli := testClient(t)
 
 	myns := &Namespace{
 		TypeMeta: TypeMeta{
@@ -226,13 +196,7 @@
 
 func TestShortcut(t *testing.T) {
 	ctx := context.TODO()
-<<<<<<< HEAD
-	cli := testClient(t)
-=======
-
-	cli, err := NewClient(ClientConfig{})
-	assert.NoError(t, err)
->>>>>>> ae80c52a
+	cli := testClient(t)
 
 	cm := &ConfigMap{
 		TypeMeta: TypeMeta{
@@ -262,13 +226,7 @@
 // probabilistic at all.
 func TestCoherence(t *testing.T) {
 	ctx, cancel := context.WithTimeout(context.Background(), 30*time.Second)
-<<<<<<< HEAD
-	cli := testClient(t)
-=======
-
-	cli, err := NewClient(ClientConfig{})
-	require.NoError(t, err)
->>>>>>> ae80c52a
+	cli := testClient(t)
 
 	// This simulates an api server that is very slow at notifying its watch clients of updates to
 	// config maps, but notifies of other resources at normal speeds. This can really happen.
@@ -459,13 +417,8 @@
 func doDeltaTest(t *testing.T, localDelay time.Duration, watchHook func(*Unstructured, *Unstructured)) {
 	ctx, cancel := context.WithTimeout(context.Background(), 30*time.Second)
 
-<<<<<<< HEAD
-	cli := testClient(t)
-
-=======
-	cli, err := NewClient(ClientConfig{})
-	require.NoError(t, err)
->>>>>>> ae80c52a
+	cli := testClient(t)
+
 	cli.watchAdded = watchHook
 	cli.watchUpdated = watchHook
 	cli.watchDeleted = watchHook
