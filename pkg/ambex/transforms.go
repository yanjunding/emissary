package ambex

import (
	// standard library
	"context"
	"fmt"

	// third-party libraries
	"google.golang.org/protobuf/proto"
	"google.golang.org/protobuf/types/known/anypb"

	// envoy api v3
	v3cluster "github.com/emissary-ingress/emissary/v3/pkg/api/envoy/config/cluster/v3"
	v3core "github.com/emissary-ingress/emissary/v3/pkg/api/envoy/config/core/v3"
	v3endpoint "github.com/emissary-ingress/emissary/v3/pkg/api/envoy/config/endpoint/v3"
	v3listener "github.com/emissary-ingress/emissary/v3/pkg/api/envoy/config/listener/v3"
	v3route "github.com/emissary-ingress/emissary/v3/pkg/api/envoy/config/route/v3"
	v3httpman "github.com/emissary-ingress/emissary/v3/pkg/api/envoy/extensions/filters/network/http_connection_manager/v3"

	// envoy control plane
	ecp_cache_types "github.com/emissary-ingress/emissary/v3/pkg/envoy-control-plane/cache/types"
	ecp_v3_resource "github.com/emissary-ingress/emissary/v3/pkg/envoy-control-plane/resource/v3"
	ecp_wellknown "github.com/emissary-ingress/emissary/v3/pkg/envoy-control-plane/wellknown"

	// first-party libraries
	"github.com/datawire/dlib/dlog"
)

// ListenerToRdsListener will take a listener definition and extract any inline RouteConfigurations
// replacing them with a reference to an RDS supplied route configuration. It does not modify the
// supplied listener, any configuration included in the result is copied from the input.
//
// If the input listener does not match the expected form it is simply copied, i.e. it is the
// identity transform for any inputs not matching the expected form.
//
// Example Input (that will get transformed in a non-identity way):
//   - a listener configured with an http connection manager
//   - that specifies an http router
//   - that supplies its RouteConfiguration inline via the route_config field
//
//   {
//     "name": "...",
//     ...,
//     "filter_chains": [
//       {
//         "filter_chain_match": {...},
//         "filters": [
//           {
//             "name": "envoy.filters.network.http_connection_manager",
//             "typed_config": {
//               "@type": "type.googleapis.com/envoy.config.filter.network.http_connection_manager.v2.HttpConnectionManager",
//               "http_filters": [...],
//               "route_config": {
//                 "virtual_hosts": [
//                   {
//                     "name": "ambassador-listener-8443-*",
//                     "domains": ["*"],
//                     "routes": [...],
//                   }
//                 ]
//               }
//             }
//           }
//         ]
//       }
//     ]
//   }
//
// Example Output:
//   - a duplicate listener that defines the "rds" field instead of the "route_config" field
//   - and a list of route configurations
//   - with route_config_name supplied in such a way as to correlate the two together
//
//   lnr, routes, err := ListenerToRdsListener(...)
//
//   lnr = {
//     "name": "...",
//     ...,
//     "filter_chains": [
//       {
//         "filter_chain_match": {...},
//         "filters": [
//           {
//             "name": "envoy.filters.network.http_connection_manager",
//             "typed_config": {
//               "@type": "type.googleapis.com/envoy.config.filter.network.http_connection_manager.v2.HttpConnectionManager",
//               "http_filters": [...],
//               "rds": {
//                 "config_source": {
//                   "ads": {}
//                 },
//                 "route_config_name": "ambassador-listener-8443-routeconfig-0"
//               }
//             }
//           }
//         ]
//       }
//     ]
//   }
//
//  routes = [
//    {
//      "name": "ambassador-listener-8443-routeconfig-0",
//      "virtual_hosts": [
//        {
//          "name": "ambassador-listener-8443-*",
//          "domains": ["*"],
//          "routes": [...],
//        }
//      ]
//    }
//  ]

// V3ListenerToRdsListener is the v3 variety of ListnerToRdsListener
func V3ListenerToRdsListener(lnr *v3listener.Listener) (*v3listener.Listener, []*v3route.RouteConfiguration, error) {
	l := proto.Clone(lnr).(*v3listener.Listener)
	var routes []*v3route.RouteConfiguration
	for _, fc := range l.FilterChains {
		for _, f := range fc.Filters {
			if f.Name != ecp_wellknown.HTTPConnectionManager {
				// We only know how to create an rds listener for HttpConnectionManager
				// listeners. We must ignore all other listeners.
				continue
			}

			// Note that the hcm configuration is stored in a protobuf any, so √the
			// GetHTTPConnectionManager is actually returning an unmarshalled copy.
			hcm := ecp_v3_resource.GetHTTPConnectionManager(f)
			if hcm != nil {
				// RouteSpecifier is a protobuf oneof that corresponds to the rds, route_config, and
				// scoped_routes fields. Only one of those may be set at a time.
				rs, ok := hcm.RouteSpecifier.(*v3httpman.HttpConnectionManager_RouteConfig)
				if ok {
					rc := rs.RouteConfig
					if rc.Name == "" {
						// Generate a unique name for the RouteConfiguration that we can use to
						// correlate the listener to the RDS record. We use the listener name plus
						// an index because there can be more than one route configuration
						// associated with a given listener.
						rc.Name = fmt.Sprintf("%s-routeconfig-%d", l.Name, len(routes))
					}
					routes = append(routes, rc)
					// Now that we have extracted and named the RouteConfiguration, we change the
					// RouteSpecifier from the inline RouteConfig variation to RDS via ADS. This
					// will cause it to use whatever ADS source is defined in the bootstrap
					// configuration.
					hcm.RouteSpecifier = &v3httpman.HttpConnectionManager_Rds{
						Rds: &v3httpman.Rds{
							ConfigSource: &v3core.ConfigSource{
								ConfigSourceSpecifier: &v3core.ConfigSource_Ads{
									Ads: &v3core.AggregatedConfigSource{},
								},
								ResourceApiVersion: v3core.ApiVersion_V3,
							},
							RouteConfigName: rc.Name,
						},
					}
				}

				// Because the hcm is a protobuf any, we need to remarshal it, we can't simply
				// expect the above modifications to take effect on our clone of the input. There is
				// also a protobuf oneof that includes the deprecated config and typed_config
				// fields.
				any, err := anypb.New(hcm)
				if err != nil {
					return nil, nil, err
				}
				f.ConfigType = &v3listener.Filter_TypedConfig{TypedConfig: any}
			}
		}
	}

	return l, routes, nil
}

<<<<<<< HEAD
// JoinEdsClusters will perform an outer join operation between the eds clusters in the supplied
// clusterlist and the eds endpoint data in the supplied map. It will return a slice of
// ClusterLoadAssignments (cast to []ecp_cache_types.Resource) with endpoint data for all the eds clusters in
// the supplied list. If there is no map entry for a given cluster, an empty ClusterLoadAssignment
// will be synthesized. The result is a set of endpoints that are consistent (by the
// go-control-plane's definition of consistent) with the input clusters.
func JoinEdsClusters(ctx context.Context, clusters []ecp_cache_types.Resource, edsEndpoints map[string]*apiv2.ClusterLoadAssignment, edsBypass bool) (endpoints []ecp_cache_types.Resource) {
	for _, clu := range clusters {
		c := clu.(*apiv2.Cluster)
		// Don't mess with non EDS clusters.
		if c.EdsClusterConfig == nil {
			continue
		}

		// By default, envoy will use the cluster name to lookup ClusterLoadAssignments unless the
		// ServiceName is supplied in the EdsClusterConfig.
		ref := c.EdsClusterConfig.ServiceName
		if ref == "" {
			ref = c.Name
		}

		// This change was introduced as a stop gap solution to mitigate the 503 issues when certificates are rotated.
		// The issue is CDS gets updated and waits for EDS to send ClusterLoadAssignment.
		// During this wait period calls that are coming through get hit with a 503 since the cluster is in a warming state.
		// The solution is to "hijack" the cluster and insert all the endpoints instead of relying on EDS.
		// Now there will be a discrepancy between envoy/envoy.json and the config envoy.
		if edsBypass {
			c.EdsClusterConfig = nil
			// Type 0 is STATIC
			c.ClusterDiscoveryType = &apiv2.Cluster_Type{Type: 0}

			if ep, ok := edsEndpoints[ref]; ok {
				c.LoadAssignment = ep
			} else {
				c.LoadAssignment = &apiv2.ClusterLoadAssignment{
					ClusterName: ref,
					Endpoints:   []*apiv2_endpoint.LocalityLbEndpoints{},
				}
			}
		} else {
			var source string
			ep, ok := edsEndpoints[ref]
			if ok {
				source = "found"
			} else {
				ep = &apiv2.ClusterLoadAssignment{
					ClusterName: ref,
					Endpoints:   []*apiv2_endpoint.LocalityLbEndpoints{},
				}
				source = "synthesized"
			}

			dlog.Debugf(ctx, "%s envoy v2 ClusterLoadAssignment for cluster %s: %v", source, c.Name, ep)
			endpoints = append(endpoints, ep)
		}
	}

	return
}

=======
>>>>>>> 2ea14709
// JoinEdsClustersV3 will perform an outer join operation between the eds clusters in the supplied
// clusterlist and the eds endpoint data in the supplied map. It will return a slice of
// ClusterLoadAssignments (cast to []ecp_cache_types.Resource) with endpoint data for all the eds clusters in
// the supplied list. If there is no map entry for a given cluster, an empty ClusterLoadAssignment
// will be synthesized. The result is a set of endpoints that are consistent (by the
// go-control-plane's definition of consistent) with the input clusters.
func JoinEdsClustersV3(ctx context.Context, clusters []ecp_cache_types.Resource, edsEndpoints map[string]*v3endpoint.ClusterLoadAssignment, edsBypass bool) (endpoints []ecp_cache_types.Resource) {
	for _, clu := range clusters {
		c := clu.(*v3cluster.Cluster)
		// Don't mess with non EDS clusters.
		if c.EdsClusterConfig == nil {
			continue
		}

		// By default, envoy will use the cluster name to lookup ClusterLoadAssignments unless the
		// ServiceName is supplied in the EdsClusterConfig.
		ref := c.EdsClusterConfig.ServiceName
		if ref == "" {
			ref = c.Name
		}

		// This change was introduced as a stop gap solution to mitigate the 503 issues when certificates are rotated.
		// The issue is CDS gets updated and waits for EDS to send ClusterLoadAssignment.
		// During this wait period calls that are coming through get hit with a 503 since the cluster is in a warming state.
		// The solution is to "hijack" the cluster and insert all the endpoints instead of relying on EDS.
		// Now there will be a discrepancy between envoy/envoy.json and the config envoy.
		if edsBypass {
			c.EdsClusterConfig = nil
			// Type 0 is STATIC
			c.ClusterDiscoveryType = &apiv3_cluster.Cluster_Type{Type: 0}

			if ep, ok := edsEndpoints[ref]; ok {
				c.LoadAssignment = ep
<<<<<<< HEAD
			} else {
				c.LoadAssignment = &apiv3_endpoint.ClusterLoadAssignment{
					ClusterName: ref,
					Endpoints:   []*apiv3_endpoint.LocalityLbEndpoints{},
				}
=======
				c.EdsClusterConfig = nil

				// Type 0 is STATIC
				c.ClusterDiscoveryType = &v3cluster.Cluster_Type{Type: 0}
>>>>>>> 2ea14709
			}
		} else {
			var source string
			ep, ok := edsEndpoints[ref]
			if ok {
				source = "found"
			} else {
				ep = &v3endpoint.ClusterLoadAssignment{
					ClusterName: ref,
					Endpoints:   []*v3endpoint.LocalityLbEndpoints{},
				}
				source = "synthesized"
			}

			dlog.Debugf(ctx, "%s envoy v3 ClusterLoadAssignment for cluster %s: %v", source, c.Name, ep)
			endpoints = append(endpoints, ep)
		}

	}

	return
}<|MERGE_RESOLUTION|>--- conflicted
+++ resolved
@@ -173,69 +173,6 @@
 	return l, routes, nil
 }
 
-<<<<<<< HEAD
-// JoinEdsClusters will perform an outer join operation between the eds clusters in the supplied
-// clusterlist and the eds endpoint data in the supplied map. It will return a slice of
-// ClusterLoadAssignments (cast to []ecp_cache_types.Resource) with endpoint data for all the eds clusters in
-// the supplied list. If there is no map entry for a given cluster, an empty ClusterLoadAssignment
-// will be synthesized. The result is a set of endpoints that are consistent (by the
-// go-control-plane's definition of consistent) with the input clusters.
-func JoinEdsClusters(ctx context.Context, clusters []ecp_cache_types.Resource, edsEndpoints map[string]*apiv2.ClusterLoadAssignment, edsBypass bool) (endpoints []ecp_cache_types.Resource) {
-	for _, clu := range clusters {
-		c := clu.(*apiv2.Cluster)
-		// Don't mess with non EDS clusters.
-		if c.EdsClusterConfig == nil {
-			continue
-		}
-
-		// By default, envoy will use the cluster name to lookup ClusterLoadAssignments unless the
-		// ServiceName is supplied in the EdsClusterConfig.
-		ref := c.EdsClusterConfig.ServiceName
-		if ref == "" {
-			ref = c.Name
-		}
-
-		// This change was introduced as a stop gap solution to mitigate the 503 issues when certificates are rotated.
-		// The issue is CDS gets updated and waits for EDS to send ClusterLoadAssignment.
-		// During this wait period calls that are coming through get hit with a 503 since the cluster is in a warming state.
-		// The solution is to "hijack" the cluster and insert all the endpoints instead of relying on EDS.
-		// Now there will be a discrepancy between envoy/envoy.json and the config envoy.
-		if edsBypass {
-			c.EdsClusterConfig = nil
-			// Type 0 is STATIC
-			c.ClusterDiscoveryType = &apiv2.Cluster_Type{Type: 0}
-
-			if ep, ok := edsEndpoints[ref]; ok {
-				c.LoadAssignment = ep
-			} else {
-				c.LoadAssignment = &apiv2.ClusterLoadAssignment{
-					ClusterName: ref,
-					Endpoints:   []*apiv2_endpoint.LocalityLbEndpoints{},
-				}
-			}
-		} else {
-			var source string
-			ep, ok := edsEndpoints[ref]
-			if ok {
-				source = "found"
-			} else {
-				ep = &apiv2.ClusterLoadAssignment{
-					ClusterName: ref,
-					Endpoints:   []*apiv2_endpoint.LocalityLbEndpoints{},
-				}
-				source = "synthesized"
-			}
-
-			dlog.Debugf(ctx, "%s envoy v2 ClusterLoadAssignment for cluster %s: %v", source, c.Name, ep)
-			endpoints = append(endpoints, ep)
-		}
-	}
-
-	return
-}
-
-=======
->>>>>>> 2ea14709
 // JoinEdsClustersV3 will perform an outer join operation between the eds clusters in the supplied
 // clusterlist and the eds endpoint data in the supplied map. It will return a slice of
 // ClusterLoadAssignments (cast to []ecp_cache_types.Resource) with endpoint data for all the eds clusters in
@@ -265,22 +202,15 @@
 		if edsBypass {
 			c.EdsClusterConfig = nil
 			// Type 0 is STATIC
-			c.ClusterDiscoveryType = &apiv3_cluster.Cluster_Type{Type: 0}
+			c.ClusterDiscoveryType = &v3cluster.Cluster_Type{Type: 0}
 
 			if ep, ok := edsEndpoints[ref]; ok {
 				c.LoadAssignment = ep
-<<<<<<< HEAD
 			} else {
-				c.LoadAssignment = &apiv3_endpoint.ClusterLoadAssignment{
+				c.LoadAssignment = &v3endpoint.ClusterLoadAssignment{
 					ClusterName: ref,
-					Endpoints:   []*apiv3_endpoint.LocalityLbEndpoints{},
-				}
-=======
-				c.EdsClusterConfig = nil
-
-				// Type 0 is STATIC
-				c.ClusterDiscoveryType = &v3cluster.Cluster_Type{Type: 0}
->>>>>>> 2ea14709
+					Endpoints:   []*v3endpoint.LocalityLbEndpoints{},
+				}
 			}
 		} else {
 			var source string
