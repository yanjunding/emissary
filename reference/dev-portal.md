# Developer Portal

## Rendering API Documentation

The Dev Portal will automatically discover all services known by the Ambassador Edge Stack (i.e., have a valid `Mapping`). For each `prefix` in a `Mapping`, the Dev Portal will attempt to fetch a Swagger or OpenAPI specification from `$PREFIX/.ambassador-internal/openapi-docs`. You will need to update your microservice to return a Swagger or OAPI document at this URL.

### `/docs/`

<<<<<<< HEAD
Rendered API documentation is published at the `/docs/` URL by default. In a subsequent release, support will be added for publishing at alternative URLs.
=======
All rendered API documentation is published at the `/docs/` URL by default. In a subsequent release, support will be added for publishing at alternative URLs.
>>>>>>> fcd90dec

### `.ambassador-internal`

By default, `.ambassador-internal` is not publicly exposed by the Ambassador Edge Stack. This is controlled by a special `FilterPolicy` called `ambassador-internal-access-control`.

 Note that these URLs are not publicly exposed by the Ambassador Edge Stack, and are internal-only.

## Dev Portal Configuration

The Dev Portal supports configuring the following environment variables for configuration:

| Setting                          |   Description       |
| -------------------------------- | ------------------- |
| AMBASSADOR_URL                   | External URL of Ambassador Edge Stack; include the protocol (e.g., `https://`) |
| DEVPORTAL_CONTENT_URL            | URL to the repository hosting the content for the Portal |
| POLL_EVERY_SECS                  | Interval for polling OpenAPI docs; default 60 seconds |
| DEVPORTAL_CONTENT_DIR            | Defaults to `/` |
| DEVPORTAL_CONTENT_BRANCH         | Defaults to `master` |

## Styling the Dev Portal

The look and feel of the Dev Portal can be fully customized for your particular organization. In addition, additional content on your API documentation (e.g., best practices, usage tips, etc.) can be easily added.

The default Dev Portal styles are hosted in [GitHub](https://github.com/datawire/devportal-content.git). To use your own styling, clone or copy the repository, and update the `DEVPORTAL_CONTENT_URL` environment variable to point to the repository. If you wish to use a private GitHub repository, create a [personal access token](https://help.github.com/en/articles/creating-a-personal-access-token-for-the-command-line) and include the PAT in the `DEVPORTAL_CONTENT_URL` variable following the example below:

```
https://9cb034008ddfs819da268d9z13b7ecd26@github.com/datawire/private-devportal-repo
```

### Iterating on Dev Portal styling and content

Check out a local copy of your content repo (see `DEVPORTAL_CONTENT_URL` above) and from within run the following docker image:

```
docker run -it --rm --volume $PWD:/content --publish 8877:8877 quay.io/datawire/ambassador_pro:local-devportal-$aproVersion$
```

and open `http://localhost:8877` in your browser. Any changes made locally to devportal content will be reflected immediately on page refresh

## Customizing the Dev Portal URL prefix

Default Dev Portal prefix is `/docs/`. To change the prefix, edit the `ambassador` Mapping CRD named `ambassador-devportal`. Change the `prefix` to your desired prefix (for example `/documentation/`) and change the `rewrite` to `/docs/`

Note: Dev portal uses another mapping named `ambassador-devportal-api` which, for now should not be changed. This restriction will be removed in a future release.<|MERGE_RESOLUTION|>--- conflicted
+++ resolved
@@ -6,11 +6,7 @@
 
 ### `/docs/`
 
-<<<<<<< HEAD
-Rendered API documentation is published at the `/docs/` URL by default. In a subsequent release, support will be added for publishing at alternative URLs.
-=======
 All rendered API documentation is published at the `/docs/` URL by default. In a subsequent release, support will be added for publishing at alternative URLs.
->>>>>>> fcd90dec
 
 ### `.ambassador-internal`
 
