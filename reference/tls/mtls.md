# Mutual TLS (mTLS)

Ambassador Edge Stack can be configured to both provide to and validate certificates from upstream services. This behavior is called mutual TLS (mTLS) and is a commonly done when using a service mesh to enforce end-to-end TLS for all services in your cluster.

To configure mTLS between Ambassador Edge Stack and your upstream services, you need to create a `TLSContext` with certificates that are signed by the Certificate Authority (CA) of your upstream service. 

Below are examples of how to configure Ambassador Edge Stack to do mTLS with two popular service meshes, Istio and Consul Connect.

## Istio mTLS

Istio stores it's TLS certificates as Kubernetes secrets by default, so accessing them is a matter of YAML configuration changes.

1. Load Istio's TLS certificates

Istio creates stores it's tls certificates in a form that Ambassador Edge Stack is currently unable to automatically read. Because of this, you will need to mount the `istio.default` secret in a volume in the Ambassador Edge Stack container. This is done by configuring a `volume` and `volumeMount` in the Ambassador Edge Stack deployment manifest.

   ```yaml
    ---
    apiVersion: apps/v1
    kind: Deployment
    metadata:
      name: ambassador
    spec:
    ...
            volumeMounts:
              - mountPath: /etc/istiocerts/
                name: istio-certs
                readOnly: true
          restartPolicy: Always
          volumes:
          - name: istio-certs
            secret:
              optional: true
              secretName: istio.default
   ```

2. Create a `TLSContext` to load these certificates

   ```yaml
   ---
<<<<<<< HEAD
   apiVersion: getambassador.io/v1
=======
   apiVersion: getambassador.io/v2
>>>>>>> 2d5e7497
   kind: TLSContext
   metadata:
     name: tls
   spec:
     cert_chain_file: /etc/istiocerts/cert-chain.pem
     private_key_file: /etc/istiocerts/key.pem
     cacert_chain_file: /etc/istiocerts/root-cert.pem
   ```

3. Configure Ambassador Edge Stack to use this `TLSContext` when making connections to upstream services.

   The `tls` attribute in a `Mapping` configuration tell's Ambassador Edge Stack to use the `TLSContext` we created above when making connections to upstream services.

   ```yaml
   ---
<<<<<<< HEAD
   apiVersion: getambassador.io/v1
=======
   apiVersion: getambassador.io/v2
>>>>>>> 2d5e7497
   kind: Mapping
   metadata:
     name: productpage
   spec:
     prefix: /productpage/
     rewrite: /productpage
     service: https://productpage:9080
     tls: istio-upstream
   ```

Ambassador Edge Stack will now use the certificate stored in the `istio.default` secret to originate TLS to istio-powered services. See the [Ambassador Edge Stack with Istio](/user-guide/with-istio#istio-mutual-tls) documentation) for an example with more information.

## Consul mTLS

Since Consul does not expose TLS Certificates as Kubernetes secrets, we will need a way to export those from Consul.

1. Install the Ambassador Edge Stack Consul connector.

   ```
   kubectl apply -f https://www.getambassador.io/yaml/consul/ambassador-consul-connector.yaml
   ```

   This will grab the certificate issued by Consul CA and store it in a Kubernetes secret named `ambassador-consul-connect`. It will also create a Service named `ambassador-consul-connector` which will configure the following `TLSContext`:

   ```yaml
   ---
<<<<<<< HEAD
   apiVersion: getambassador.io/v1
=======
   apiVersion: getambassador.io/v2
>>>>>>> 2d5e7497
   kind: TLSContext
   metadata:
     name: ambassador-consul
   spec:
     hosts: []
     secret: ambassador-consul-connect
   ```

2. Tell Ambassador to use the `TLSContext` when proxying requests by setting the `tls` attribute in a `Mapping`

   ```yaml
   ---
<<<<<<< HEAD
   apiVersion: getambassador.io/v1
=======
   apiVersion: getambassador.io/v2
>>>>>>> 2d5e7497
   kind: Mapping
   metadata:
     name: qotm-mtls
   spec:
     prefix: /qotm-consul-mtls/
     service: https://qotm-proxy
     tls: ambassador-consul
   ```

Ambassador Edge Stack will now use the certificates loaded into the `ambassador-consul` `TLSContext` when proxying requests with `prefix: /qotm-consul-mtls`. See the [Consul example](/user-guide/consul#encrypted-tls) for an example configuration.

**Note:** The Consul connector can be configured with the following environment variables. The defaults will be best for most use-cases.

| Environment Variable | Description | Default |
| -------------------- | ----------- | ------- |
| \_AMBASSADOR\_ID        | Set the Ambassador ID so multiple instances of this integration can run per-Cluster when there are multiple Ambassadors (Required if `AMBASSADOR_ID` is set in your Ambassador deployment) | `""` |
| \_CONSUL\_HOST          | Set the IP or DNS name of the target Consul HTTP API server | `127.0.0.1` |
| \_CONSUL\_PORT          | Set the port number of the target Consul HTTP API server | `8500` |
| \_AMBASSADOR\_TLS\_SECRET\_NAME | Set the name of the Kubernetes `v1.Secret` created by this program that contains the Consul-generated TLS certificate. | `$AMBASSADOR_ID-consul-connect` |
| \_AMBASSADOR\_TLS\_SECRET\_NAMESPACE | Set the namespace of the Kubernetes `v1.Secret` created by this program. | (same Namespace as the Pod running this integration) |

<|MERGE_RESOLUTION|>--- conflicted
+++ resolved
@@ -38,11 +38,7 @@
 
    ```yaml
    ---
-<<<<<<< HEAD
-   apiVersion: getambassador.io/v1
-=======
    apiVersion: getambassador.io/v2
->>>>>>> 2d5e7497
    kind: TLSContext
    metadata:
      name: tls
@@ -58,11 +54,7 @@
 
    ```yaml
    ---
-<<<<<<< HEAD
-   apiVersion: getambassador.io/v1
-=======
    apiVersion: getambassador.io/v2
->>>>>>> 2d5e7497
    kind: Mapping
    metadata:
      name: productpage
@@ -89,11 +81,7 @@
 
    ```yaml
    ---
-<<<<<<< HEAD
-   apiVersion: getambassador.io/v1
-=======
    apiVersion: getambassador.io/v2
->>>>>>> 2d5e7497
    kind: TLSContext
    metadata:
      name: ambassador-consul
@@ -106,11 +94,7 @@
 
    ```yaml
    ---
-<<<<<<< HEAD
-   apiVersion: getambassador.io/v1
-=======
    apiVersion: getambassador.io/v2
->>>>>>> 2d5e7497
    kind: Mapping
    metadata:
      name: qotm-mtls
@@ -130,5 +114,4 @@
 | \_CONSUL\_HOST          | Set the IP or DNS name of the target Consul HTTP API server | `127.0.0.1` |
 | \_CONSUL\_PORT          | Set the port number of the target Consul HTTP API server | `8500` |
 | \_AMBASSADOR\_TLS\_SECRET\_NAME | Set the name of the Kubernetes `v1.Secret` created by this program that contains the Consul-generated TLS certificate. | `$AMBASSADOR_ID-consul-connect` |
-| \_AMBASSADOR\_TLS\_SECRET\_NAMESPACE | Set the namespace of the Kubernetes `v1.Secret` created by this program. | (same Namespace as the Pod running this integration) |
-
+| \_AMBASSADOR\_TLS\_SECRET\_NAMESPACE | Set the namespace of the Kubernetes `v1.Secret` created by this program. | (same Namespace as the Pod running this integration) |