# Load Balancing in Ambassador Edge Stack

Load balancing configuration can be set for all Ambassador Edge Stack mappings in the [`ambassador`](/reference/core/ambassador) Module, or set per [mapping](/reference/mappings#configuring-mappings). If nothing is set, simple round robin balancing is used via Kubernetes services.

To use advanced load balancing, you must first configure a [resolver](/reference/core/resolvers) that supports advanced load balancing (e.g., the Kubernetes Endpoint Resolver or Consul Resolver). Once a resolver is configured, you can use the `load_balancer` attribute. The following fields are supported:

```yaml
load_balancer:
  policy: <load balancing policy to use>
```

Supported load balancer policies:

- `round_robin`
- `least_request`
- `ring_hash`
- `maglev`

For more information on the different policies and the implications, see [load balancing strategies in Kubernetes](https://blog.getambassador.io/load-balancing-strategies-in-kubernetes-l4-round-robin-l7-round-robin-ring-hash-and-more-6a5b81595d6c).

## Round Robin
When policy is set to `round_robin`, Ambassador Edge Stack discovers healthy endpoints for the given mapping, and load balances the incoming L7 requests with round robin scheduling. To specify this:

```yaml
apiVersion: getambassador.io/v1
kind:  Module
metadata:
  name:  ambassador
spec:
  config:
    resolver: my-resolver
    load_balancer:
      policy: round_robin
```

or, per mapping:

```yaml
---
apiVersion: getambassador.io/v1
kind:  Mapping
metadata:
  name:  quote-backend
spec:
  prefix: /backend/
  service: quote
  resolver: my-resolver
  load_balancer:
    policy: round_robin
```

Note that load balancing may not appear to be "even" due to Envoy's threading model. For more details, see the [Envoy documentation](https://www.envoyproxy.io/docs/envoy/latest/faq/load_balancing/concurrency_lb).

## Least Request

When policy is set to `least_request`, Ambassador Edge Stack discovers healthy endpoints for the given mapping, and load balances the incoming L7 requests to the endpoint with the fewest active requests. To specify this:

```yaml
apiVersion: getambassador.io/v1
kind:  Module
metadata:
  name:  ambassador
spec:
  config:
    resolver: my-resolver
    load_balancer:
      policy: least_request
```

or, per mapping:

```yaml
---
apiVersion: getambassador.io/v1
kind:  Mapping
metadata:
  name:  quote-backend/
spec:
  prefix: /backend/
  service: quote
  resolver: my-resolver
  load_balancer:
    policy: least_request
```

## Sticky Sessions / Session Affinity

Configuring sticky sessions makes Ambassador Edge Stack route requests to a specific pod providing your service in a given session. One pod serves all requests from a given session, eliminating the need for session data to be transferred between pods. Ambassador Edge Stack lets you configure session affinity based on the following parameters in an incoming request:

- Cookie
- Header
- Source IP

**NOTE:** Ambassador Edge Stack supports sticky sessions using two load balancing policies, `ring_hash` and `maglev`.

### Cookie

```yaml
load_balancer:
  policy: ring_hash
  cookie:
    name: <name of the cookie, required>
    ttl: <TTL to set in the generated cookie>
    path: <name of the path for the cookie>
```

If the cookie you wish to set affinity on is already present in incoming requests, then you only need the `cookie.name` field. However, if you want Ambassador Edge Stack to generate and set a cookie in response to the first request, then you need to specify a value for the `cookie.ttl` field which generates a cookie with the given expiration time.

```yaml
apiVersion: getambassador.io/v1
kind:  Mapping
metadata:
  name:  quote-backend
spec:
  prefix: /backend/
service: quote
resolver: my-resolver
load_balancer:
  policy: ring_hash
  cookie:
    name: sticky-cookie
    ttl: 60s
```

### Header

```yaml
load_balancer:
  policy: ring_hash
  header: <header name>
```

Ambassador allows header based session affinity if the given header is present on incoming requests.

Example:

```yaml
apiVersion: getambassador.io/v1
kind:  Mapping
metadata:
  name:  quote-backend
spec:
  prefix: /backend/
  service: quote
  resolver: my-resolver
  load_balancer:
    policy: ring_hash
    header: STICKY_HEADER
```

#### Source IP

```yaml
load_balancer:
  policy: ring_hash
  source_ip: <boolean>
```

Ambassador Edge Stack allows session affinity based on the source IP of incoming requests.

```yaml
apiVersion: getambassador.io/v1
kind:  Mapping
metadata:
<<<<<<< HEAD
  name:  quote
=======
  name:  quote-backend
>>>>>>> 44072fd2
spec:
  prefix: /backend/
  service: quote
  resolver: my-resolver
  load_balancer:
    policy: ring_hash
    source_ip: true
```

Load balancing can be configured both globally, and overridden on a per mapping basis. The following example configures the default load balancing policy to be round robin, while using header-based session affinity for requests to the `/backend/` endpoint of the quote application:

Load balancing can be configured both globally, and overridden on a per mapping basis.

```yaml
apiVersion: getambassador.io/v1
kind:  Module
metadata:
  name:  ambassador
spec:
  config:
    resolver: my-resolver
    load_balancer:
      policy: round_robin
```

```yaml
apiVersion: getambassador.io/v1
kind:  Mapping
metadata:
  name:  quote-backend
spec:
  prefix: /backend/
  service: quote
  resolver: my-resolver
  load_balancer:
    policy: ring_hash
    header: STICKY_HEADER
```

## Disabling advanced load balancing

In Ambassador 0.60, you can disable advanced load balancing features by setting the environment variable `AMBASSADOR_DISABLE_ENDPOINTS` to any value. If you find that this is necessary, please reach out to us on [Slack](https://d6e.co/slack) so we can fix whatever is wrong!<|MERGE_RESOLUTION|>--- conflicted
+++ resolved
@@ -162,11 +162,7 @@
 apiVersion: getambassador.io/v1
 kind:  Mapping
 metadata:
-<<<<<<< HEAD
-  name:  quote
-=======
-  name:  quote-backend
->>>>>>> 44072fd2
+  name:  quote-backend
 spec:
   prefix: /backend/
   service: quote
