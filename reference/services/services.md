--- conflicted
+++ resolved
@@ -2,12 +2,8 @@
 
 You may need an API Gateway to enforce policies specific to your organization. Ambassador Edge Stack supports custom policies through external service plugins. The policy logic specific to your organization is implemented in the external service, and Ambassador is configured to send RPC requests to your service.
 
-<<<<<<< HEAD
-Currently, Ambassador Edge Stack supports plugins for authentication, rate limiting, and tracing.
-=======
 Currently, Ambassador Edge Stack supports plugins for authentication,
-access logging, rate limiting and tracing.
->>>>>>> 85021113
+access logging, rate limiting, and tracing.
 
 * [AuthService](../auth-service) Plugin
 * [LogService](../log-service) Plugin
