--- conflicted
+++ resolved
@@ -1,136 +1,10 @@
 The Go module "github.com/datawire/ambassador/v2" incorporates the
 following Free and Open Source software:
 
-<<<<<<< HEAD
-    Name                                                Version                                    License(s)
-    ----                                                -------                                    ----------
-    the Go language standard library ("std")            v1.17.1                                    3-clause BSD license
-    cloud.google.com/go                                 v0.58.0                                    Apache License 2.0
-    github.com/Azure/go-ansiterm                        v0.0.0-20170929234023-d6e3b3328b78         MIT license
-    github.com/Azure/go-autorest                        v14.2.0+incompatible                       Apache License 2.0
-    github.com/Azure/go-autorest/autorest               v0.11.1                                    Apache License 2.0
-    github.com/Azure/go-autorest/autorest/adal          v0.9.5                                     Apache License 2.0
-    github.com/Azure/go-autorest/autorest/date          v0.3.0                                     Apache License 2.0
-    github.com/Azure/go-autorest/logger                 v0.2.0                                     Apache License 2.0
-    github.com/Azure/go-autorest/tracing                v0.6.0                                     Apache License 2.0
-    github.com/MakeNowJust/heredoc                      v0.0.0-20170808103936-bb23615498cd         MIT license
-    github.com/Masterminds/goutils                      v1.1.0                                     Apache License 2.0
-    github.com/Masterminds/semver                       v1.5.0                                     MIT license
-    github.com/Masterminds/sprig                        v2.22.0+incompatible                       MIT license
-    github.com/PuerkitoBio/purell                       v1.1.1                                     3-clause BSD license
-    github.com/PuerkitoBio/urlesc                       v0.0.0-20170810143723-de5bf2ad4578         3-clause BSD license
-    github.com/argoproj/argo-rollouts                   v1.0.7                                     Apache License 2.0
-    github.com/armon/go-metrics                         v0.0.0-20180917152333-f0300d1749da         MIT license
-    github.com/asaskevich/govalidator                   v0.0.0-20200428143746-21a406dcc535         MIT license
-    github.com/census-instrumentation/opencensus-proto  v0.2.1                                     Apache License 2.0
-    github.com/cncf/udpa/go                             v0.0.0-20210322005330-6414d713912e         Apache License 2.0
-    github.com/datawire/dlib                            v1.2.5-0.20211116212847-0316f8d7af2b       Apache License 2.0
-    github.com/datawire/dtest                           v0.0.0-20210927191556-2cccf1a938b0         Apache License 2.0
-    github.com/datawire/go-mkopensource                 v0.0.0-20211110205306-9a3f29b7c373         Apache License 2.0
-    github.com/davecgh/go-spew                          v1.1.1                                     ISC license
-    github.com/docker/distribution                      v2.7.1+incompatible                        Apache License 2.0
-    github.com/docker/spdystream                        v0.0.0-20181023171402-6480d4af844c         Apache License 2.0
-    github.com/emicklei/go-restful                      v2.9.5+incompatible                        MIT license
-    github.com/envoyproxy/protoc-gen-validate           v0.3.0-java.0.20200609174644-bd816e4522c1  Apache License 2.0
-    github.com/evanphx/json-patch                       v4.9.0+incompatible                        3-clause BSD license
-    github.com/exponent-io/jsonpath                     v0.0.0-20151013193312-d6023ce2651d         MIT license
-    github.com/fatih/camelcase                          v1.0.0                                     MIT license
-    github.com/fatih/color                              v1.10.0                                    MIT license
-    github.com/form3tech-oss/jwt-go                     v3.2.2+incompatible                        MIT license
-    github.com/fsnotify/fsnotify                        v1.4.9                                     3-clause BSD license
-    github.com/getkin/kin-openapi                       v0.66.0                                    MIT license
-    github.com/ghodss/yaml                              v1.0.1-0.20190212211648-25d852aebe32       3-clause BSD license, MIT license
-    github.com/go-logr/logr                             v0.4.0                                     Apache License 2.0
-    github.com/go-openapi/jsonpointer                   v0.19.5                                    Apache License 2.0
-    github.com/go-openapi/jsonreference                 v0.19.3                                    Apache License 2.0
-    github.com/go-openapi/spec                          v0.19.3                                    Apache License 2.0
-    github.com/go-openapi/swag                          v0.19.5                                    Apache License 2.0
-    github.com/gobuffalo/flect                          v0.2.2                                     MIT license
-    github.com/gogo/protobuf                            v1.3.2                                     3-clause BSD license
-    github.com/golang/protobuf                          v1.4.3                                     3-clause BSD license
-    github.com/google/btree                             v1.0.0                                     Apache License 2.0
-    github.com/google/go-cmp                            v0.5.5                                     3-clause BSD license
-    github.com/google/gofuzz                            v1.1.0                                     Apache License 2.0
-    github.com/google/uuid                              v1.1.2                                     3-clause BSD license
-    github.com/googleapis/gnostic                       v0.5.1                                     Apache License 2.0
-    github.com/gorilla/websocket                        v1.4.2                                     2-clause BSD license
-    github.com/gregjones/httpcache                      v0.0.0-20190611155906-901d90724c79         MIT license
-    github.com/hashicorp/consul/api                     v1.3.0                                     Mozilla Public License 2.0
-    github.com/hashicorp/go-cleanhttp                   v0.5.1                                     Mozilla Public License 2.0
-    github.com/hashicorp/go-immutable-radix             v1.0.0                                     Mozilla Public License 2.0
-    github.com/hashicorp/go-rootcerts                   v1.0.0                                     Mozilla Public License 2.0
-    github.com/hashicorp/golang-lru                     v0.5.4                                     Mozilla Public License 2.0
-    github.com/hashicorp/serf                           v0.8.2                                     Mozilla Public License 2.0
-    github.com/huandu/xstrings                          v1.3.2                                     MIT license
-    github.com/imdario/mergo                            v0.3.11                                    3-clause BSD license
-    github.com/inconshreveable/mousetrap                v1.0.0                                     Apache License 2.0
-    github.com/json-iterator/go                         v1.1.10                                    MIT license
-    github.com/kballard/go-shellquote                   v0.0.0-20180428030007-95032a82bc51         MIT license
-    github.com/liggitt/tabwriter                        v0.0.0-20181228230101-89fcab3d43de         3-clause BSD license
-    github.com/mailru/easyjson                          v0.7.0                                     MIT license
-    github.com/mattn/go-colorable                       v0.1.8                                     MIT license
-    github.com/mattn/go-isatty                          v0.0.12                                    MIT license
-    github.com/mitchellh/copystructure                  v1.0.0                                     MIT license
-    github.com/mitchellh/go-homedir                     v1.1.0                                     MIT license
-    github.com/mitchellh/go-wordwrap                    v1.0.0                                     MIT license
-    github.com/mitchellh/mapstructure                   v1.3.3                                     MIT license
-    github.com/mitchellh/reflectwalk                    v1.0.1                                     MIT license
-    github.com/moby/term                                v0.0.0-20200312100748-672ec06f55cd         Apache License 2.0
-    github.com/modern-go/concurrent                     v0.0.0-20180306012644-bacd9c7ef1dd         Apache License 2.0
-    github.com/modern-go/reflect2                       v1.0.1                                     Apache License 2.0
-    github.com/opencontainers/go-digest                 v1.0.0                                     Apache License 2.0
-    github.com/peterbourgon/diskv                       v2.0.1+incompatible                        MIT license
-    github.com/pkg/errors                               v0.9.1                                     2-clause BSD license
-    github.com/pmezard/go-difflib                       v1.0.0                                     3-clause BSD license
-    github.com/prometheus/client_model                  v0.2.0                                     Apache License 2.0
-    github.com/russross/blackfriday                     v1.5.2                                     2-clause BSD license
-    github.com/sirupsen/logrus                          v1.7.0                                     MIT license
-    github.com/spf13/cobra                              v1.1.1                                     Apache License 2.0
-    github.com/spf13/pflag                              v1.0.5                                     3-clause BSD license
-    github.com/stretchr/testify                         v1.7.0                                     MIT license
-    golang.org/x/crypto                                 v0.0.0-20201221181555-eec23a3978ad         3-clause BSD license
-    golang.org/x/mod                                    v0.3.0                                     3-clause BSD license
-    golang.org/x/net                                    v0.0.0-20210226172049-e18ecbb05110         3-clause BSD license
-    golang.org/x/oauth2                                 v0.0.0-20200107190931-bf48bf16ab8d         3-clause BSD license
-    golang.org/x/sys                                    v0.0.0-20210630005230-0f9fa26af87c         3-clause BSD license
-    golang.org/x/term                                   v0.0.0-20201126162022-7de9c90e9dd1         3-clause BSD license
-    golang.org/x/text                                   v0.3.4                                     3-clause BSD license
-    golang.org/x/time                                   v0.0.0-20200630173020-3af7569d3a1e         3-clause BSD license
-    golang.org/x/tools                                  v0.1.0                                     3-clause BSD license
-    golang.org/x/xerrors                                v0.0.0-20200804184101-5ec99f83aff1         3-clause BSD license
-    google.golang.org/appengine                         v1.6.6                                     Apache License 2.0
-    google.golang.org/genproto                          v0.0.0-20201110150050-8816d57aaa9a         Apache License 2.0
-    google.golang.org/grpc                              v1.34.0                                    Apache License 2.0
-    google.golang.org/protobuf                          v1.25.0                                    3-clause BSD license
-    gopkg.in/inf.v0                                     v0.9.1                                     3-clause BSD license
-    gopkg.in/yaml.v2                                    v2.4.0                                     Apache License 2.0, MIT license
-    gopkg.in/yaml.v3                                    v3.0.0-20210107192922-496545a6307b         Apache License 2.0, MIT license
-    k8s.io/api                                          v0.20.4                                    Apache License 2.0
-    k8s.io/apiextensions-apiserver                      v0.20.2                                    Apache License 2.0
-    k8s.io/apimachinery                                 v0.20.4                                    Apache License 2.0
-    k8s.io/apiserver                                    v0.20.4                                    Apache License 2.0
-    k8s.io/cli-runtime                                  v0.20.4                                    Apache License 2.0
-    k8s.io/client-go                                    v0.20.4                                    Apache License 2.0
-    k8s.io/code-generator                               v0.20.4                                    Apache License 2.0
-    k8s.io/component-base                               v0.20.4                                    Apache License 2.0
-    k8s.io/gengo                                        v0.0.0-20201214224949-b6c5ce23f027         Apache License 2.0
-    k8s.io/klog/v2                                      v2.10.0                                    Apache License 2.0
-    k8s.io/kube-openapi                                 v0.0.0-20210216185858-15cd8face8d6         Apache License 2.0
-    k8s.io/kubectl                                      v0.20.2                                    Apache License 2.0
-    k8s.io/kubernetes                                   v1.20.4                                    Apache License 2.0
-    k8s.io/metrics                                      v0.20.2                                    Apache License 2.0
-    k8s.io/utils                                        v0.0.0-20201110183641-67b214c5f920         Apache License 2.0
-    sigs.k8s.io/controller-runtime                      v0.8.0                                     Apache License 2.0
-    sigs.k8s.io/controller-tools                        v0.5.0                                     Apache License 2.0
-    sigs.k8s.io/gateway-api                             v0.2.0                                     Apache License 2.0
-    sigs.k8s.io/kustomize                               v2.0.3+incompatible                        Apache License 2.0
-    sigs.k8s.io/structured-merge-diff/v4                v4.0.2                                     Apache License 2.0
-    sigs.k8s.io/yaml                                    v1.2.0                                     3-clause BSD license, MIT license
-=======
     Name                                                                                       Version                                     License(s)
     ----                                                                                       -------                                     ----------
     the Go language standard library ("std")                                                   v1.17.1                                     3-clause BSD license
-    cloud.google.com/go                                                                        v0.54.0                                     Apache License 2.0
+    cloud.google.com/go                                                                        v0.58.0                                     Apache License 2.0
     github.com/Azure/go-ansiterm                                                               v0.0.0-20170929234023-d6e3b3328b78          MIT license
     github.com/Azure/go-autorest                                                               v14.2.0+incompatible                        Apache License 2.0
     github.com/Azure/go-autorest/autorest                                                      v0.11.1                                     Apache License 2.0
@@ -139,11 +13,12 @@
     github.com/Azure/go-autorest/logger                                                        v0.2.0                                      Apache License 2.0
     github.com/Azure/go-autorest/tracing                                                       v0.6.0                                      Apache License 2.0
     github.com/MakeNowJust/heredoc                                                             v0.0.0-20170808103936-bb23615498cd          MIT license
-    github.com/Masterminds/semver                                                              v1.4.2                                      MIT license
-    github.com/Masterminds/sprig                                                               v2.17.1+incompatible                        MIT license
+    github.com/Masterminds/goutils                                                             v1.1.0                                      Apache License 2.0
+    github.com/Masterminds/semver                                                              v1.5.0                                      MIT license
+    github.com/Masterminds/sprig                                                               v2.22.0+incompatible                        MIT license
     github.com/PuerkitoBio/purell                                                              v1.1.1                                      3-clause BSD license
     github.com/PuerkitoBio/urlesc                                                              v0.0.0-20170810143723-de5bf2ad4578          3-clause BSD license
-    github.com/aokoli/goutils                                                                  v1.1.1                                      Apache License 2.0
+    github.com/argoproj/argo-rollouts                                                          v1.0.7                                      Apache License 2.0
     github.com/armon/go-metrics                                                                v0.0.0-20180917152333-f0300d1749da          MIT license
     github.com/asaskevich/govalidator                                                          v0.0.0-20200428143746-21a406dcc535          MIT license
     github.com/census-instrumentation/opencensus-proto                                         v0.2.1                                      Apache License 2.0
@@ -153,24 +28,24 @@
     github.com/datawire/go-mkopensource                                                        v0.0.0-20220121154707-b0476e7f8255          Apache License 2.0
     github.com/davecgh/go-spew                                                                 v1.1.1                                      ISC license
     github.com/docker/distribution                                                             v2.7.1+incompatible                         Apache License 2.0
-    github.com/docker/spdystream                                                               v0.0.0-20160310174837-449fdfce4d96          Apache License 2.0
+    github.com/docker/spdystream                                                               v0.0.0-20181023171402-6480d4af844c          Apache License 2.0
     github.com/emicklei/go-restful                                                             v2.9.5+incompatible                         MIT license
     github.com/envoyproxy/protoc-gen-validate                                                  v0.3.0-java.0.20200609174644-bd816e4522c1   Apache License 2.0
     github.com/evanphx/json-patch                                                              v4.9.0+incompatible                         3-clause BSD license
     github.com/exponent-io/jsonpath                                                            v0.0.0-20151013193312-d6023ce2651d          MIT license
     github.com/fatih/camelcase                                                                 v1.0.0                                      MIT license
-    github.com/fatih/color                                                                     v1.9.0                                      MIT license
+    github.com/fatih/color                                                                     v1.10.0                                     MIT license
     github.com/form3tech-oss/jwt-go                                                            v3.2.2+incompatible                         MIT license
     github.com/fsnotify/fsnotify                                                               v1.4.9                                      3-clause BSD license
     github.com/getkin/kin-openapi                                                              v0.66.0                                     MIT license
-    github.com/ghodss/yaml                                                                     v1.0.0                                      3-clause BSD license, MIT license
+    github.com/ghodss/yaml                                                                     v1.0.1-0.20190212211648-25d852aebe32        3-clause BSD license, MIT license
     github.com/go-logr/logr                                                                    v0.4.0                                      Apache License 2.0
     github.com/go-openapi/jsonpointer                                                          v0.19.5                                     Apache License 2.0
     github.com/go-openapi/jsonreference                                                        v0.19.3                                     Apache License 2.0
     github.com/go-openapi/spec                                                                 v0.19.3                                     Apache License 2.0
     github.com/go-openapi/swag                                                                 v0.19.5                                     Apache License 2.0
     github.com/gobuffalo/flect                                                                 v0.2.2                                      MIT license
-    github.com/gogo/protobuf                                                                   v1.3.1                                      3-clause BSD license
+    github.com/gogo/protobuf                                                                   v1.3.2                                      3-clause BSD license
     github.com/golang/protobuf                                                                 v1.4.3                                      3-clause BSD license
     github.com/google/btree                                                                    v1.0.0                                      Apache License 2.0
     github.com/google/go-cmp                                                                   v0.5.5                                      3-clause BSD license
@@ -178,14 +53,14 @@
     github.com/google/uuid                                                                     v1.1.2                                      3-clause BSD license
     github.com/googleapis/gnostic                                                              v0.5.1                                      Apache License 2.0
     github.com/gorilla/websocket                                                               v1.4.2                                      2-clause BSD license
-    github.com/gregjones/httpcache                                                             v0.0.0-20180305231024-9cad4c3443a7          MIT license
+    github.com/gregjones/httpcache                                                             v0.0.0-20190611155906-901d90724c79          MIT license
     github.com/hashicorp/consul/api                                                            v1.3.0                                      Mozilla Public License 2.0
     github.com/hashicorp/go-cleanhttp                                                          v0.5.1                                      Mozilla Public License 2.0
     github.com/hashicorp/go-immutable-radix                                                    v1.0.0                                      Mozilla Public License 2.0
     github.com/hashicorp/go-rootcerts                                                          v1.0.0                                      Mozilla Public License 2.0
     github.com/hashicorp/golang-lru                                                            v0.5.4                                      Mozilla Public License 2.0
     github.com/hashicorp/serf                                                                  v0.8.2                                      Mozilla Public License 2.0
-    github.com/huandu/xstrings                                                                 v1.3.1                                      MIT license
+    github.com/huandu/xstrings                                                                 v1.3.2                                      MIT license
     github.com/imdario/mergo                                                                   v0.3.11                                     3-clause BSD license
     github.com/inconshreveable/mousetrap                                                       v1.0.0                                      Apache License 2.0
     github.com/json-iterator/go                                                                v1.1.10                                     MIT license
@@ -194,9 +69,11 @@
     github.com/mailru/easyjson                                                                 v0.7.0                                      MIT license
     github.com/mattn/go-colorable                                                              v0.1.8                                      MIT license
     github.com/mattn/go-isatty                                                                 v0.0.12                                     MIT license
+    github.com/mitchellh/copystructure                                                         v1.0.0                                      MIT license
     github.com/mitchellh/go-homedir                                                            v1.1.0                                      MIT license
     github.com/mitchellh/go-wordwrap                                                           v1.0.0                                      MIT license
-    github.com/mitchellh/mapstructure                                                          v1.1.2                                      MIT license
+    github.com/mitchellh/mapstructure                                                          v1.3.3                                      MIT license
+    github.com/mitchellh/reflectwalk                                                           v1.0.1                                      MIT license
     github.com/moby/term                                                                       v0.0.0-20200312100748-672ec06f55cd          Apache License 2.0
     github.com/modern-go/concurrent                                                            v0.0.0-20180306012644-bacd9c7ef1dd          Apache License 2.0
     github.com/modern-go/reflect2                                                              v1.0.1                                      Apache License 2.0
@@ -218,15 +95,15 @@
     golang.org/x/term                                                                          v0.0.0-20201126162022-7de9c90e9dd1          3-clause BSD license
     golang.org/x/text                                                                          v0.3.4                                      3-clause BSD license
     golang.org/x/time                                                                          v0.0.0-20200630173020-3af7569d3a1e          3-clause BSD license
-    golang.org/x/tools                                                                         v0.0.0-20200904185747-39188db58858          3-clause BSD license
+    golang.org/x/tools                                                                         v0.1.0                                      3-clause BSD license
     golang.org/x/xerrors                                                                       v0.0.0-20200804184101-5ec99f83aff1          3-clause BSD license
     google.golang.org/appengine                                                                v1.6.6                                      Apache License 2.0
     google.golang.org/genproto                                                                 v0.0.0-20201110150050-8816d57aaa9a          Apache License 2.0
     google.golang.org/grpc                                                                     v1.34.0                                     Apache License 2.0
     google.golang.org/protobuf                                                                 v1.25.0                                     3-clause BSD license
     gopkg.in/inf.v0                                                                            v0.9.1                                      3-clause BSD license
-    gopkg.in/yaml.v2                                                                           v2.3.0                                      Apache License 2.0, MIT license
-    gopkg.in/yaml.v3                                                                           v3.0.0-20200615113413-eeeca48fe776          Apache License 2.0, MIT license
+    gopkg.in/yaml.v2                                                                           v2.4.0                                      Apache License 2.0, MIT license
+    gopkg.in/yaml.v3                                                                           v3.0.0-20210107192922-496545a6307b          Apache License 2.0, MIT license
     k8s.io/api                                                                                 v0.20.4                                     Apache License 2.0
     k8s.io/apiextensions-apiserver                                                             v0.20.4                                     Apache License 2.0
     k8s.io/apimachinery                                                                        v0.20.4                                     Apache License 2.0
@@ -248,7 +125,6 @@
     sigs.k8s.io/kustomize                                                                      v2.0.3+incompatible                         Apache License 2.0
     sigs.k8s.io/structured-merge-diff/v4                                                       v4.0.2                                      Apache License 2.0
     sigs.k8s.io/yaml                                                                           v1.2.0                                      3-clause BSD license, MIT license
->>>>>>> e5d83b1b
 
 The Emissary-ingress Python code makes use of the following Free and Open Source
 libraries:
