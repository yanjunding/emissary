# file: Makefile

# Copyright 2018 Datawire. All rights reserved.
#
# Licensed under the Apache License, Version 2.0 (the "License");
# you may not use this file except in compliance with the License.
# You may obtain a copy of the License at
#
#     http://www.apache.org/licenses/LICENSE-2.0
#
# Unless required by applicable law or agreed to in writing, software
# distributed under the License is distributed on an "AS IS" BASIS,
# WITHOUT WARRANTIES OR CONDITIONS OF ANY KIND, either express or implied.
# See the License for the specific language governing permissions and
# limitations under the License

CI_DEBUG_KAT_BRANCH=

SHELL = bash

# Welcome to the Ambassador Makefile...

.FORCE:
.PHONY: \
    .FORCE clean version setup-develop print-vars \
    docker-login docker-push docker-images \
    teleproxy-restart teleproxy-stop

# MAIN_BRANCH
# -----------
#
# The name of the main branch (e.g. "stable"). This is set as an variable because it makes it easy to develop and test
# new automation code on a branch that is simulating the purpose of the main branch.
#
MAIN_BRANCH ?= stable

# GIT_BRANCH on TravisCI needs to be set through some external custom logic. Default to a Git native mechanism or
# use what is defined.
#
# read: https://graysonkoonce.com/getting-the-current-branch-name-during-a-pull-request-in-travis-ci/
GIT_DIRTY ?= $(shell test -z "$(shell git status --porcelain)" || printf "dirty")

ifndef $(GIT_BRANCH)
GIT_BRANCH ?= $(shell git rev-parse --abbrev-ref HEAD)
endif

GIT_COMMIT ?= $(shell git rev-parse --short HEAD)

# This commands prints the tag of this commit or "undefined". Later we use GIT_TAG_SANITIZED and set it to "" if this
# string is "undefined" or blank.
GIT_TAG ?= $(shell git name-rev --tags --name-only $(GIT_COMMIT))

GIT_BRANCH_SANITIZED := $(shell printf $(GIT_BRANCH) | tr '[:upper:]' '[:lower:]' | sed -e 's/[^a-zA-Z0-9]/-/g' -e 's/-\{2,\}/-/g')
GIT_TAG_SANITIZED := $(shell \
	if [ "$(GIT_TAG)" = "undefined" -o -z "$(GIT_TAG)" ]; then \
		printf ""; \
	else \
		printf "$(GIT_TAG)" | sed -e 's/\^.*//g'; \
	fi \
)

# Trees get dirty sometimes by choice and sometimes accidently. If we are in a dirty tree then append "-dirty" to the
# GIT_COMMIT.
ifeq ($(GIT_DIRTY),dirty)
GIT_VERSION := $(GIT_BRANCH_SANITIZED)-$(GIT_COMMIT)-dirty
else
GIT_VERSION := $(GIT_BRANCH_SANITIZED)-$(GIT_COMMIT)
endif

# This gives the _previous_ tag, plus a git delta, like
# 0.36.0-436-g8b8c5d3
GIT_DESCRIPTION := $(shell git describe $(GIT_COMMIT))

# TODO: need to remove the dependency on Travis env var which means this likely needs to be arg passed to make rather
IS_PULL_REQUEST = false
ifdef TRAVIS_PULL_REQUEST
ifneq ($(TRAVIS_PULL_REQUEST),false)
IS_PULL_REQUEST = true
endif
endif

# Note that for everything except RC builds, VERSION will be set to the version
# we'd use for a GA build. This is by design.
ifneq ($(GIT_TAG_SANITIZED),)
VERSION = $(shell printf "$(GIT_TAG_SANITIZED)" | sed -e 's/-.*//g')
else
VERSION = $(GIT_VERSION)
endif

# We need this for tagging in some situations.
LATEST_RC=$(VERSION)-rc-latest

# Is this a random commit, an RC, or a GA?
ifeq ($(shell [[ "$(GIT_BRANCH)" =~ ^[0-9]+\.[0-9]+\.[0-9]+$$ ]] && echo "GA"), GA)
COMMIT_TYPE=GA
else ifeq ($(shell [[ "$(GIT_BRANCH)" =~ -rc[0-9]+$$ ]] && echo "RC"), RC)
COMMIT_TYPE=RC
else ifeq ($(shell [[ "$(GIT_BRANCH)" =~ -ea[0-9]+$$ ]] && echo "EA"), EA)
COMMIT_TYPE=EA
else ifeq ($(IS_PULL_REQUEST), true)
COMMIT_TYPE=PR
else
COMMIT_TYPE=random
endif

ifndef DOCKER_REGISTRY
$(error DOCKER_REGISTRY must be set. Use make DOCKER_REGISTRY=- for a purely local build.)
endif

ifeq ($(DOCKER_REGISTRY), -)
AMBASSADOR_DOCKER_REPO ?= ambassador
else
AMBASSADOR_DOCKER_REPO ?= $(DOCKER_REGISTRY)/ambassador
endif

ifneq ($(DOCKER_EXTERNAL_REGISTRY),)
AMBASSADOR_EXTERNAL_DOCKER_REPO ?= $(DOCKER_EXTERNAL_REGISTRY)/ambassador
else
AMBASSADOR_EXTERNAL_DOCKER_REPO ?= $(AMBASSADOR_DOCKER_REPO)
endif

DOCKER_OPTS =

# This is the branch from ambassador-docs to pull for "make pull-docs".
# Override if you need to.
PULL_BRANCH ?= master

NETLIFY_SITE=datawire-ambassador

# IF YOU MESS WITH ANY OF THESE VALUES, YOU MUST UPDATE THE VERSION NUMBERS
# BELOW AND THEN RUN make docker-update-base
ENVOY_BASE_IMAGE ?= quay.io/datawire/ambassador-envoy-alpine-stripped:v1.9.0-619-g5830eaa1d
AMBASSADOR_DOCKER_TAG ?= $(GIT_VERSION)
AMBASSADOR_DOCKER_IMAGE ?= $(AMBASSADOR_DOCKER_REPO):$(AMBASSADOR_DOCKER_TAG)
AMBASSADOR_EXTERNAL_DOCKER_IMAGE ?= $(AMBASSADOR_EXTERNAL_DOCKER_REPO):$(AMBASSADOR_DOCKER_TAG)

# UPDATE THESE VERSION NUMBERS IF YOU UPDATE ANY OF THE VALUES ABOVE, THEN
# RUN make docker-update-base.
AMBASSADOR_DOCKER_IMAGE_CACHED ?= quay.io/datawire/ambassador-base:go-9
AMBASSADOR_BASE_IMAGE ?= quay.io/datawire/ambassador-base:ambassador-9

KUBECONFIG ?= $(shell pwd)/cluster.yaml
USE_KUBERNAUT ?= true

SCOUT_APP_KEY=

# Sets the kat-backend release which contains the kat-client use for E2e testing.
# For details https://github.com/datawire/kat-backend
KAT_BACKEND_RELEASE = 1.4.0

# Allow overriding which watt we use.
WATT ?= watt
WATT_VERSION ?= 0.4.7

# "make" by itself doesn't make the website. It takes too long and it doesn't
# belong in the inner dev loop.
all: setup-develop docker-push test

clean: clean-test
	rm -rf docs/_book docs/_site docs/package-lock.json
	rm -rf helm/*.tgz
	rm -rf app.json
	rm -rf venv/bin/ambassador
	rm -rf ambassador/ambassador/VERSION.py*
	rm -rf ambassador/build ambassador/dist ambassador/ambassador.egg-info ambassador/__pycache__
	find . \( -name .coverage -o -name .cache -o -name __pycache__ \) -print0 | xargs -0 rm -rf
	find . \( -name *.log \) -print0 | xargs -0 rm -rf
	find ambassador/tests \
		\( -name '*.out' -o -name 'envoy.json' -o -name 'intermediate.json' \) -print0 \
		| xargs -0 rm -f

clobber: clean
	-rm -rf watt
	-rm -rf docs/node_modules
	-rm -rf venv && echo && echo "Deleted venv, run 'deactivate' command if your virtualenv is activated" || true

print-%:
	@printf "$($*)"

print-vars:
	@echo "AMBASSADOR_DOCKER_IMAGE          = $(AMBASSADOR_DOCKER_IMAGE)"
	@echo "AMBASSADOR_DOCKER_REPO           = $(AMBASSADOR_DOCKER_REPO)"
	@echo "AMBASSADOR_DOCKER_TAG            = $(AMBASSADOR_DOCKER_TAG)"
	@echo "AMBASSADOR_EXTERNAL_DOCKER_IMAGE = $(AMBASSADOR_EXTERNAL_DOCKER_IMAGE)"
	@echo "AMBASSADOR_EXTERNAL_DOCKER_REPO  = $(AMBASSADOR_EXTERNAL_DOCKER_REPO)"
	@echo "CI_DEBUG_KAT_BRANCH              = $(CI_DEBUG_KAT_BRANCH)"
	@echo "COMMIT_TYPE                      = $(COMMIT_TYPE)"
	@echo "DOCKER_EPHEMERAL_REGISTRY        = $(DOCKER_EPHEMERAL_REGISTRY)"
	@echo "DOCKER_EXTERNAL_REGISTRY         = $(DOCKER_EXTERNAL_REGISTRY)"
	@echo "DOCKER_OPTS                      = $(DOCKER_OPTS)"
	@echo "DOCKER_REGISTRY                  = $(DOCKER_REGISTRY)"
	@echo "GIT_BRANCH                       = $(GIT_BRANCH)"
	@echo "GIT_BRANCH_SANITIZED             = $(GIT_BRANCH_SANITIZED)"
	@echo "GIT_COMMIT                       = $(GIT_COMMIT)"
	@echo "GIT_DESCRIPTION                  = $(GIT_DESCRIPTION)"
	@echo "GIT_DIRTY                        = $(GIT_DIRTY)"
	@echo "GIT_TAG                          = $(GIT_TAG)"
	@echo "GIT_TAG_SANITIZED                = $(GIT_TAG_SANITIZED)"
	@echo "GIT_VERSION                      = $(GIT_VERSION)"
	@echo "IS_PULL_REQUEST                  = $(IS_PULL_REQUEST)"
	@echo "KAT_BACKEND_RELEASE              = $(KAT_BACKEND_RELEASE)"
	@echo "KUBECONFIG                       = $(KUBECONFIG)"
	@echo "LATEST_RC                        = $(LATEST_RC)"
	@echo "MAIN_BRANCH                      = $(MAIN_BRANCH)"
	@echo "VERSION                          = $(VERSION)"

export-vars:
	@echo "export AMBASSADOR_DOCKER_IMAGE='$(AMBASSADOR_DOCKER_IMAGE)'"
	@echo "export AMBASSADOR_DOCKER_REPO='$(AMBASSADOR_DOCKER_REPO)'"
	@echo "export AMBASSADOR_DOCKER_TAG='$(AMBASSADOR_DOCKER_TAG)'"
	@echo "export AMBASSADOR_EXTERNAL_DOCKER_IMAGE='$(AMBASSADOR_EXTERNAL_DOCKER_IMAGE)'"
	@echo "export AMBASSADOR_EXTERNAL_DOCKER_REPO='$(AMBASSADOR_EXTERNAL_DOCKER_REPO)'"
	@echo "export CI_DEBUG_KAT_BRANCH='$(CI_DEBUG_KAT_BRANCH)'"
	@echo "export COMMIT_TYPE='$(COMMIT_TYPE)'"
	@echo "export DOCKER_EPHEMERAL_REGISTRY='$(DOCKER_EPHEMERAL_REGISTRY)'"
	@echo "export DOCKER_EXTERNAL_REGISTRY='$(DOCKER_EXTERNAL_REGISTRY)'"
	@echo "export DOCKER_OPTS='$(DOCKER_OPTS)'"
	@echo "export DOCKER_REGISTRY='$(DOCKER_REGISTRY)'"
	@echo "export GIT_BRANCH='$(GIT_BRANCH)'"
	@echo "export GIT_BRANCH_SANITIZED='$(GIT_BRANCH_SANITIZED)'"
	@echo "export GIT_COMMIT='$(GIT_COMMIT)'"
	@echo "export GIT_DESCRIPTION='$(GIT_DESCRIPTION)'"
	@echo "export GIT_DIRTY='$(GIT_DIRTY)'"
	@echo "export GIT_TAG='$(GIT_TAG)'"
	@echo "export GIT_TAG_SANITIZED='$(GIT_TAG_SANITIZED)'"
	@echo "export GIT_VERSION='$(GIT_VERSION)'"
	@echo "export IS_PULL_REQUEST='$(IS_PULL_REQUEST)'"
	@echo "export KAT_BACKEND_RELEASE='$(KAT_BACKEND_RELEASE)'"
	@echo "export KUBECONFIG='$(KUBECONFIG)'"
	@echo "export LATEST_RC='$(LATEST_RC)'"
	@echo "export MAIN_BRANCH='$(MAIN_BRANCH)'"
	@echo "export VERSION='$(VERSION)'"

# All of this will likely fail horribly outside of CI, for the record.
docker-registry:
ifneq ($(DOCKER_EPHEMERAL_REGISTRY),)
	@if [ "$(TRAVIS)" != "true" ]; then \
		echo "make docker-registry is only for CI" >&2 ;\
		exit 1 ;\
	fi
	@if [ -z "$(KUBECONFIG)" ]; then \
		echo "No KUBECONFIG" >&2 ;\
		exit 1 ;\
	fi
	@if [ ! -r .docker_port_forward ]; then \
		echo "Starting local Docker registry in Kubernetes" ;\
		kubectl apply -f releng/docker-registry.yaml ;\
		while [ -z "$$(kubectl get pods -n docker-registry -ojsonpath='{.items[0].status.containerStatuses[0].state.running}')" ]; do echo pod wait...; sleep 1; done ;\
		sh -c 'kubectl port-forward --namespace=docker-registry deployment/registry 31000:5000 & echo $$! > .docker_port_forward' ;\
	else \
		echo "Local Docker registry should be already running" ;\
	fi
	while ! curl -i http://localhost:31000/ 2>/dev/null; do echo curl wait...; sleep 1; done
endif

kill-docker-registry:
	@if [ -r .docker_port_forward ]; then \
		echo "Stopping local Docker registry" ;\
		kill $$(cat .docker_port_forward) ;\
		kubectl delete -f releng/docker-registry.yaml ;\
		rm -f .docker_port_forward ;\
	else \
		echo "Docker registry should not be running" ;\
	fi

docker-base-images:
	@if [ -n "$(AMBASSADOR_DEV)" ]; then echo "Do not run this from a dev shell" >&2; exit 1; fi
	docker build --build-arg ENVOY_BASE_IMAGE=$(ENVOY_BASE_IMAGE) $(DOCKER_OPTS) -t $(AMBASSADOR_DOCKER_IMAGE_CACHED) -f Dockerfile.cached .
	docker build --build-arg ENVOY_BASE_IMAGE=$(ENVOY_BASE_IMAGE) $(DOCKER_OPTS) -t $(AMBASSADOR_BASE_IMAGE) -f Dockerfile.ambassador .
	@echo "RESTART ANY DEV SHELLS to make sure they use your new images."

docker-push-base-images:
	@if [ -n "$(AMBASSADOR_DEV)" ]; then echo "Do not run this from a dev shell" >&2; exit 1; fi
	docker push $(AMBASSADOR_DOCKER_IMAGE_CACHED)
	docker push $(AMBASSADOR_BASE_IMAGE)
	@echo "RESTART ANY DEV SHELLS to make sure they use your new images."

docker-update-base: docker-base-images docker-push-base-images

ambassador-docker-image: version $(WATT)
	docker build --build-arg AMBASSADOR_BASE_IMAGE=$(AMBASSADOR_BASE_IMAGE) --build-arg CACHED_CONTAINER_IMAGE=$(AMBASSADOR_DOCKER_IMAGE_CACHED) $(DOCKER_OPTS) -t $(AMBASSADOR_DOCKER_IMAGE) .

docker-login:
ifeq ($(DOCKER_LOGIN_FAKE), true)
	@echo Faking Docker login...
else
ifeq ($(TRAVIS), true)
ifneq ($(DOCKER_EXTERNAL_REGISTRY),-)
	@if [ -z $(DOCKER_USERNAME) ]; then echo 'DOCKER_USERNAME not defined'; exit 1; fi
	@if [ -z $(DOCKER_PASSWORD) ]; then echo 'DOCKER_PASSWORD not defined'; exit 1; fi

	@printf "$(DOCKER_PASSWORD)" | docker login -u="$(DOCKER_USERNAME)" --password-stdin $(DOCKER_EXTERNAL_REGISTRY)
else
	@echo "Using local registry, no need for docker login."
endif
else
	@echo "Not in CI, assuming you're already logged into Docker"
endif
endif

docker-images: ambassador-docker-image

docker-push: docker-images
ifneq ($(DOCKER_REGISTRY), -)
	@if [ \( "$(GIT_DIRTY)" != "dirty" \) -o \( "$(GIT_BRANCH)" != "$(MAIN_BRANCH)" \) ]; then \
		echo "PUSH $(AMBASSADOR_DOCKER_IMAGE), COMMIT_TYPE $(COMMIT_TYPE)"; \
		docker push $(AMBASSADOR_DOCKER_IMAGE) | python releng/linify.py push.log; \
		if [ \( "$(COMMIT_TYPE)" = "RC" \) -o \( "$(COMMIT_TYPE)" = "EA" \) ]; then \
			$(MAKE) docker-login || exit 1; \
			\
			echo "PUSH $(AMBASSADOR_EXTERNAL_DOCKER_REPO):$(GIT_TAG_SANITIZED)"; \
			docker tag $(AMBASSADOR_DOCKER_IMAGE) $(AMBASSADOR_EXTERNAL_DOCKER_REPO):$(GIT_TAG_SANITIZED); \
			docker push $(AMBASSADOR_EXTERNAL_DOCKER_REPO):$(GIT_TAG_SANITIZED) | python releng/linify.py push.log; \
			\
			if [ "$(COMMIT_TYPE)" = "RC" ]; then \
				echo "PUSH $(AMBASSADOR_EXTERNAL_DOCKER_REPO):$(LATEST_RC)"; \
				docker tag $(AMBASSADOR_DOCKER_IMAGE) $(AMBASSADOR_EXTERNAL_DOCKER_REPO):$(LATEST_RC); \
				docker push $(AMBASSADOR_EXTERNAL_DOCKER_REPO):$(LATEST_RC) | python releng/linify.py push.log; \
			fi; \
		fi; \
	else \
		printf "Git tree on MAIN_BRANCH '$(MAIN_BRANCH)' is dirty and therefore 'docker push' is not allowed!\n"; \
		exit 1; \
	fi
else
	@echo "No DOCKER_REGISTRY set"
endif

# TODO: validate version is conformant to some set of rules might be a good idea to add here
ambassador/ambassador/VERSION.py:
	$(call check_defined, VERSION, VERSION is not set)
	$(call check_defined, GIT_BRANCH, GIT_BRANCH is not set)
	$(call check_defined, GIT_COMMIT, GIT_COMMIT is not set)
	$(call check_defined, GIT_DESCRIPTION, GIT_DESCRIPTION is not set)
	@echo "Generating and templating version information -> $(VERSION)"
	sed \
		-e 's!{{VERSION}}!$(VERSION)!g' \
		-e 's!{{GITBRANCH}}!$(GIT_BRANCH)!g' \
		-e 's!{{GITDIRTY}}!$(GIT_DIRTY)!g' \
		-e 's!{{GITCOMMIT}}!$(GIT_COMMIT)!g' \
		-e 's!{{GITDESCRIPTION}}!$(GIT_DESCRIPTION)!g' \
		< VERSION-template.py > ambassador/ambassador/VERSION.py

version: ambassador/ambassador/VERSION.py

TELEPROXY=venv/bin/teleproxy
TELEPROXY_VERSION=0.4.6

# This should maybe be replaced with a lighterweight dependency if we
# don't currently depend on go
GOOS=$(shell go env GOOS)
GOARCH=$(shell go env GOARCH)

$(TELEPROXY):
	curl -o $(TELEPROXY) https://s3.amazonaws.com/datawire-static-files/teleproxy/$(TELEPROXY_VERSION)/$(GOOS)/$(GOARCH)/teleproxy
	sudo chown root $(TELEPROXY)
ifeq ($(shell uname -s), Darwin)
	sudo chmod go-w,a+x $(TELEPROXY)	# no SUID here
else
	sudo chmod go-w,a+sx $(TELEPROXY)	# SUID here
endif

kill_teleproxy = curl -s --connect-timeout 5 127.254.254.254/api/shutdown || true

ifeq ($(shell uname -s), Darwin)
run_teleproxy = sudo id; sudo $(TELEPROXY)
else
run_teleproxy = $(TELEPROXY)
endif

# This is for the docker image, so we don't use the current arch, we hardcode to linux/amd64
$(WATT):
	curl -o $(WATT) https://s3.amazonaws.com/datawire-static-files/watt/$(WATT_VERSION)/linux/amd64/watt
	chmod go-w,a+x $(WATT)

CLAIM_FILE=kubernaut-claim.txt
CLAIM_NAME=$(shell cat $(CLAIM_FILE))

KUBERNAUT=venv/bin/kubernaut
KUBERNAUT_VERSION=2018.10.24-d46c1f1
KUBERNAUT_CLAIM=$(KUBERNAUT) claims create --name $(CLAIM_NAME) --cluster-group main
KUBERNAUT_DISCARD=$(KUBERNAUT) claims delete $(CLAIM_NAME)

$(CLAIM_FILE):
	@if [ -z $${CI+x} ]; then \
		echo kat-$${USER} > $@; \
	else \
		echo kat-$${USER}-$(shell uuidgen) > $@; \
	fi

$(KUBERNAUT):
	curl -o $(KUBERNAUT) http://releases.datawire.io/kubernaut/$(KUBERNAUT_VERSION)/$(GOOS)/$(GOARCH)/kubernaut
	chmod +x $(KUBERNAUT)

KAT_CLIENT=venv/bin/kat_client

$(KAT_CLIENT):
	curl -OL https://github.com/datawire/kat-backend/archive/v$(KAT_BACKEND_RELEASE).tar.gz
	tar xzf v$(KAT_BACKEND_RELEASE).tar.gz
	chmod +x kat-backend-$(KAT_BACKEND_RELEASE)/client/bin/client_$(GOOS)_$(GOARCH)
	mv kat-backend-$(KAT_BACKEND_RELEASE)/client/bin/client_$(GOOS)_$(GOARCH) $(PWD)/$(KAT_CLIENT)
	rm -rf v$(KAT_BACKEND_RELEASE).tar.gz kat-backend-$(KAT_BACKEND_RELEASE)/

setup-develop: venv $(KAT_CLIENT) $(TELEPROXY) $(KUBERNAUT) $(WATT) version

cluster.yaml: $(CLAIM_FILE)
ifeq ($(USE_KUBERNAUT), true)
	$(KUBERNAUT_DISCARD)
	$(KUBERNAUT_CLAIM)
	cp ~/.kube/$(CLAIM_NAME).yaml cluster.yaml
endif

<<<<<<< HEAD
cluster-and-teleproxy: cluster.yaml teleproxy-restart
	rm -rf /tmp/k8s-*.yaml

setup-test: cluster-and-teleproxy

teleproxy-start:
	@echo "Starting teleproxy"
	@$(TELEPROXY) -kubeconfig $(KUBECONFIG) 2> /tmp/teleproxy.log || (echo "failed to start teleproxy"; cat /tmp/teleproxy.log) &
	@echo "Waiting for teleproxy to start..."
	@sleep 5
	@if ! pgrep -x "teleproxy" > /dev/null; then \
		echo "Teleproxy crashed, exiting..."; \
		exit 1; \
	fi
	@echo "Started teleproxy"

teleproxy-restart: teleproxy-stop teleproxy-start

teleproxy-stop:
	@echo "Killing teleproxy"
	$(call kill_teleproxy)
	@sleep 0.25 # wait for exit...
=======
setup-test: cluster-and-teleproxy

cluster-and-teleproxy: cluster.yaml
	rm -rf /tmp/k8s-*.yaml
	$(MAKE) teleproxy-restart
	@echo "Sleeping for Teleproxy cluster"
	sleep 10

teleproxy-restart:
	@echo "Killing teleproxy"
	$(kill_teleproxy)
	sleep 0.25 # wait for exit...
	$(run_teleproxy) -kubeconfig $(KUBECONFIG) 2> /tmp/teleproxy.log &
	sleep 0.5 # wait for start
	@if [ $$(ps -ef | grep venv/bin/teleproxy | grep -v grep | wc -l) -le 0 ]; then \
		echo "teleproxy did not start"; \
		cat /tmp/teleproxy.log; \
		exit 1; \
	fi
	@echo "Done"

teleproxy-stop:
	$(kill_teleproxy)
	sleep 0.25 # wait for exit...
>>>>>>> 8062d736
	@if [ $$(ps -ef | grep venv/bin/teleproxy | grep -v grep | wc -l) -gt 0 ]; then \
		echo "teleproxy still running" >&2; \
		ps -ef | grep venv/bin/teleproxy | grep -v grep >&2; \
		false; \
	else \
		echo "Killed teleproxy" >&2; \
	fi

shell: setup-develop
	AMBASSADOR_DOCKER_IMAGE="$(AMBASSADOR_DOCKER_IMAGE)" \
	AMBASSADOR_DOCKER_IMAGE_CACHED="$(AMBASSADOR_DOCKER_IMAGE_CACHED)" \
	AMBASSADOR_BASE_IMAGE="$(AMBASSADOR_BASE_IMAGE)" \
	KUBECONFIG="$(KUBECONFIG)" \
	AMBASSADOR_DEV=1 \
	bash --init-file releng/init.sh -i

clean-test:
	rm -f cluster.yaml
	test -x $(KUBERNAUT) && $(KUBERNAUT_DISCARD) || true
	rm -f $(CLAIM_FILE)
	$(call kill_teleproxy)

test: setup-develop cluster-and-teleproxy 
	cd ambassador && \
	AMBASSADOR_DOCKER_IMAGE="$(AMBASSADOR_DOCKER_IMAGE)" \
	AMBASSADOR_DOCKER_IMAGE_CACHED="$(AMBASSADOR_DOCKER_IMAGE_CACHED)" \
	AMBASSADOR_BASE_IMAGE="$(AMBASSADOR_BASE_IMAGE)" \
	KUBECONFIG="$(KUBECONFIG)" \
	PATH="$(shell pwd)/venv/bin:$(PATH)" \
	bash ../releng/run-tests.sh

test-list: setup-develop
	cd ambassador && PATH="$(shell pwd)/venv/bin":$(PATH) pytest --collect-only -q

update-aws:
	@if [ -n "$(STABLE_TXT_KEY)" ]; then \
        printf "$(VERSION)" > stable.txt; \
		echo "updating $(STABLE_TXT_KEY) with $$(cat stable.txt)"; \
        aws s3api put-object \
            --bucket datawire-static-files \
            --key ambassador/$(STABLE_TXT_KEY) \
            --body stable.txt; \
	fi
	@if [ -n "$(SCOUT_APP_KEY)" ]; then \
		printf '{"application":"ambassador","latest_version":"$(VERSION)","notices":[]}' > app.json; \
		echo "updating $(SCOUT_APP_KEY) with $$(cat app.json)"; \
        aws s3api put-object \
            --bucket scout-datawire-io \
            --key ambassador/$(SCOUT_APP_KEY) \
            --body app.json; \
	fi

release-prep:
	bash releng/release-prep.sh

release:
	@if [ "$(COMMIT_TYPE)" = "GA" -a "$(VERSION)" != "$(GIT_VERSION)" ]; then \
		set -ex; \
		$(MAKE) print-vars; \
		$(MAKE) docker-login || exit 1; \
		docker pull $(AMBASSADOR_DOCKER_REPO):$(LATEST_RC); \
		docker tag $(AMBASSADOR_DOCKER_REPO):$(LATEST_RC) $(AMBASSADOR_DOCKER_REPO):$(VERSION); \
		docker push $(AMBASSADOR_DOCKER_REPO):$(VERSION); \
		make SCOUT_APP_KEY=app.json STABLE_TXT_KEY=stable.txt update-aws; \
		set +x; \
	else \
		printf "'make release' can only be run for a GA commit when VERSION is not the same as GIT_COMMIT!\n"; \
		exit 1; \
	fi

# ------------------------------------------------------------------------------
# Virtualenv
# ------------------------------------------------------------------------------

venv: version venv/bin/ambassador

venv/bin/ambassador: venv/bin/activate ambassador/requirements.txt
	@releng/install-py.sh dev requirements ambassador/requirements.txt
	@releng/install-py.sh dev install ambassador/requirements.txt
	@releng/fix_kube_client

venv/bin/activate: dev-requirements.txt multi/requirements.txt kat/requirements.txt
	test -d venv || virtualenv venv --python python3
	@releng/install-py.sh dev requirements $^
	@releng/install-py.sh dev install $^
	touch venv/bin/activate
	@releng/fix_kube_client

mypy-server-stop:
	dmypy stop

mypy-server:
	@if ! dmypy status >/dev/null; then \
		dmypy start -- --use-fine-grained-cache --follow-imports=skip --ignore-missing-imports ;\
		echo "Started mypy server" ;\
	fi

mypy: mypy-server
	time dmypy check ambassador

# ------------------------------------------------------------------------------
# Website
# ------------------------------------------------------------------------------

pull-docs:
	{ \
		git fetch https://github.com/datawire/ambassador-docs $(PULL_BRANCH) && \
		docs_head=$$(git rev-parse FETCH_HEAD) && \
		git subtree merge --prefix=docs "$${docs_head}" && \
		git subtree split --prefix=docs --rejoin --onto="$${docs_head}"; \
	}
push-docs:
	{ \
		git fetch https://github.com/datawire/ambassador-docs master && \
		docs_old=$$(git rev-parse FETCH_HEAD) && \
		docs_new=$$(git subtree split --prefix=docs --rejoin --onto="$${docs_old}") && \
		git push $(if $(GH_TOKEN),https://d6e-automaton:${GH_TOKEN}@github.com/,git@github.com:)datawire/ambassador-docs.git "$${docs_new}:refs/heads/$(or $(PUSH_BRANCH),master)"; \
	}
.PHONY: pull-docs push-docs

# ------------------------------------------------------------------------------
# CI Targets
# ------------------------------------------------------------------------------

ci-docker: docker-push

# ------------------------------------------------------------------------------
# Function Definitions
# ------------------------------------------------------------------------------

# Check that given variables are set and all have non-empty values,
# die with an error otherwise.
#
# Params:
#   1. Variable name(s) to test.
#   2. (optional) Error message to print.
check_defined = $(strip $(foreach 1,$1, $(call __check_defined,$1,$(strip $(value 2)))))
__check_defined = $(if $(value $1),, $(error Undefined $1$(if $2, ($2))))<|MERGE_RESOLUTION|>--- conflicted
+++ resolved
@@ -410,30 +410,6 @@
 	cp ~/.kube/$(CLAIM_NAME).yaml cluster.yaml
 endif
 
-<<<<<<< HEAD
-cluster-and-teleproxy: cluster.yaml teleproxy-restart
-	rm -rf /tmp/k8s-*.yaml
-
-setup-test: cluster-and-teleproxy
-
-teleproxy-start:
-	@echo "Starting teleproxy"
-	@$(TELEPROXY) -kubeconfig $(KUBECONFIG) 2> /tmp/teleproxy.log || (echo "failed to start teleproxy"; cat /tmp/teleproxy.log) &
-	@echo "Waiting for teleproxy to start..."
-	@sleep 5
-	@if ! pgrep -x "teleproxy" > /dev/null; then \
-		echo "Teleproxy crashed, exiting..."; \
-		exit 1; \
-	fi
-	@echo "Started teleproxy"
-
-teleproxy-restart: teleproxy-stop teleproxy-start
-
-teleproxy-stop:
-	@echo "Killing teleproxy"
-	$(call kill_teleproxy)
-	@sleep 0.25 # wait for exit...
-=======
 setup-test: cluster-and-teleproxy
 
 cluster-and-teleproxy: cluster.yaml
@@ -458,13 +434,12 @@
 teleproxy-stop:
 	$(kill_teleproxy)
 	sleep 0.25 # wait for exit...
->>>>>>> 8062d736
 	@if [ $$(ps -ef | grep venv/bin/teleproxy | grep -v grep | wc -l) -gt 0 ]; then \
 		echo "teleproxy still running" >&2; \
 		ps -ef | grep venv/bin/teleproxy | grep -v grep >&2; \
 		false; \
 	else \
-		echo "Killed teleproxy" >&2; \
+		echo "teleproxy stopped" >&2; \
 	fi
 
 shell: setup-develop
