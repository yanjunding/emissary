# file: Makefile

# Copyright 2018 Datawire. All rights reserved.
#
# Licensed under the Apache License, Version 2.0 (the "License");
# you may not use this file except in compliance with the License.
# You may obtain a copy of the License at
#
#     http://www.apache.org/licenses/LICENSE-2.0
#
# Unless required by applicable law or agreed to in writing, software
# distributed under the License is distributed on an "AS IS" BASIS,
# WITHOUT WARRANTIES OR CONDITIONS OF ANY KIND, either express or implied.
# See the License for the specific language governing permissions and
# limitations under the License

CI_DEBUG_KAT_BRANCH=

SHELL = bash

# Welcome to the Ambassador Makefile...

.PHONY: \
    clean version setup-develop print-vars \
    docker-push docker-images
.SECONDARY:

GIT_DIRTY ?= $(if $(shell git status --porcelain),dirty)

# This is only "kinda" the git branch name:
#
#  - if checked out is the synthetic merge-commit for a PR, then use
#    the PR's branch name (even though the merge commit we have
#    checked out isn't part of the branch")
#  - if this is a CI run for a tag (not a branch or PR), then use the
#    tag name
#  - if none of the above, then use the actual git branch name
#
# read: https://graysonkoonce.com/getting-the-current-branch-name-during-a-pull-request-in-travis-ci/
GIT_BRANCH ?= $(or $(TRAVIS_PULL_REQUEST_BRANCH),$(TRAVIS_BRANCH),$(shell git rev-parse --abbrev-ref HEAD))

GIT_COMMIT ?= $(shell git rev-parse --short HEAD)

# This commands prints the tag of this commit or "undefined".
GIT_TAG ?= $(shell git name-rev --tags --name-only $(GIT_COMMIT))

GIT_BRANCH_SANITIZED := $(shell printf $(GIT_BRANCH) | tr '[:upper:]' '[:lower:]' | sed -e 's/[^a-zA-Z0-9]/-/g' -e 's/-\{2,\}/-/g')

# This gives the _previous_ tag, plus a git delta, like
# 0.36.0-436-g8b8c5d3
GIT_DESCRIPTION := $(shell git describe --tags $(GIT_COMMIT))

# IS_PRIVATE: empty=false, nonempty=true
# Default is true if any of the git remotes have the string "private" in any of their URLs.
_git_remote_urls := $(shell git remote | xargs -n1 git remote get-url --all)
IS_PRIVATE ?= $(findstring private,$(_git_remote_urls))

# RELEASE_VERSION is an X.Y.Z[-prerelease] (semver) string that we
# will upload/release the image as.  It does NOT include a leading 'v'
# (trimming the 'v' from the git tag is what the 'patsubst' is for).
# If this is an RC or EA, then it includes the '-rcN' or '-eaN'
# suffix.
#
# BUILD_VERSION is of the same format, but is the version number that
# we build into the image.  Because an image built as a "release
# candidate" will ideally get promoted to be the GA image, we trim off
# the '-rcN' suffix.
RELEASE_VERSION = $(patsubst v%,%,$(or $(TRAVIS_TAG),$(shell git describe --tags --always)))$(if $(GIT_DIRTY),-dirty)
BUILD_VERSION = $(shell echo '$(RELEASE_VERSION)' | sed 's/-rc[0-9]*$$//')

ifndef DOCKER_REGISTRY
$(error DOCKER_REGISTRY must be set. Use make DOCKER_REGISTRY=- for a purely local build.)
endif

AMBASSADOR_DOCKER_REPO ?= $(if $(filter-out -,$(DOCKER_REGISTRY)),$(DOCKER_REGISTRY)/)ambassador$(if $(IS_PRIVATE),-private)

ifneq ($(DOCKER_EXTERNAL_REGISTRY),)
AMBASSADOR_EXTERNAL_DOCKER_REPO ?= $(DOCKER_EXTERNAL_REGISTRY)/ambassador$(if $(IS_PRIVATE),-private)
else
AMBASSADOR_EXTERNAL_DOCKER_REPO ?= $(AMBASSADOR_DOCKER_REPO)
endif

DOCKER_OPTS =

# This is the branch from ambassador-docs to pull for "make pull-docs".
# Override if you need to.
PULL_BRANCH ?= master

AMBASSADOR_DOCKER_TAG ?= $(RELEASE_VERSION)
AMBASSADOR_DOCKER_IMAGE ?= $(AMBASSADOR_DOCKER_REPO):$(AMBASSADOR_DOCKER_TAG)
AMBASSADOR_EXTERNAL_DOCKER_IMAGE ?= $(AMBASSADOR_EXTERNAL_DOCKER_REPO):$(AMBASSADOR_DOCKER_TAG)

YES_I_AM_UPDATING_THE_BASE_IMAGES ?=
YES_I_AM_OK_WITH_COMPILING_ENVOY ?=

ENVOY_FILE ?= envoy-bin/envoy-static-stripped

# IF YOU MESS WITH ANY OF THESE VALUES, YOU MUST RUN `make docker-update-base`.
  ENVOY_REPO ?= $(if $(IS_PRIVATE),git@github.com:datawire/envoy-private.git,git://github.com/datawire/envoy.git)
  ENVOY_COMMIT ?= 6e6ae35f214b040f76666d86b30a6ad3ceb67046
  ENVOY_COMPILATION_MODE ?= dbg


  # Increment BASE_ENVOY_RELVER on changes to `Dockerfile.base-envoy`, or Envoy recipes
  BASE_ENVOY_RELVER ?= 4
  # Increment BASE_GO_RELVER on changes to `Dockerfile.base-go`
  BASE_GO_RELVER    ?= 18
  # Increment BASE_PY_RELVER on changes to `Dockerfile.base-py`, `releng/*`, `python/requirements.txt`
  BASE_PY_RELVER    ?= 17

  BASE_DOCKER_REPO ?= quay.io/datawire/ambassador-base$(if $(IS_PRIVATE),-private)
  BASE_ENVOY_IMAGE ?= $(BASE_DOCKER_REPO):envoy-$(BASE_ENVOY_RELVER).$(ENVOY_COMMIT).$(ENVOY_COMPILATION_MODE)
  BASE_GO_IMAGE    ?= $(BASE_DOCKER_REPO):go-$(BASE_GO_RELVER)
  BASE_PY_IMAGE    ?= $(BASE_DOCKER_REPO):py-$(BASE_PY_RELVER)
# END LIST OF VARIABLES REQUIRING `make docker-update-base`.

#### Test service Dockerfile stuff.
# The test services live in subdirectories of test-services. TEST_SERVICE_ROOTS
# is the list of these directories.

TEST_SERVICE_ROOTS = $(notdir $(wildcard test-services/*))

# TEST_SERVICE_IMAGES maps each TEST_SERVICE_ROOT to test-$root.docker, since
# those are the names of the individual targets. We also add the auth-tls
# target here, by hand -- it has a special rule since it's also built from the
# test-services/auth directory.
TEST_SERVICE_IMAGES = $(patsubst %,test-%.docker,$(TEST_SERVICE_ROOTS) auth-tls)

# Set default tag values...
docker.tag.release    = $(AMBASSADOR_DOCKER_TAG)
docker.tag.release-rc = $(AMBASSADOR_EXTERNAL_DOCKER_REPO):$(RELEASE_VERSION) $(AMBASSADOR_EXTERNAL_DOCKER_REPO):$(BUILD_VERSION)-latest-rc
docker.tag.release-ea = $(AMBASSADOR_EXTERNAL_DOCKER_REPO):$(RELEASE_VERSION)
docker.tag.local      = $(AMBASSADOR_DOCKER_TAG)

TEST_SERVICE_VERSION ?= 0.0.3

# ...then set overrides for the test services.
test-%.docker.tag.release: docker.tag.release = quay.io/datawire/test_services:$(notdir $*)-$(TEST_SERVICE_VERSION)

LOCAL_REPO = $(if $(filter-out -,$(DOCKER_REGISTRY)),$(DOCKER_REGISTRY)/test_services,test_services)
test-%.docker.tag.local: docker.tag.local = $(LOCAL_REPO):$(notdir $*)-$(GIT_DESCRIPTION)

# ...and define some TEST_SERVICE_*_TAGS.
TEST_SERVICE_LOCAL_TAGS = $(addsuffix .tag.local,$(TEST_SERVICE_IMAGES))
TEST_SERVICE_RELEASE_TAGS = $(addsuffix .tag.release,$(TEST_SERVICE_IMAGES))

ifneq ($(DOCKER_REGISTRY), -)
TEST_SERVICE_LOCAL_PUSHES = $(addsuffix .push.local,$(TEST_SERVICE_IMAGES))
TEST_SERVICE_RELEASE_PUSHES = $(addsuffix .push.release,$(TEST_SERVICE_IMAGES))
endif

#### end test service stuff

# Default to _NOT_ using Kubernaut. At Datawire, we can set this to true,
# but outside, it works much better to assume that user has set up something
# and not try to override it.
USE_KUBERNAUT ?= false

KUBERNAUT=venv/bin/kubernaut
KUBERNAUT_VERSION=2018.10.24-d46c1f1
KUBERNAUT_CLAIM=$(KUBERNAUT) claims create --name $(CLAIM_NAME) --cluster-group main
KUBERNAUT_DISCARD=$(KUBERNAUT) claims delete $(CLAIM_NAME)

# Only override KUBECONFIG if we're using Kubernaut
ifeq ($(USE_KUBERNAUT), true)
KUBECONFIG ?= $(shell pwd)/cluster.yaml
endif

SCOUT_APP_KEY=

KAT_CLIENT_DOCKER_REPO ?= $(if $(filter-out -,$(DOCKER_REGISTRY)),$(DOCKER_REGISTRY)/)kat-client$(if $(IS_PRIVATE),-private)
KAT_SERVER_DOCKER_REPO ?= $(if $(filter-out -,$(DOCKER_REGISTRY)),$(DOCKER_REGISTRY)/)kat-backend$(if $(IS_PRIVATE),-private)

KAT_CLIENT_DOCKER_IMAGE ?= $(KAT_CLIENT_DOCKER_REPO):$(AMBASSADOR_DOCKER_TAG)
KAT_SERVER_DOCKER_IMAGE ?= $(KAT_SERVER_DOCKER_REPO):$(AMBASSADOR_DOCKER_TAG)

KAT_IMAGE_PULL_POLICY ?= Always

KAT_CLIENT ?= venv/bin/kat_client

# Where to place binaries when we compile them
WATT ?= watt
KUBESTATUS ?= kubestatus

# This should maybe be replaced with a lighterweight dependency if we
# don't currently depend on go
GOOS=$(shell go env GOOS)
GOARCH=$(shell go env GOARCH)

CLAIM_FILE=kubernaut-claim.txt
CLAIM_NAME=$(shell cat $(CLAIM_FILE))


# "make" by itself doesn't make the website. It takes too long and it doesn't
# belong in the inner dev loop.
all:
	$(MAKE) setup-develop
	$(MAKE) docker-push
	$(MAKE) test

include build-aux/prelude.mk
include build-aux/var.mk
include build-aux/docker.mk

# clean_docker_images could just be a fixed list of the images that we
# generate, but writing that fixed list would require a human to
# figure out what that complete list is.
clean_docker_images  = $(wildcard *.docker)
clean_docker_images += $(patsubst %.tag.release,%,$(wildcard *.docker.tag.release))
clean_docker_images += $(patsubst %.tag.local,%,$(wildcard *.docker.tag.local))
clean: clean-test envoy-build-container.txt.clean $(addsuffix .clean,$(clean_docker_images))
	rm -rf docs/_book docs/_site docs/package-lock.json
	rm -rf helm/*.tgz
	rm -rf app.json
	rm -rf venv/bin/ambassador
	rm -rf python/ambassador/VERSION.py*
	rm -f *.docker
	rm -rf python/build python/dist python/ambassador.egg-info python/__pycache__
	find . \( -name .coverage -o -name .cache -o -name __pycache__ \) -print0 | xargs -0 rm -rf
	find . \( -name *.log \) -print0 | xargs -0 rm -rf
	rm -rf log.txt
	find python/tests \
		\( -name '*.out' -o -name 'envoy.json' -o -name 'intermediate.json' \) -print0 \
		| xargs -0 rm -f
	rm -f build/kat/client/kat_client
	rm -f build/kat/server/kat-server
	rm -f tools/sandbox/http_auth/docker-compose.yml
	rm -f tools/sandbox/grpc_auth/docker-compose.yml
	rm -f tools/sandbox/grpc_web/docker-compose.yaml tools/sandbox/grpc_web/*_pb.js
	rm -rf pkg/api.envoy.tmp/
	rm -rf envoy-bin
	rm -f envoy-build-image.txt
	rm -f cmd/ambex/ambex
# Files made by older versions.  Remove the tail of this list when the
# commit making the change gets far enough in to the past.
#
# 2019-09-23
	rm -f kat-server-docker-image/kat-server
	rm -f kat-sandbox/grpc_auth/docker-compose.yml
	rm -f kat-sandbox/grpc_web/docker-compose.yaml
	rm -f kat-sandbox/grpc_web/*_pb.js
	rm -f kat-sandbox/http_auth/docker-compose.yml

clobber: clean kill-docker-registry
	-rm -f build/kat/client/teleproxy
	-$(if $(filter-out -,$(ENVOY_COMMIT)),rm -rf envoy envoy-src)
	-rm -rf docs/node_modules
	-rm -rf venv && echo && echo "Deleted venv, run 'deactivate' command if your virtualenv is activated" || true

generate: pkg/api/kat/echo.pb.go
generate: pkg/api/envoy
generate: api/envoy
generate-clean: clobber
	rm -rf api/envoy pkg/api
.PHONY: generate generate-clean

print-%:
	@printf "$($*)"

print-vars:
	@echo "AMBASSADOR_DOCKER_IMAGE          = $(AMBASSADOR_DOCKER_IMAGE)"
	@echo "AMBASSADOR_DOCKER_REPO           = $(AMBASSADOR_DOCKER_REPO)"
	@echo "AMBASSADOR_DOCKER_TAG            = $(AMBASSADOR_DOCKER_TAG)"
	@echo "AMBASSADOR_EXTERNAL_DOCKER_IMAGE = $(AMBASSADOR_EXTERNAL_DOCKER_IMAGE)"
	@echo "AMBASSADOR_EXTERNAL_DOCKER_REPO  = $(AMBASSADOR_EXTERNAL_DOCKER_REPO)"
	@echo "CI_DEBUG_KAT_BRANCH              = $(CI_DEBUG_KAT_BRANCH)"
	@echo "DOCKER_EPHEMERAL_REGISTRY        = $(DOCKER_EPHEMERAL_REGISTRY)"
	@echo "DOCKER_EXTERNAL_REGISTRY         = $(DOCKER_EXTERNAL_REGISTRY)"
	@echo "DOCKER_OPTS                      = $(DOCKER_OPTS)"
	@echo "DOCKER_REGISTRY                  = $(DOCKER_REGISTRY)"
	@echo "BASE_DOCKER_REPO                 = $(BASE_DOCKER_REPO)"
	@echo "GIT_BRANCH                       = $(GIT_BRANCH)"
	@echo "GIT_BRANCH_SANITIZED             = $(GIT_BRANCH_SANITIZED)"
	@echo "GIT_COMMIT                       = $(GIT_COMMIT)"
	@echo "GIT_DESCRIPTION                  = $(GIT_DESCRIPTION)"
	@echo "GIT_DIRTY                        = $(GIT_DIRTY)"
	@echo "GIT_TAG                          = $(GIT_TAG)"
	@echo "KAT_CLIENT_DOCKER_IMAGE          = $(KAT_CLIENT_DOCKER_IMAGE)"
	@echo "KAT_SERVER_DOCKER_IMAGE          = $(KAT_SERVER_DOCKER_IMAGE)"
	@echo "KUBECONFIG                       = $(KUBECONFIG)"
	@echo "USE_KUBERNAUT                    = $(USE_KUBERNAUT)"
	@echo "BUILD_VERSION                    = $(BUILD_VERSION)"
	@echo "RELEASE_VERSION                  = $(RELEASE_VERSION)"

export-vars:
	@echo "export AMBASSADOR_DOCKER_IMAGE='$(AMBASSADOR_DOCKER_IMAGE)'"
	@echo "export AMBASSADOR_DOCKER_REPO='$(AMBASSADOR_DOCKER_REPO)'"
	@echo "export AMBASSADOR_DOCKER_TAG='$(AMBASSADOR_DOCKER_TAG)'"
	@echo "export AMBASSADOR_EXTERNAL_DOCKER_IMAGE='$(AMBASSADOR_EXTERNAL_DOCKER_IMAGE)'"
	@echo "export AMBASSADOR_EXTERNAL_DOCKER_REPO='$(AMBASSADOR_EXTERNAL_DOCKER_REPO)'"
	@echo "export CI_DEBUG_KAT_BRANCH='$(CI_DEBUG_KAT_BRANCH)'"
	@echo "export DOCKER_EPHEMERAL_REGISTRY='$(DOCKER_EPHEMERAL_REGISTRY)'"
	@echo "export DOCKER_EXTERNAL_REGISTRY='$(DOCKER_EXTERNAL_REGISTRY)'"
	@echo "export DOCKER_OPTS='$(DOCKER_OPTS)'"
	@echo "export DOCKER_REGISTRY='$(DOCKER_REGISTRY)'"
	@echo "export BASE_DOCKER_REPO='$(BASE_DOCKER_REPO)'"
	@echo "export GIT_BRANCH='$(GIT_BRANCH)'"
	@echo "export GIT_BRANCH_SANITIZED='$(GIT_BRANCH_SANITIZED)'"
	@echo "export GIT_COMMIT='$(GIT_COMMIT)'"
	@echo "export GIT_DESCRIPTION='$(GIT_DESCRIPTION)'"
	@echo "export GIT_DIRTY='$(GIT_DIRTY)'"
	@echo "export GIT_TAG='$(GIT_TAG)'"
	@echo "export KAT_CLIENT_DOCKER_IMAGE='$(KAT_CLIENT_DOCKER_IMAGE)'"
	@echo "export KAT_SERVER_DOCKER_IMAGE='$(KAT_SERVER_DOCKER_IMAGE)'"
	@echo "export KUBECONFIG='$(KUBECONFIG)'"
	@echo "export USE_KUBERNAUT='$(USE_KUBERNAUT)'"
	@echo "export BUILD_VERSION='$(BUILD_VERSION)'"
	@echo "export RELEASE_VERSION='$(RELEASE_VERSION)'"

# All of this will likely fail horribly outside of CI, for the record.
docker-registry: $(KUBECONFIG)
ifneq ($(DOCKER_EPHEMERAL_REGISTRY),)
	@if [ "$(TRAVIS)" != "true" ]; then \
		echo "make docker-registry is only for CI" >&2 ;\
		exit 1 ;\
	fi
	@if [ -z "$(KUBECONFIG)" ]; then \
		echo "No KUBECONFIG" >&2 ;\
		exit 1 ;\
	fi
	@if [ ! -r .docker_port_forward ]; then \
		echo "Starting local Docker registry in Kubernetes" ;\
		kubectl apply -f releng/docker-registry.yaml ;\
		while [ -z "$$(kubectl get pods -n docker-registry -ojsonpath='{.items[0].status.containerStatuses[0].state.running}')" ]; do echo pod wait...; sleep 1; done ;\
		sh -c 'kubectl port-forward --namespace=docker-registry deployment/registry 31000:5000 > /tmp/port-forward-log & echo $$! > .docker_port_forward' ;\
	else \
		echo "Local Docker registry should be already running" ;\
	fi
	while ! curl -i http://localhost:31000/ 2>/dev/null; do echo curl wait...; sleep 1; done
endif

kill-docker-registry:
	@if [ -r .docker_port_forward ]; then \
		echo "Stopping local Docker registry" ;\
		kill $$(cat .docker_port_forward) ;\
		kubectl delete -f releng/docker-registry.yaml ;\
		rm -f .docker_port_forward ;\
	else \
		echo "Docker registry should not be running" ;\
	fi

envoy-src: FORCE
	@echo "Getting Envoy sources..."
	@if test -d envoy && ! test -d envoy-src; then PS4=; set -x; mv envoy envoy-src; fi
# Ensure that GIT_DIR and GIT_WORK_TREE are unset so that `git bisect`
# and friends work properly.
	@PS4=; set -ex; { \
	    unset GIT_DIR GIT_WORK_TREE; \
	    git init $@; \
	    cd $@; \
	    if git remote get-url origin &>/dev/null; then \
	        git remote set-url origin $(ENVOY_REPO); \
	    else \
	        git remote add origin $(ENVOY_REPO); \
	    fi; \
	    if [[ $(ENVOY_REPO) == http://github.com/* || $(ENVOY_REPO) == https://github.com/* || $(ENVOY_REPO) == git://github.com/* ]]; then \
	        git remote set-url --push origin git@github.com:$(word 3,$(subst /, ,$(ENVOY_REPO)))/$(patsubst %.git,%,$(word 4,$(subst /, ,$(ENVOY_REPO)))).git; \
	    fi; \
	    git fetch --tags origin; \
	    if [ $(ENVOY_COMMIT) != '-' ]; then \
	        git checkout $(ENVOY_COMMIT); \
	    elif ! git rev-parse HEAD >/dev/null 2>&1; then \
	        git checkout origin/master; \
	    fi; \
	}

envoy-build-image.txt: FORCE envoy-src $(WRITE_IFCHANGED)
	@PS4=; set -ex -o pipefail; { \
	    pushd envoy-src/ci; \
	    . envoy_build_sha.sh; \
	    popd; \
	    echo docker.io/envoyproxy/envoy-build-ubuntu:$$ENVOY_BUILD_SHA | $(WRITE_IFCHANGED) $@; \
	}

envoy-build-container.txt: envoy-build-image.txt FORCE
	@PS4=; set -ex; { \
	    if [ $@ -nt $< ] && docker exec $$(cat $@) true; then \
	        exit 0; \
	    fi; \
	    if [ -e $@ ]; then \
	        docker kill $$(cat $@) || true; \
	    fi; \
	    docker run --detach --name=envoy-build --rm --privileged --volume=envoy-build:/root:rw $$(cat $<) tail -f /dev/null > $@; \
	}

envoy-build-container.txt.clean: %.clean:
	@PS4=; set -ex; { \
	    if [ -e $* ]; then \
	        docker kill $$(cat $*) || true; \
	    fi; \
	}
.PHONY: envoy-build-container.txt.clean

# We do everything with rsync and a persistent build-container
# (instead of using a volume), because
#  1. Docker for Mac's osxfs is very slow, so volumes are bad for
#     macOS users.
#  2. Volumes mounts just straight-up don't work for people who use
#     Minikube's dockerd.
ENVOY_SYNC_HOST_TO_DOCKER = rsync -Pav --delete --blocking-io -e "docker exec -i" envoy-src/ $$(cat envoy-build-container.txt):/root/envoy
ENVOY_SYNC_DOCKER_TO_HOST = rsync -Pav --delete --blocking-io -e "docker exec -i" $$(cat envoy-build-container.txt):/root/envoy/ envoy-src/

ENVOY_BASH.cmd = bash -c 'PS4=; set -ex; $(ENVOY_SYNC_HOST_TO_DOCKER); trap '\''$(ENVOY_SYNC_DOCKER_TO_HOST)'\'' EXIT; '$(call quote.shell,$1)
ENVOY_BASH.deps = envoy-build-container.txt

envoy-bin:
	mkdir -p $@
envoy-bin/envoy-static: $(ENVOY_BASH.deps) FORCE | envoy-bin
	@PS4=; set -ex; { \
	    if docker run --rm --entrypoint=true $(BASE_ENVOY_IMAGE); then \
	        rsync -Pav --blocking-io -e 'docker run --rm -i' $$(docker image inspect $(BASE_ENVOY_IMAGE) --format='{{.Id}}' | sed 's/^sha256://'):/usr/local/bin/envoy $@; \
	    else \
	        if [ -z '$(YES_I_AM_UPDATING_THE_BASE_IMAGES)' ]; then \
	            { set +x; } &>/dev/null; \
	            echo 'error: failed to pull $(BASE_ENVOY_IMAGE), but $$YES_I_AM_UPDATING_THE_BASE_IMAGES is not set'; \
	            echo '       If you are trying to update the base images, then set that variable to a non-empty value.'; \
	            echo '       If you are not trying to update the base images, then check your network connection and Docker credentials.'; \
	            exit 1; \
	        fi; \
	        if [ -z '$(YES_I_AM_OK_WITH_COMPILING_ENVOY)' ]; then \
	            { set +x; } &>/dev/null; \
	            echo 'error: Envoy compilation triggered, but $$YES_I_AM_OK_WITH_COMPILING_ENVOY is not set'; \
	            exit 1; \
	        fi; \
	        $(call ENVOY_BASH.cmd, \
	            docker exec --workdir=/root/envoy $$(cat envoy-build-container.txt) bazel build --verbose_failures -c $(ENVOY_COMPILATION_MODE) //source/exe:envoy-static; \
	            rsync -Pav --blocking-io -e 'docker exec -i' $$(cat envoy-build-container.txt):/root/envoy/bazel-bin/source/exe/envoy-static $@; \
	        ); \
	    fi; \
	}
%-stripped: % envoy-build-container.txt
	@PS4=; set -ex; { \
	    rsync -Pav --blocking-io -e 'docker exec -i' $< $$(cat envoy-build-container.txt):/tmp/$(<F); \
	    docker exec $$(cat envoy-build-container.txt) strip /tmp/$(<F) -o /tmp/$(@F); \
	    rsync -Pav --blocking-io -e 'docker exec -i' $$(cat envoy-build-container.txt):/tmp/$(@F) $@; \
	}

check-envoy: $(ENVOY_BASH.deps)
	$(call ENVOY_BASH.cmd, \
	    docker exec --workdir=/root/envoy $$(cat envoy-build-container.txt) bazel test --verbose_failures -c dbg --test_env=ENVOY_IP_TEST_VERSIONS=v4only //test/...; \
	)
.PHONY: check-envoy

envoy-shell: $(ENVOY_BASH.deps)
	$(call ENVOY_BASH.cmd, \
	    docker exec -it $$(cat envoy-build-container.txt) || true; \
	)
.PHONY: envoy-shell

base-envoy.docker: Dockerfile.base-envoy envoy-build-image.txt envoy-bin/envoy-static $(var.)BASE_ENVOY_IMAGE $(WRITE_IFCHANGED)
	@if [ -n "$(AMBASSADOR_DEV)" ]; then echo "Do not run this from a dev shell" >&2; exit 1; fi
	@if ! docker run --rm --entrypoint=true $(BASE_ENVOY_IMAGE); then \
	        if [ -z '$(YES_I_AM_UPDATING_THE_BASE_IMAGES)' ]; then \
	            { set +x; } &>/dev/null; \
	            echo 'error: failed to pull $(BASE_ENVOY_IMAGE), but $$YES_I_AM_UPDATING_THE_BASE_IMAGES is not set'; \
	            echo '       If you are trying to update the base images, then set that variable to a non-empty value.'; \
	            echo '       If you are not trying to update the base images, then check your network connection and Docker credentials.'; \
	            exit 1; \
	        fi; \
		echo "Building $(BASE_ENVOY_IMAGE)" && \
		docker build $(DOCKER_OPTS) --build-arg=ENVOY_BUILD_IMAGE=$$(cat envoy-build-image.txt) -t $(BASE_ENVOY_IMAGE) -f $< envoy-bin; \
	fi
	@docker image inspect $(BASE_ENVOY_IMAGE) --format='{{.Id}}' | $(WRITE_IFCHANGED) $@

base-py.docker: Dockerfile.base-py $(var.)BASE_PY_IMAGE $(WRITE_IFCHANGED)
	@if [ -n "$(AMBASSADOR_DEV)" ]; then echo "Do not run this from a dev shell" >&2; exit 1; fi
	@if ! docker run --rm --entrypoint=true $(BASE_PY_IMAGE); then \
	        if [ -z '$(YES_I_AM_UPDATING_THE_BASE_IMAGES)' ]; then \
	            { set +x; } &>/dev/null; \
	            echo 'error: failed to pull $(BASE_PY_IMAGE), but $$YES_I_AM_UPDATING_THE_BASE_IMAGES is not set'; \
	            echo '       If you are trying to update the base images, then set that variable to a non-empty value.'; \
	            echo '       If you are not trying to update the base images, then check your network connection and Docker credentials.'; \
	            exit 1; \
	        fi; \
		echo "Building $(BASE_PY_IMAGE)" && \
		docker build $(DOCKER_OPTS) -t $(BASE_PY_IMAGE) -f $< .; \
	fi
	@docker image inspect $(BASE_PY_IMAGE) --format='{{.Id}}' | $(WRITE_IFCHANGED) $@

base-go.docker: Dockerfile.base-go $(var.)BASE_GO_IMAGE $(WRITE_IFCHANGED)
	@if [ -n "$(AMBASSADOR_DEV)" ]; then echo "Do not run this from a dev shell" >&2; exit 1; fi
	@if ! docker run --rm --entrypoint=true $(BASE_GO_IMAGE); then \
	        if [ -z '$(YES_I_AM_UPDATING_THE_BASE_IMAGES)' ]; then \
	            { set +x; } &>/dev/null; \
	            echo 'error: failed to pull $(BASE_GO_IMAGE), but $$YES_I_AM_UPDATING_THE_BASE_IMAGES is not set'; \
	            echo '       If you are trying to update the base images, then set that variable to a non-empty value.'; \
	            echo '       If you are not trying to update the base images, then check your network connection and Docker credentials.'; \
	            exit 1; \
	        fi; \
		echo "Building $(BASE_GO_IMAGE)" && \
		docker build $(DOCKER_OPTS) -t $(BASE_GO_IMAGE) -f $< .; \
	fi
	@docker image inspect $(BASE_GO_IMAGE) --format='{{.Id}}' | $(WRITE_IFCHANGED) $@

test-%.docker: test-services/%/Dockerfile $(MOVE_IFCHANGED) FORCE
	docker build --quiet --iidfile=$@.tmp test-services/$*
	$(MOVE_IFCHANGED) $@.tmp $@

test-auth-tls.docker: test-services/auth/Dockerfile $(MOVE_IFCHANGED) FORCE
	docker build --quiet --build-arg TLS=--tls --iidfile=$@.tmp test-services/auth
	$(MOVE_IFCHANGED) $@.tmp $@

test-services: $(TEST_SERVICE_IMAGES) $(TEST_SERVICE_LOCAL_TAGS) $(TEST_SERVICE_LOCAL_PUSHES)
test-services-release: $(TEST_SERVICE_IMAGES) $(TEST_SERVICE_RELEASE_TAGS) $(TEST_SERVICE_RELEASE_PUSHES)
.PHONY: test-services test-services-release

# XXX: Why doesn't just test-%.docker.push: test-%.docker.push.local work??
#
# This three-element form of $(addsuffix ...) is kind of an implicit foreach. 
# We're generating a rule for each word in $(TEST_SERVICE_IMAGES).
TEST_SERVICE_PUSH_TARGETS = $(addsuffix .push,$(TEST_SERVICE_IMAGES))
$(TEST_SERVICE_PUSH_TARGETS): %.push: %.push.local
.PHONY: $(TEST_SERVICE_PUSH_TARGETS)

docker-base-images:
	@if [ -n "$(AMBASSADOR_DEV)" ]; then echo "Do not run this from a dev shell" >&2; exit 1; fi
	$(MAKE) base-envoy.docker base-go.docker base-py.docker
	@echo "RESTART ANY DEV SHELLS to make sure they use your new images."

docker-push-base-images:
	@if [ -n "$(AMBASSADOR_DEV)" ]; then echo "Do not run this from a dev shell" >&2; exit 1; fi
	docker push $(BASE_ENVOY_IMAGE)
	docker push $(BASE_PY_IMAGE)
	docker push $(BASE_GO_IMAGE)
	@echo "RESTART ANY DEV SHELLS to make sure they use your new images."

docker-update-base:
	$(MAKE) docker-base-images pkg/api/envoy
	$(MAKE) docker-push-base-images

ambassador-docker-image: ambassador.docker
ambassador.docker: Dockerfile base-go.docker base-py.docker $(ENVOY_FILE) cmd/ambex/ambex $(WATT) $(KUBESTATUS) $(WRITE_IFCHANGED) python/ambassador/VERSION.py FORCE
	docker build --build-arg ENVOY_FILE=$(ENVOY_FILE) --build-arg BASE_GO_IMAGE=$(BASE_GO_IMAGE) --build-arg BASE_PY_IMAGE=$(BASE_PY_IMAGE) $(DOCKER_OPTS) -t $(AMBASSADOR_DOCKER_IMAGE) .
	@docker image inspect $(AMBASSADOR_DOCKER_IMAGE) --format='{{.Id}}' | $(WRITE_IFCHANGED) $@

kat-client-docker-image: kat-client.docker
.PHONY: kat-client-docker-image
kat-client.docker: build/kat/client/Dockerfile base-py.docker build/kat/client/teleproxy build/kat/client/kat_client $(WRITE_IFCHANGED) $(var.)KAT_CLIENT_DOCKER_IMAGE
	docker build --build-arg BASE_PY_IMAGE=$(BASE_PY_IMAGE) $(DOCKER_OPTS) -t $(KAT_CLIENT_DOCKER_IMAGE) build/kat/client
	@docker image inspect $(KAT_CLIENT_DOCKER_IMAGE) --format='{{.Id}}' | $(WRITE_IFCHANGED) $@

# build/kat/client/teleproxy always uses the linux/amd64 architecture
build/kat/client/teleproxy: go.mod
	GOOS=linux GOARCH=amd64 CGO_ENABLED=0 go build -o $@ github.com/datawire/teleproxy/cmd/teleproxy

# build/kat/client/kat_client always uses the linux/amd64 architecture
build/kat/client/kat_client: go.mod $(wildcard ./cmd/kat-client/*) pkg/api/kat/echo.pb.go
	GOOS=linux GOARCH=amd64 CGO_ENABLED=0 go build -o $@ ./cmd/kat-client

kat-server-docker-image: kat-server.docker
.PHONY:  kat-server-docker-image
kat-server.docker: $(wildcard build/kat/server/*) build/kat/server/kat-server $(var.)KAT_SERVER_DOCKER_IMAGE
	docker build $(DOCKER_OPTS) -t $(KAT_SERVER_DOCKER_IMAGE) build/kat/server
	@docker image inspect $(KAT_SERVER_DOCKER_IMAGE) --format='{{.Id}}' | $(WRITE_IFCHANGED) $@

# build/kat/server/kat-server always uses the linux/amd64 architecture
build/kat/server/kat-server: go.mod $(wildcard cmd/kat-server/* cmd/kat-server/*/*) pkg/api/kat/echo.pb.go
	GOOS=linux GOARCH=amd64 CGO_ENABLED=0 go build -o $@ ./cmd/kat-server

docker-images: mypy ambassador-docker-image

docker-push: docker-images
ifeq ($(DOCKER_REGISTRY),-)
	@echo "No DOCKER_REGISTRY set"
else
	@echo 'PUSH $(AMBASSADOR_DOCKER_IMAGE)'
	@set -o pipefail; \
		docker push $(AMBASSADOR_DOCKER_IMAGE) | python releng/linify.py push.log
endif

docker-push-kat-client: kat-client-docker-image
	@echo 'PUSH $(KAT_CLIENT_DOCKER_IMAGE)'
	@set -o pipefail; \
		docker push $(KAT_CLIENT_DOCKER_IMAGE) | python releng/linify.py push.log

docker-push-kat-server: kat-server-docker-image
	@echo 'PUSH $(KAT_SERVER_DOCKER_IMAGE)'
	@set -o pipefail; \
		docker push $(KAT_SERVER_DOCKER_IMAGE) | python releng/linify.py push.log

docker-push-kat: docker-push-kat-client docker-push-kat-server

# TODO: validate version is conformant to some set of rules might be a good idea to add here
<<<<<<< HEAD
python/ambassador/VERSION.py: FORCE $(WRITE_IFCHANGED)
	$(call check_defined, VERSION, VERSION is not set)
=======
ambassador/ambassador/VERSION.py: FORCE $(WRITE_IFCHANGED)
	$(call check_defined, BUILD_VERSION, BUILD_VERSION is not set)
>>>>>>> 10ec1cd7
	$(call check_defined, GIT_BRANCH, GIT_BRANCH is not set)
	$(call check_defined, GIT_COMMIT, GIT_COMMIT is not set)
	$(call check_defined, GIT_DESCRIPTION, GIT_DESCRIPTION is not set)
	@echo "Generating and templating version information -> $(BUILD_VERSION)"
	sed \
		-e 's!{{VERSION}}!$(BUILD_VERSION)!g' \
		-e 's!{{GITBRANCH}}!$(GIT_BRANCH)!g' \
		-e 's!{{GITDIRTY}}!$(GIT_DIRTY)!g' \
		-e 's!{{GITCOMMIT}}!$(GIT_COMMIT)!g' \
		-e 's!{{GITDESCRIPTION}}!$(GIT_DESCRIPTION)!g' \
		< VERSION-template.py | $(WRITE_IFCHANGED) $@

version: python/ambassador/VERSION.py

# This is for the docker image, so we don't use the current arch, we hardcode to linux/amd64
$(WATT): go.mod
	GOOS=linux GOARCH=amd64 CGO_ENABLED=0 go build -o $@ github.com/datawire/teleproxy/cmd/watt

# This is for the docker image, so we don't use the current arch, we hardcode to linux/amd64
cmd/ambex/ambex: $(wildcard cmd/ambex/*.go) go.mod
	GOOS=linux GOARCH=amd64 CGO_ENABLED=0 go build -o $@ ./cmd/ambex

# This is for the docker image, so we don't use the current arch, we hardcode to linux/amd64
$(KUBESTATUS): go.mod
	GOOS=linux GOARCH=amd64 CGO_ENABLED=0 go build -o $@ github.com/datawire/teleproxy/cmd/kubestatus

$(CLAIM_FILE):
	@if [ -z $${CI+x} ]; then \
		echo kat-$${USER} > $@; \
	else \
		echo kat-$${USER}-$(shell uuidgen) > $@; \
	fi

$(KUBERNAUT): $(var.)KUBERNAUT_VERSION $(var.)GOOS $(var.)GOARCH | venv/bin/activate
	curl -o $(KUBERNAUT) http://releases.datawire.io/kubernaut/$(KUBERNAUT_VERSION)/$(GOOS)/$(GOARCH)/kubernaut
	chmod +x $(KUBERNAUT)

$(KAT_CLIENT): go.mod $(wildcard cmd/kat-client/*) pkg/api/kat/echo.pb.go
	go build -o $@ ./cmd/kat-client

setup-develop: venv $(KAT_CLIENT) $(KUBERNAUT) $(WATT) $(KUBESTATUS) version

cluster.yaml: $(CLAIM_FILE) $(KUBERNAUT)
ifeq ($(USE_KUBERNAUT), true)
	$(KUBERNAUT_DISCARD)
	$(KUBERNAUT_CLAIM)
	cp ~/.kube/$(CLAIM_NAME).yaml cluster.yaml
else
ifneq ($(USE_KUBERNAUT),)
ifneq ($(USE_KUBERNAUT),false)
	@echo "USE_KUBERNAUT must be true, false, or unset" >&2
	false
endif
endif
endif
# Make is too dumb to understand equivalence between absolute and
# relative paths.
$(CURDIR)/cluster.yaml: cluster.yaml

setup-test: cluster.yaml
	rm -rf /tmp/k8s-*.yaml /tmp/kat-*.yaml

# "make shell" drops you into a dev shell, and tries to set variables, etc., as
# needed:
#
# If USE_KUBERNAUT is true, we'll set up for Kubernaut, otherwise we'll assume 
# that the current KUBECONFIG is good.
#
# XXX KLF HACK: The dev shell used to include setting
# 	AMBASSADOR_DEV=1 \
# but I've ripped that out, since moving the KAT client into the cluster makes it
# much complex for the AMBASSADOR_DEV stuff to work correctly. I'll open an
# issue to finish sorting this out, but right now I want to get our CI builds 
# into better shape without waiting for that.

shell: setup-develop
	AMBASSADOR_DOCKER_IMAGE="$(AMBASSADOR_DOCKER_IMAGE)" \
	BASE_PY_IMAGE="$(BASE_PY_IMAGE)" \
	BASE_GO_IMAGE="$(BASE_GO_IMAGE)" \
	MAKE_KUBECONFIG="$(KUBECONFIG)" \
	bash --init-file releng/init.sh -i

clean-test:
	rm -f cluster.yaml
	test -x $(KUBERNAUT) && $(KUBERNAUT_DISCARD) || true
	rm -f $(CLAIM_FILE)

test: setup-develop
	cd python && \
	AMBASSADOR_DOCKER_IMAGE="$(AMBASSADOR_DOCKER_IMAGE)" \
	BASE_PY_IMAGE="$(BASE_PY_IMAGE)" \
	BASE_GO_IMAGE="$(BASE_GO_IMAGE)" \
	KUBECONFIG="$(KUBECONFIG)" \
	KAT_CLIENT_DOCKER_IMAGE="$(KAT_CLIENT_DOCKER_IMAGE)" \
	KAT_SERVER_DOCKER_IMAGE="$(KAT_SERVER_DOCKER_IMAGE)" \
	KAT_IMAGE_PULL_POLICY="$(KAT_IMAGE_PULL_POLICY)" \
	PATH="$(shell pwd)/venv/bin:$(PATH)" \
	bash ../releng/run-tests.sh

test-list: setup-develop
	cd python && PATH="$(shell pwd)/venv/bin":$(PATH) pytest --collect-only -q

update-aws:
ifeq ($(AWS_ACCESS_KEY_ID),)
	@echo 'AWS credentials not configured; not updating https://s3.amazonaws.com/datawire-static-files/ambassador/$(STABLE_TXT_KEY)'
	@echo 'AWS credentials not configured; not updating latest version in Scout'
else
	@if [ -n "$(STABLE_TXT_KEY)" ]; then \
        printf "$(RELEASE_VERSION)" > stable.txt; \
		echo "updating $(STABLE_TXT_KEY) with $$(cat stable.txt)"; \
        aws s3api put-object \
            --bucket datawire-static-files \
            --key ambassador/$(STABLE_TXT_KEY) \
            --body stable.txt; \
	fi
	@if [ -n "$(SCOUT_APP_KEY)" ]; then \
		printf '{"application":"ambassador","latest_version":"$(RELEASE_VERSION)","notices":[]}' > app.json; \
		echo "updating $(SCOUT_APP_KEY) with $$(cat app.json)"; \
        aws s3api put-object \
            --bucket scout-datawire-io \
            --key ambassador/$(SCOUT_APP_KEY) \
            --body app.json; \
	fi
endif

release-prep:
	bash releng/release-prep.sh

release:
	@if ! [[ '$(RELEASE_VERSION)' =~ ^[0-9]+\.[0-9]+\.[0-9]+$$ ]]; then \
		printf "'make release' can only be run for commit tagged with 'vX.Y.Z'!\n"; \
		exit 1; \
	fi
	docker pull $(AMBASSADOR_DOCKER_REPO):$(RELEASE_VERSION)-rc-latest
	docker tag $(AMBASSADOR_DOCKER_REPO):$(RELEASE_VERSION)-rc-latest $(AMBASSADOR_DOCKER_REPO):$(RELEASE_VERSION)
	docker push $(AMBASSADOR_DOCKER_REPO):$(RELEASE_VERSION)
	$(MAKE) SCOUT_APP_KEY=app.json STABLE_TXT_KEY=stable.txt update-aws

release-rc: ambassador.docker.push.release-rc
release-rc: SCOUT_APP_KEY = testapp.json
release-rc: STABLE_TXT_KEY = teststable.txt
release-rc: update-aws

release-ea: ambassador.docker.push.release-ea
release-ea: SCOUT_APP_KEY = earlyapp.json
release-ea: STABLE_TXT_KEY = earlystable.txt
release-ea: update-aws

# ------------------------------------------------------------------------------
# Go gRPC bindings (Envoy)
# ------------------------------------------------------------------------------

# The version numbers of `protoc` (in this Makefile),
# `protoc-gen-gogofast` (in go.mod), and `protoc-gen-validate` (in
# go.mod) are based on
# https://github.com/envoyproxy/go-control-plane/blob/0e75602d5e36e96eafbe053999c0569edec9fe07/Dockerfile.ci
# (since that commit most closely corresponds to our ENVOY_COMMIT).
# Additionally, the package names of those programs are mentioned in
# ./go/pin.go, so that `go mod tidy` won't make the go.mod file forget
# about them.

PROTOC_VERSION = 3.5.1
PROTOC_PLATFORM = $(patsubst darwin,osx,$(GOOS))-$(patsubst amd64,x86_64,$(patsubst 386,x86_32,$(GOARCH)))

venv/protoc-$(PROTOC_VERSION)-$(PROTOC_PLATFORM).zip: $(var.)PROTOC_VERSION | venv/bin/activate
	curl -o $@ --fail -L https://github.com/protocolbuffers/protobuf/releases/download/v$(PROTOC_VERSION)/$(@F)
venv/bin/protoc: venv/protoc-$(PROTOC_VERSION)-$(PROTOC_PLATFORM).zip
	bsdtar -xf $< -C venv bin/protoc

venv/bin/protoc-gen-gogofast: go.mod $(FLOCK) | venv/bin/activate
	$(FLOCK) go.mod go build -o $@ github.com/gogo/protobuf/protoc-gen-gogofast

venv/bin/protoc-gen-validate: go.mod $(FLOCK) | venv/bin/activate
	$(FLOCK) go.mod go build -o $@ github.com/envoyproxy/protoc-gen-validate

api/envoy: envoy-src
	rsync --recursive --delete --delete-excluded --prune-empty-dirs --include='*/' --include='*.proto' --exclude='*' $</api/envoy/ $@

# Search path for .proto files
gomoddir = $(shell $(FLOCK) go.mod go list $1/... >/dev/null 2>/dev/null; $(FLOCK) go.mod go list -m -f='{{.Dir}}' $1)
# This list is based on 'imports=()' in https://github.com/envoyproxy/go-control-plane/blob/0e75602d5e36e96eafbe053999c0569edec9fe07/build/generate_protos.sh
# (since that commit most closely corresponds to our ENVOY_COMMIT).
#
# However, we make the following edits:
#  - "github.com/gogo/protobuf/protobuf" instead of "github.com/gogo/protobuf" (we add an
#    extra "/protobuf" at the end).  I have no idea why.  I have no idea how the
#    go-control-plane version works without the extra "/protobuf" at the end; it looks to
#    me like they would need it too.  It makes no sense.
#  - Mess with the paths under "istio.io/gogo-genproto", since in 929161c and ee07f27 they
#    moved the .proto files all around.  The reason this affects us and not
#    go-control-plane is that our newer Envoy needs googleapis'
#    "google/api/expr/v1alpha1/", which was added in 32e3935 (.pb.go files) and ee07f27
#    (.proto files).
imports += $(CURDIR)/api
imports += $(call gomoddir,github.com/envoyproxy/protoc-gen-validate)
imports += $(call gomoddir,github.com/gogo/protobuf)/protobuf
imports += $(call gomoddir,istio.io/gogo-genproto)/common-protos
imports += $(call gomoddir,istio.io/gogo-genproto)/common-protos/github.com/prometheus/client_model
imports += $(call gomoddir,istio.io/gogo-genproto)/common-protos/github.com/census-instrumentation/opencensus-proto/src

# Map from .proto files to Go package names
# This list is based on 'mappings=()' in https://github.com/envoyproxy/go-control-plane/blob/0e75602d5e36e96eafbe053999c0569edec9fe07/build/generate_protos.sh
# (since that commit most closely corresponds to our ENVOY_COMMIT).
#
# However, we make the following edits:
#  - Add an entry for "google/api/expr/v1alpha1/syntax.proto", which didn't exist yet in
#    the version that go-control-plane uses (see the comment around "imports" above).
mappings += gogoproto/gogo.proto=github.com/gogo/protobuf/gogoproto
mappings += google/api/annotations.proto=istio.io/gogo-genproto/googleapis/google/api
mappings += google/api/expr/v1alpha1/syntax.proto=istio.io/gogo-genproto/googleapis/google/api/expr/v1alpha1
mappings += google/api/http.proto=istio.io/gogo-genproto/googleapis/google/api
mappings += google/protobuf/any.proto=github.com/gogo/protobuf/types
mappings += google/protobuf/duration.proto=github.com/gogo/protobuf/types
mappings += google/protobuf/empty.proto=github.com/gogo/protobuf/types
mappings += google/protobuf/struct.proto=github.com/gogo/protobuf/types
mappings += google/protobuf/timestamp.proto=github.com/gogo/protobuf/types
mappings += google/protobuf/wrappers.proto=github.com/gogo/protobuf/types
mappings += google/rpc/code.proto=istio.io/gogo-genproto/googleapis/google/rpc
mappings += google/rpc/error_details.proto=istio.io/gogo-genproto/googleapis/google/rpc
mappings += google/rpc/status.proto=istio.io/gogo-genproto/googleapis/google/rpc
mappings += metrics.proto=istio.io/gogo-genproto/prometheus
mappings += opencensus/proto/trace/v1/trace.proto=istio.io/gogo-genproto/opencensus/proto/trace/v1
mappings += opencensus/proto/trace/v1/trace_config.proto=istio.io/gogo-genproto/opencensus/proto/trace/v1
mappings += validate/validate.proto=github.com/envoyproxy/protoc-gen-validate/validate
mappings += $(shell find $(CURDIR)/api/envoy -type f -name '*.proto' | sed -E 's,^$(CURDIR)/api/((.*)/[^/]*),\1=github.com/datawire/ambassador/pkg/api/\2,')

joinlist=$(if $(word 2,$2),$(firstword $2)$1$(call joinlist,$1,$(wordlist 2,$(words $2),$2)),$2)
comma = ,

_imports = $(call lazyonce,_imports,$(imports))
_mappings = $(call lazyonce,_mappings,$(mappings))
pkg/api/envoy: api/envoy $(FLOCK) venv/bin/protoc venv/bin/protoc-gen-gogofast venv/bin/protoc-gen-validate $(var.)_imports $(var.)_mappings
	rm -rf $@ $(@D).envoy.tmp
	mkdir -p $(@D).envoy.tmp
# go-control-plane `make generate`
	@set -e; find $(CURDIR)/api/envoy -type f -name '*.proto' | sed 's,/[^/]*$$,,' | uniq | while read -r dir; do \
		echo "Generating $$dir"; \
		./venv/bin/protoc \
			$(addprefix --proto_path=,$(_imports))  \
			--plugin=$(CURDIR)/venv/bin/protoc-gen-gogofast --gogofast_out='$(call joinlist,$(comma),plugins=grpc $(addprefix M,$(_mappings))):$(@D).envoy.tmp' \
			--plugin=$(CURDIR)/venv/bin/protoc-gen-validate --validate_out='lang=gogo:$(@D).envoy.tmp' \
			"$$dir"/*.proto; \
	done
# go-control-plane `make generate-patch`
# https://github.com/envoyproxy/go-control-plane/issues/173
	find $(@D).envoy.tmp -name '*.validate.go' -exec sed -E -i.bak 's,"(envoy/.*)"$$,"github.com/datawire/ambassador/pkg/api/\1",' {} +
	find $(@D).envoy.tmp -name '*.bak' -delete
# move things in to place
	mkdir -p $(@D)
	mv $(@D).envoy.tmp/envoy $@
	rmdir $(@D).envoy.tmp

# ------------------------------------------------------------------------------
# gRPC bindings for KAT
# ------------------------------------------------------------------------------

GRPC_WEB_VERSION = 1.0.3
GRPC_WEB_PLATFORM = $(GOOS)-x86_64

venv/bin/protoc-gen-grpc-web: $(var.)GRPC_WEB_VERSION $(var.)GRPC_WEB_PLATFORM | venv/bin/activate
	curl -o $@ -L --fail https://github.com/grpc/grpc-web/releases/download/$(GRPC_WEB_VERSION)/protoc-gen-grpc-web-$(GRPC_WEB_VERSION)-$(GRPC_WEB_PLATFORM)
	chmod 755 $@

pkg/api/kat/echo.pb.go: api/kat/echo.proto venv/bin/protoc venv/bin/protoc-gen-gogofast
	mkdir -p $(@D)
	./venv/bin/protoc \
		--proto_path=$(CURDIR)/api/kat \
		--plugin=$(CURDIR)/venv/bin/protoc-gen-gogofast --gogofast_out=plugins=grpc:$(@D) \
		$(CURDIR)/$<

tools/sandbox/grpc_web/echo_grpc_web_pb.js: api/kat/echo.proto venv/bin/protoc venv/bin/protoc-gen-grpc-web
	./venv/bin/protoc \
		--proto_path=$(CURDIR)/api/kat \
		--plugin=$(CURDIR)/venv/bin/protoc-gen-grpc-web --grpc-web_out=import_style=commonjs,mode=grpcwebtext:$(@D) \
		$(CURDIR)/$<

tools/sandbox/grpc_web/echo_pb.js: api/kat/echo.proto venv/bin/protoc
	./venv/bin/protoc \
		--proto_path=$(CURDIR)/api/kat \
		--js_out=import_style=commonjs:$(@D) \
		$(CURDIR)/$<

# ------------------------------------------------------------------------------
# KAT docker-compose sandbox
# ------------------------------------------------------------------------------

tools/sandbox/http_auth/docker-compose.yml tools/sandbox/grpc_auth/docker-compose.yml tools/sandbox/grpc_web/docker-compose.yaml: %: %.in kat-server.docker $(var.)KAT_SERVER_DOCKER_IMAGE
	sed 's,@KAT_SERVER_DOCKER_IMAGE@,$(KAT_SERVER_DOCKER_IMAGE),g' < $< > $@

tools/sandbox.http-auth: ## In docker-compose: run Ambassador, an HTTP AuthService, an HTTP backend service, and a TracingService
tools/sandbox.http-auth: tools/sandbox/http_auth/docker-compose.yml
	@echo " ---> cleaning HTTP auth tools/sandbox"
	@cd tools/sandbox/http_auth && docker-compose stop && docker-compose rm -f
	@echo " ---> starting HTTP auth tools/sandbox"
	@cd tools/sandbox/http_auth && docker-compose up --force-recreate --abort-on-container-exit --build
.PHONY: tools/sandbox.http-auth

tools/sandbox.grpc-auth: ## In docker-compose: run Ambassador, a gRPC AuthService, an HTTP backend service, and a TracingService
tools/sandbox.grpc-auth: tools/sandbox/grpc_auth/docker-compose.yml
	@echo " ---> cleaning gRPC auth tools/sandbox"
	@cd tools/sandbox/grpc_auth && docker-compose stop && docker-compose rm -f
	@echo " ---> starting gRPC auth tools/sandbox"
	@cd tools/sandbox/grpc_auth && docker-compose up --force-recreate --abort-on-container-exit --build
.PHONY: tools/sandbox.grpc-auth

tools/sandbox.web: ## In docker-compose: run Ambassador with gRPC-web enabled, and a gRPC backend service
tools/sandbox.web: tools/sandbox/grpc_web/docker-compose.yaml
tools/sandbox.web: tools/sandbox/grpc_web/echo_grpc_web_pb.js tools/sandbox/grpc_web/echo_pb.js
	@echo " ---> cleaning gRPC web tools/sandbox"
	@cd tools/sandbox/grpc_web && npm install && npx webpack
	@cd tools/sandbox/grpc_web && docker-compose stop && docker-compose rm -f
	@echo " ---> starting gRPC web tools/sandbox"
	@cd tools/sandbox/grpc_web && docker-compose up --force-recreate --abort-on-container-exit --build
.PHONY: tools/sandbox.web

# ------------------------------------------------------------------------------
# Virtualenv
# ------------------------------------------------------------------------------

venv: version venv/bin/ambassador

venv/bin/ambassador: venv/bin/activate python/requirements.txt
	@releng/install-py.sh dev requirements python/requirements.txt
	@releng/install-py.sh dev install python/requirements.txt
	@releng/fix_kube_client

venv/bin/activate: dev-requirements.txt
	test -d venv || virtualenv venv --python python3
	@releng/install-py.sh dev requirements $^
	@releng/install-py.sh dev install $^
	touch venv/bin/activate
	@releng/fix_kube_client

mypy-server-stop: venv
	venv/bin/dmypy stop

mypy-server: venv
	@if ! venv/bin/dmypy status >/dev/null; then \
		venv/bin/dmypy start -- --use-fine-grained-cache --follow-imports=skip --ignore-missing-imports ;\
		echo "Started mypy server" ;\
	fi

mypy: mypy-server
	time venv/bin/dmypy check python

# ------------------------------------------------------------------------------
# Website
# ------------------------------------------------------------------------------

pull-docs:
	@PS4=; set -ex; { \
	    git fetch https://github.com/datawire/ambassador-docs $(PULL_BRANCH); \
	    docs_head=$$(git rev-parse FETCH_HEAD); \
	    git subtree merge --prefix=docs "$${docs_head}"; \
	    git subtree split --prefix=docs --rejoin --onto="$${docs_head}"; \
	}
push-docs:
	@PS4=; set -ex; { \
	    git fetch https://github.com/datawire/ambassador-docs master; \
	    docs_old=$$(git rev-parse FETCH_HEAD); \
	    docs_new=$$(git subtree split --prefix=docs --rejoin --onto="$${docs_old}"); \
	    git push $(if $(GH_TOKEN),https://d6e-automaton:${GH_TOKEN}@github.com/,git@github.com:)datawire/ambassador-docs.git "$${docs_new}:refs/heads/$(or $(PUSH_BRANCH),master)"; \
	}
.PHONY: pull-docs push-docs

# ------------------------------------------------------------------------------
# Function Definitions
# ------------------------------------------------------------------------------

# Check that given variables are set and all have non-empty values,
# die with an error otherwise.
#
# Params:
#   1. Variable name(s) to test.
#   2. (optional) Error message to print.
check_defined = $(strip $(foreach 1,$1, $(call __check_defined,$1,$(strip $(value 2)))))
__check_defined = $(if $(value $1),, $(error Undefined $1$(if $2, ($2))))<|MERGE_RESOLUTION|>--- conflicted
+++ resolved
@@ -581,13 +581,8 @@
 docker-push-kat: docker-push-kat-client docker-push-kat-server
 
 # TODO: validate version is conformant to some set of rules might be a good idea to add here
-<<<<<<< HEAD
 python/ambassador/VERSION.py: FORCE $(WRITE_IFCHANGED)
-	$(call check_defined, VERSION, VERSION is not set)
-=======
-ambassador/ambassador/VERSION.py: FORCE $(WRITE_IFCHANGED)
 	$(call check_defined, BUILD_VERSION, BUILD_VERSION is not set)
->>>>>>> 10ec1cd7
 	$(call check_defined, GIT_BRANCH, GIT_BRANCH is not set)
 	$(call check_defined, GIT_COMMIT, GIT_COMMIT is not set)
 	$(call check_defined, GIT_DESCRIPTION, GIT_DESCRIPTION is not set)
