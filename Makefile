OSS_HOME:=$(dir $(abspath $(lastword $(MAKEFILE_LIST))))

include $(OSS_HOME)/builder/builder.mk

$(call module,ambassador,$(OSS_HOME))

compile: python/ambassador/VERSION.py

## I'm including necessary portions of the old Makefile and build-aux
## in order to get things to work. I would like to re-examine this
## stuff to a) make it match up with the new DX (e.g. the ifeq stuff
## is gonna happen *before* preflight checks, yet it uses stuff we
## should be checking for...), and b) I suspect the overal release
## machinery can be simplified given other changes.

## Stuff below here is from the old Makefile

GIT_DIRTY ?= $(if $(shell git status --porcelain),dirty)

# This is only "kinda" the git branch name:
#
#  - if checked out is the synthetic merge-commit for a PR, then use
#    the PR's branch name (even though the merge commit we have
#    checked out isn't part of the branch")
#  - if this is a CI run for a tag (not a branch or PR), then use the
#    tag name
#  - if none of the above, then use the actual git branch name
#
# read: https://graysonkoonce.com/getting-the-current-branch-name-during-a-pull-request-in-travis-ci/
GIT_BRANCH ?= $(or $(TRAVIS_PULL_REQUEST_BRANCH),$(TRAVIS_BRANCH),$(shell git rev-parse --abbrev-ref HEAD))

GIT_COMMIT ?= $(shell git rev-parse --short HEAD)

# This commands prints the tag of this commit or "undefined".
GIT_TAG ?= $(shell git name-rev --tags --name-only $(GIT_COMMIT))

GIT_BRANCH_SANITIZED := $(shell printf $(GIT_BRANCH) | tr '[:upper:]' '[:lower:]' | sed -e 's/[^a-zA-Z0-9]/-/g' -e 's/-\{2,\}/-/g')

# This gives the _previous_ tag, plus a git delta, like
# 0.36.0-436-g8b8c5d3
GIT_DESCRIPTION := $(shell git describe --tags $(GIT_COMMIT))

# IS_PRIVATE: empty=false, nonempty=true
# Default is true if any of the git remotes have the string "private" in any of their URLs.
_git_remote_urls := $(shell git remote | xargs -n1 git remote get-url --all)
IS_PRIVATE ?= $(findstring private,$(_git_remote_urls))

# RELEASE_VERSION is an X.Y.Z[-prerelease] (semver) string that we
# will upload/release the image as.  It does NOT include a leading 'v'
# (trimming the 'v' from the git tag is what the 'patsubst' is for).
# If this is an RC or EA, then it includes the '-rcN' or '-eaN'
# suffix.
#
<<<<<<< HEAD
# Also note that we strip off the leading 'v' here -- that's just for the git tag.
ifneq ($(GIT_TAG_SANITIZED),)
VERSION = $(patsubst v%,%,$(firstword $(subst -, ,$(GIT_TAG_SANITIZED))))
else
VERSION = $(patsubst v%,%,$(firstword $(subst -, ,$(GIT_VERSION))))
endif

=======
# BUILD_VERSION is of the same format, but is the version number that
# we build into the image.  Because an image built as a "release
# candidate" will ideally get promoted to be the GA image, we trim off
# the '-rcN' suffix.
RELEASE_VERSION = $(patsubst v%,%,$(or $(TRAVIS_TAG),$(shell git describe --tags --always)))$(if $(GIT_DIRTY),-dirty)
BUILD_VERSION = $(shell echo '$(RELEASE_VERSION)' | sed 's/-rc[0-9]*$$//')

ifndef DOCKER_REGISTRY
$(error DOCKER_REGISTRY must be set. Use make DOCKER_REGISTRY=- for a purely local build.)
endif

AMBASSADOR_DOCKER_REPO ?= $(if $(filter-out -,$(DOCKER_REGISTRY)),$(DOCKER_REGISTRY)/)ambassador$(if $(IS_PRIVATE),-private)

ifneq ($(DOCKER_EXTERNAL_REGISTRY),)
AMBASSADOR_EXTERNAL_DOCKER_REPO ?= $(DOCKER_EXTERNAL_REGISTRY)/ambassador$(if $(IS_PRIVATE),-private)
else
AMBASSADOR_EXTERNAL_DOCKER_REPO ?= $(AMBASSADOR_DOCKER_REPO)
endif

DOCKER_OPTS =

# This is the branch from ambassador-docs to pull for "make pull-docs".
# Override if you need to.
PULL_BRANCH ?= master

AMBASSADOR_DOCKER_TAG ?= $(RELEASE_VERSION)
AMBASSADOR_DOCKER_IMAGE ?= $(AMBASSADOR_DOCKER_REPO):$(AMBASSADOR_DOCKER_TAG)
AMBASSADOR_EXTERNAL_DOCKER_IMAGE ?= $(AMBASSADOR_EXTERNAL_DOCKER_REPO):$(AMBASSADOR_DOCKER_TAG)

YES_I_AM_UPDATING_THE_BASE_IMAGES ?=
YES_I_AM_OK_WITH_COMPILING_ENVOY ?=

ENVOY_FILE ?= envoy-bin/envoy-static-stripped

# IF YOU MESS WITH ANY OF THESE VALUES, YOU MUST RUN `make docker-update-base`.
  ENVOY_REPO ?= $(if $(IS_PRIVATE),git@github.com:datawire/envoy-private.git,git://github.com/datawire/envoy.git)
  ENVOY_COMMIT ?= 6e6ae35f214b040f76666d86b30a6ad3ceb67046
  ENVOY_COMPILATION_MODE ?= dbg


  # Increment BASE_ENVOY_RELVER on changes to `Dockerfile.base-envoy`, or Envoy recipes
  BASE_ENVOY_RELVER ?= 4
  # Increment BASE_GO_RELVER on changes to `Dockerfile.base-go`
  BASE_GO_RELVER    ?= 18
  # Increment BASE_PY_RELVER on changes to `Dockerfile.base-py`, `releng/*`, `python/requirements.txt`
  BASE_PY_RELVER    ?= 17

  BASE_DOCKER_REPO ?= quay.io/datawire/ambassador-base$(if $(IS_PRIVATE),-private)
  BASE_ENVOY_IMAGE ?= $(BASE_DOCKER_REPO):envoy-$(BASE_ENVOY_RELVER).$(ENVOY_COMMIT).$(ENVOY_COMPILATION_MODE)
  BASE_GO_IMAGE    ?= $(BASE_DOCKER_REPO):go-$(BASE_GO_RELVER)
  BASE_PY_IMAGE    ?= $(BASE_DOCKER_REPO):py-$(BASE_PY_RELVER)
# END LIST OF VARIABLES REQUIRING `make docker-update-base`.

#### Test service Dockerfile stuff.
# The test services live in subdirectories of test-services. TEST_SERVICE_ROOTS
# is the list of these directories.

TEST_SERVICE_ROOTS = $(notdir $(wildcard test-services/*))

# TEST_SERVICE_IMAGES maps each TEST_SERVICE_ROOT to test-$root.docker, since
# those are the names of the individual targets. We also add the auth-tls
# target here, by hand -- it has a special rule since it's also built from the
# test-services/auth directory.
TEST_SERVICE_IMAGES = $(patsubst %,test-%.docker,$(TEST_SERVICE_ROOTS) auth-tls)

# Set default tag values...
docker.tag.release    = $(AMBASSADOR_DOCKER_TAG)
docker.tag.release-rc = $(AMBASSADOR_EXTERNAL_DOCKER_REPO):$(RELEASE_VERSION) $(AMBASSADOR_EXTERNAL_DOCKER_REPO):$(BUILD_VERSION)-latest-rc
docker.tag.release-ea = $(AMBASSADOR_EXTERNAL_DOCKER_REPO):$(RELEASE_VERSION)
docker.tag.local      = $(AMBASSADOR_DOCKER_TAG)

TEST_SERVICE_VERSION ?= 0.0.3

# ...then set overrides for the test services.
test-%.docker.tag.release: docker.tag.release = quay.io/datawire/test_services:$(notdir $*)-$(TEST_SERVICE_VERSION)

LOCAL_REPO = $(if $(filter-out -,$(DOCKER_REGISTRY)),$(DOCKER_REGISTRY)/test_services,test_services)
test-%.docker.tag.local: docker.tag.local = $(LOCAL_REPO):$(notdir $*)-$(GIT_DESCRIPTION)

# ...and define some TEST_SERVICE_*_TAGS.
TEST_SERVICE_LOCAL_TAGS = $(addsuffix .tag.local,$(TEST_SERVICE_IMAGES))
TEST_SERVICE_RELEASE_TAGS = $(addsuffix .tag.release,$(TEST_SERVICE_IMAGES))

ifneq ($(DOCKER_REGISTRY), -)
TEST_SERVICE_LOCAL_PUSHES = $(addsuffix .push.local,$(TEST_SERVICE_IMAGES))
TEST_SERVICE_RELEASE_PUSHES = $(addsuffix .push.release,$(TEST_SERVICE_IMAGES))
endif

#### end test service stuff

# Default to _NOT_ using Kubernaut. At Datawire, we can set this to true,
# but outside, it works much better to assume that user has set up something
# and not try to override it.
USE_KUBERNAUT ?= false

KUBERNAUT=venv/bin/kubernaut
KUBERNAUT_VERSION=2018.10.24-d46c1f1
KUBERNAUT_CLAIM=$(KUBERNAUT) claims create --name $(CLAIM_NAME) --cluster-group main
KUBERNAUT_DISCARD=$(KUBERNAUT) claims delete $(CLAIM_NAME)

# Only override KUBECONFIG if we're using Kubernaut
ifeq ($(USE_KUBERNAUT), true)
KUBECONFIG ?= $(shell pwd)/cluster.yaml
endif

SCOUT_APP_KEY=

KAT_CLIENT_DOCKER_REPO ?= $(if $(filter-out -,$(DOCKER_REGISTRY)),$(DOCKER_REGISTRY)/)kat-client$(if $(IS_PRIVATE),-private)
KAT_SERVER_DOCKER_REPO ?= $(if $(filter-out -,$(DOCKER_REGISTRY)),$(DOCKER_REGISTRY)/)kat-backend$(if $(IS_PRIVATE),-private)

KAT_CLIENT_DOCKER_IMAGE ?= $(KAT_CLIENT_DOCKER_REPO):$(AMBASSADOR_DOCKER_TAG)
KAT_SERVER_DOCKER_IMAGE ?= $(KAT_SERVER_DOCKER_REPO):$(AMBASSADOR_DOCKER_TAG)

KAT_IMAGE_PULL_POLICY ?= Always

KAT_CLIENT ?= venv/bin/kat_client

# Where to place binaries when we compile them
WATT ?= watt
KUBESTATUS ?= kubestatus

# This should maybe be replaced with a lighterweight dependency if we
# don't currently depend on go
GOOS=$(shell go env GOOS)
GOARCH=$(shell go env GOARCH)

CLAIM_FILE=kubernaut-claim.txt
CLAIM_NAME=$(shell cat $(CLAIM_FILE))


# "make" by itself doesn't make the website. It takes too long and it doesn't
# belong in the inner dev loop.
all:
	$(MAKE) setup-develop
	$(MAKE) docker-push
	$(MAKE) test

include build-aux/prelude.mk
include build-aux/var.mk
include build-aux/docker.mk

# clean_docker_images could just be a fixed list of the images that we
# generate, but writing that fixed list would require a human to
# figure out what that complete list is.
clean_docker_images  = $(wildcard *.docker)
clean_docker_images += $(patsubst %.tag.release,%,$(wildcard *.docker.tag.release))
clean_docker_images += $(patsubst %.tag.local,%,$(wildcard *.docker.tag.local))
clean: clean-test envoy-build-container.txt.clean $(addsuffix .clean,$(clean_docker_images))
	rm -rf docs/_book docs/_site docs/package-lock.json
	rm -rf helm/*.tgz
	rm -rf app.json
	rm -rf venv/bin/ambassador
	rm -rf python/ambassador/VERSION.py*
	rm -f *.docker
	rm -rf python/build python/dist python/ambassador.egg-info python/__pycache__
	find . \( -name .coverage -o -name .cache -o -name __pycache__ \) -print0 | xargs -0 rm -rf
	find . \( -name *.log \) -print0 | xargs -0 rm -rf
	rm -rf log.txt
	find python/tests \
		\( -name '*.out' -o -name 'envoy.json' -o -name 'intermediate.json' \) -print0 \
		| xargs -0 rm -f
	rm -f build/kat/client/kat_client
	rm -f build/kat/server/kat-server
	rm -f tools/sandbox/http_auth/docker-compose.yml
	rm -f tools/sandbox/grpc_auth/docker-compose.yml
	rm -f tools/sandbox/grpc_web/docker-compose.yaml tools/sandbox/grpc_web/*_pb.js
	rm -rf pkg/api.envoy.tmp/
	rm -rf envoy-bin
	rm -f envoy-build-image.txt
	rm -f cmd/ambex/ambex
# Files made by older versions.  Remove the tail of this list when the
# commit making the change gets far enough in to the past.
#
# 2019-09-23
	rm -f kat-server-docker-image/kat-server
	rm -f kat-sandbox/grpc_auth/docker-compose.yml
	rm -f kat-sandbox/grpc_web/docker-compose.yaml
	rm -f kat-sandbox/grpc_web/*_pb.js
	rm -f kat-sandbox/http_auth/docker-compose.yml

clobber: clean kill-docker-registry
	-rm -f build/kat/client/teleproxy
	-$(if $(filter-out -,$(ENVOY_COMMIT)),rm -rf envoy envoy-src)
	-rm -rf docs/node_modules
	-rm -rf venv && echo && echo "Deleted venv, run 'deactivate' command if your virtualenv is activated" || true

generate: pkg/api/kat/echo.pb.go
generate: pkg/api/envoy
generate: api/envoy
generate-clean: clobber
	rm -rf api/envoy pkg/api
.PHONY: generate generate-clean

print-%:
	@printf "$($*)"

print-vars:
	@echo "AMBASSADOR_DOCKER_IMAGE          = $(AMBASSADOR_DOCKER_IMAGE)"
	@echo "AMBASSADOR_DOCKER_REPO           = $(AMBASSADOR_DOCKER_REPO)"
	@echo "AMBASSADOR_DOCKER_TAG            = $(AMBASSADOR_DOCKER_TAG)"
	@echo "AMBASSADOR_EXTERNAL_DOCKER_IMAGE = $(AMBASSADOR_EXTERNAL_DOCKER_IMAGE)"
	@echo "AMBASSADOR_EXTERNAL_DOCKER_REPO  = $(AMBASSADOR_EXTERNAL_DOCKER_REPO)"
	@echo "CI_DEBUG_KAT_BRANCH              = $(CI_DEBUG_KAT_BRANCH)"
	@echo "DOCKER_EPHEMERAL_REGISTRY        = $(DOCKER_EPHEMERAL_REGISTRY)"
	@echo "DOCKER_EXTERNAL_REGISTRY         = $(DOCKER_EXTERNAL_REGISTRY)"
	@echo "DOCKER_OPTS                      = $(DOCKER_OPTS)"
	@echo "DOCKER_REGISTRY                  = $(DOCKER_REGISTRY)"
	@echo "BASE_DOCKER_REPO                 = $(BASE_DOCKER_REPO)"
	@echo "GIT_BRANCH                       = $(GIT_BRANCH)"
	@echo "GIT_BRANCH_SANITIZED             = $(GIT_BRANCH_SANITIZED)"
	@echo "GIT_COMMIT                       = $(GIT_COMMIT)"
	@echo "GIT_DESCRIPTION                  = $(GIT_DESCRIPTION)"
	@echo "GIT_DIRTY                        = $(GIT_DIRTY)"
	@echo "GIT_TAG                          = $(GIT_TAG)"
	@echo "KAT_CLIENT_DOCKER_IMAGE          = $(KAT_CLIENT_DOCKER_IMAGE)"
	@echo "KAT_SERVER_DOCKER_IMAGE          = $(KAT_SERVER_DOCKER_IMAGE)"
	@echo "KUBECONFIG                       = $(KUBECONFIG)"
	@echo "USE_KUBERNAUT                    = $(USE_KUBERNAUT)"
	@echo "BUILD_VERSION                    = $(BUILD_VERSION)"
	@echo "RELEASE_VERSION                  = $(RELEASE_VERSION)"

export-vars:
	@echo "export AMBASSADOR_DOCKER_IMAGE='$(AMBASSADOR_DOCKER_IMAGE)'"
	@echo "export AMBASSADOR_DOCKER_REPO='$(AMBASSADOR_DOCKER_REPO)'"
	@echo "export AMBASSADOR_DOCKER_TAG='$(AMBASSADOR_DOCKER_TAG)'"
	@echo "export AMBASSADOR_EXTERNAL_DOCKER_IMAGE='$(AMBASSADOR_EXTERNAL_DOCKER_IMAGE)'"
	@echo "export AMBASSADOR_EXTERNAL_DOCKER_REPO='$(AMBASSADOR_EXTERNAL_DOCKER_REPO)'"
	@echo "export CI_DEBUG_KAT_BRANCH='$(CI_DEBUG_KAT_BRANCH)'"
	@echo "export DOCKER_EPHEMERAL_REGISTRY='$(DOCKER_EPHEMERAL_REGISTRY)'"
	@echo "export DOCKER_EXTERNAL_REGISTRY='$(DOCKER_EXTERNAL_REGISTRY)'"
	@echo "export DOCKER_OPTS='$(DOCKER_OPTS)'"
	@echo "export DOCKER_REGISTRY='$(DOCKER_REGISTRY)'"
	@echo "export BASE_DOCKER_REPO='$(BASE_DOCKER_REPO)'"
	@echo "export GIT_BRANCH='$(GIT_BRANCH)'"
	@echo "export GIT_BRANCH_SANITIZED='$(GIT_BRANCH_SANITIZED)'"
	@echo "export GIT_COMMIT='$(GIT_COMMIT)'"
	@echo "export GIT_DESCRIPTION='$(GIT_DESCRIPTION)'"
	@echo "export GIT_DIRTY='$(GIT_DIRTY)'"
	@echo "export GIT_TAG='$(GIT_TAG)'"
	@echo "export KAT_CLIENT_DOCKER_IMAGE='$(KAT_CLIENT_DOCKER_IMAGE)'"
	@echo "export KAT_SERVER_DOCKER_IMAGE='$(KAT_SERVER_DOCKER_IMAGE)'"
	@echo "export KUBECONFIG='$(KUBECONFIG)'"
	@echo "export USE_KUBERNAUT='$(USE_KUBERNAUT)'"
	@echo "export BUILD_VERSION='$(BUILD_VERSION)'"
	@echo "export RELEASE_VERSION='$(RELEASE_VERSION)'"

# All of this will likely fail horribly outside of CI, for the record.
docker-registry: $(KUBECONFIG)
ifneq ($(DOCKER_EPHEMERAL_REGISTRY),)
	@if [ "$(TRAVIS)" != "true" ]; then \
		echo "make docker-registry is only for CI" >&2 ;\
		exit 1 ;\
	fi
	@if [ -z "$(KUBECONFIG)" ]; then \
		echo "No KUBECONFIG" >&2 ;\
		exit 1 ;\
	fi
	@if [ ! -r .docker_port_forward ]; then \
		echo "Starting local Docker registry in Kubernetes" ;\
		kubectl apply -f releng/docker-registry.yaml ;\
		while [ -z "$$(kubectl get pods -n docker-registry -ojsonpath='{.items[0].status.containerStatuses[0].state.running}')" ]; do echo pod wait...; sleep 1; done ;\
		sh -c 'kubectl port-forward --namespace=docker-registry deployment/registry 31000:5000 > /tmp/port-forward-log & echo $$! > .docker_port_forward' ;\
	else \
		echo "Local Docker registry should be already running" ;\
	fi
	while ! curl -i http://localhost:31000/ 2>/dev/null; do echo curl wait...; sleep 1; done
endif

kill-docker-registry:
	@if [ -r .docker_port_forward ]; then \
		echo "Stopping local Docker registry" ;\
		kill $$(cat .docker_port_forward) ;\
		kubectl delete -f releng/docker-registry.yaml ;\
		rm -f .docker_port_forward ;\
	else \
		echo "Docker registry should not be running" ;\
	fi

envoy-src: FORCE
	@echo "Getting Envoy sources..."
	@if test -d envoy && ! test -d envoy-src; then PS4=; set -x; mv envoy envoy-src; fi
# Ensure that GIT_DIR and GIT_WORK_TREE are unset so that `git bisect`
# and friends work properly.
	@PS4=; set -ex; { \
	    unset GIT_DIR GIT_WORK_TREE; \
	    git init $@; \
	    cd $@; \
	    if git remote get-url origin &>/dev/null; then \
	        git remote set-url origin $(ENVOY_REPO); \
	    else \
	        git remote add origin $(ENVOY_REPO); \
	    fi; \
	    if [[ $(ENVOY_REPO) == http://github.com/* || $(ENVOY_REPO) == https://github.com/* || $(ENVOY_REPO) == git://github.com/* ]]; then \
	        git remote set-url --push origin git@github.com:$(word 3,$(subst /, ,$(ENVOY_REPO)))/$(patsubst %.git,%,$(word 4,$(subst /, ,$(ENVOY_REPO)))).git; \
	    fi; \
	    git fetch --tags origin; \
	    if [ $(ENVOY_COMMIT) != '-' ]; then \
	        git checkout $(ENVOY_COMMIT); \
	    elif ! git rev-parse HEAD >/dev/null 2>&1; then \
	        git checkout origin/master; \
	    fi; \
	}

envoy-build-image.txt: FORCE envoy-src $(WRITE_IFCHANGED)
	@PS4=; set -ex -o pipefail; { \
	    pushd envoy-src/ci; \
	    . envoy_build_sha.sh; \
	    popd; \
	    echo docker.io/envoyproxy/envoy-build-ubuntu:$$ENVOY_BUILD_SHA | $(WRITE_IFCHANGED) $@; \
	}

envoy-build-container.txt: envoy-build-image.txt FORCE
	@PS4=; set -ex; { \
	    if [ $@ -nt $< ] && docker exec $$(cat $@) true; then \
	        exit 0; \
	    fi; \
	    if [ -e $@ ]; then \
	        docker kill $$(cat $@) || true; \
	    fi; \
	    docker run --detach --name=envoy-build --rm --privileged --volume=envoy-build:/root:rw $$(cat $<) tail -f /dev/null > $@; \
	}

envoy-build-container.txt.clean: %.clean:
	@PS4=; set -ex; { \
	    if [ -e $* ]; then \
	        docker kill $$(cat $*) || true; \
	    fi; \
	}
.PHONY: envoy-build-container.txt.clean

# We do everything with rsync and a persistent build-container
# (instead of using a volume), because
#  1. Docker for Mac's osxfs is very slow, so volumes are bad for
#     macOS users.
#  2. Volumes mounts just straight-up don't work for people who use
#     Minikube's dockerd.
ENVOY_SYNC_HOST_TO_DOCKER = rsync -Pav --delete --blocking-io -e "docker exec -i" envoy-src/ $$(cat envoy-build-container.txt):/root/envoy
ENVOY_SYNC_DOCKER_TO_HOST = rsync -Pav --delete --blocking-io -e "docker exec -i" $$(cat envoy-build-container.txt):/root/envoy/ envoy-src/

ENVOY_BASH.cmd = bash -c 'PS4=; set -ex; $(ENVOY_SYNC_HOST_TO_DOCKER); trap '\''$(ENVOY_SYNC_DOCKER_TO_HOST)'\'' EXIT; '$(call quote.shell,$1)
ENVOY_BASH.deps = envoy-build-container.txt

envoy-bin:
	mkdir -p $@
envoy-bin/envoy-static: $(ENVOY_BASH.deps) FORCE | envoy-bin
	@PS4=; set -ex; { \
	    if docker run --rm --entrypoint=true $(BASE_ENVOY_IMAGE); then \
	        rsync -Pav --blocking-io -e 'docker run --rm -i' $$(docker image inspect $(BASE_ENVOY_IMAGE) --format='{{.Id}}' | sed 's/^sha256://'):/usr/local/bin/envoy $@; \
	    else \
	        if [ -z '$(YES_I_AM_UPDATING_THE_BASE_IMAGES)' ]; then \
	            { set +x; } &>/dev/null; \
	            echo 'error: failed to pull $(BASE_ENVOY_IMAGE), but $$YES_I_AM_UPDATING_THE_BASE_IMAGES is not set'; \
	            echo '       If you are trying to update the base images, then set that variable to a non-empty value.'; \
	            echo '       If you are not trying to update the base images, then check your network connection and Docker credentials.'; \
	            exit 1; \
	        fi; \
	        if [ -z '$(YES_I_AM_OK_WITH_COMPILING_ENVOY)' ]; then \
	            { set +x; } &>/dev/null; \
	            echo 'error: Envoy compilation triggered, but $$YES_I_AM_OK_WITH_COMPILING_ENVOY is not set'; \
	            exit 1; \
	        fi; \
	        $(call ENVOY_BASH.cmd, \
	            docker exec --workdir=/root/envoy $$(cat envoy-build-container.txt) bazel build --verbose_failures -c $(ENVOY_COMPILATION_MODE) //source/exe:envoy-static; \
	            rsync -Pav --blocking-io -e 'docker exec -i' $$(cat envoy-build-container.txt):/root/envoy/bazel-bin/source/exe/envoy-static $@; \
	        ); \
	    fi; \
	}
%-stripped: % envoy-build-container.txt
	@PS4=; set -ex; { \
	    rsync -Pav --blocking-io -e 'docker exec -i' $< $$(cat envoy-build-container.txt):/tmp/$(<F); \
	    docker exec $$(cat envoy-build-container.txt) strip /tmp/$(<F) -o /tmp/$(@F); \
	    rsync -Pav --blocking-io -e 'docker exec -i' $$(cat envoy-build-container.txt):/tmp/$(@F) $@; \
	}

check-envoy: $(ENVOY_BASH.deps)
	$(call ENVOY_BASH.cmd, \
	    docker exec --workdir=/root/envoy $$(cat envoy-build-container.txt) bazel test --verbose_failures -c dbg --test_env=ENVOY_IP_TEST_VERSIONS=v4only //test/...; \
	)
.PHONY: check-envoy

envoy-shell: $(ENVOY_BASH.deps)
	$(call ENVOY_BASH.cmd, \
	    docker exec -it $$(cat envoy-build-container.txt) || true; \
	)
.PHONY: envoy-shell

base-envoy.docker: Dockerfile.base-envoy envoy-build-image.txt envoy-bin/envoy-static $(var.)BASE_ENVOY_IMAGE $(WRITE_IFCHANGED)
	@if [ -n "$(AMBASSADOR_DEV)" ]; then echo "Do not run this from a dev shell" >&2; exit 1; fi
	@if ! docker run --rm --entrypoint=true $(BASE_ENVOY_IMAGE); then \
	        if [ -z '$(YES_I_AM_UPDATING_THE_BASE_IMAGES)' ]; then \
	            { set +x; } &>/dev/null; \
	            echo 'error: failed to pull $(BASE_ENVOY_IMAGE), but $$YES_I_AM_UPDATING_THE_BASE_IMAGES is not set'; \
	            echo '       If you are trying to update the base images, then set that variable to a non-empty value.'; \
	            echo '       If you are not trying to update the base images, then check your network connection and Docker credentials.'; \
	            exit 1; \
	        fi; \
		echo "Building $(BASE_ENVOY_IMAGE)" && \
		docker build $(DOCKER_OPTS) --build-arg=ENVOY_BUILD_IMAGE=$$(cat envoy-build-image.txt) -t $(BASE_ENVOY_IMAGE) -f $< envoy-bin; \
	fi
	@docker image inspect $(BASE_ENVOY_IMAGE) --format='{{.Id}}' | $(WRITE_IFCHANGED) $@

base-py.docker: Dockerfile.base-py $(var.)BASE_PY_IMAGE $(WRITE_IFCHANGED)
	@if [ -n "$(AMBASSADOR_DEV)" ]; then echo "Do not run this from a dev shell" >&2; exit 1; fi
	@if ! docker run --rm --entrypoint=true $(BASE_PY_IMAGE); then \
	        if [ -z '$(YES_I_AM_UPDATING_THE_BASE_IMAGES)' ]; then \
	            { set +x; } &>/dev/null; \
	            echo 'error: failed to pull $(BASE_PY_IMAGE), but $$YES_I_AM_UPDATING_THE_BASE_IMAGES is not set'; \
	            echo '       If you are trying to update the base images, then set that variable to a non-empty value.'; \
	            echo '       If you are not trying to update the base images, then check your network connection and Docker credentials.'; \
	            exit 1; \
	        fi; \
		echo "Building $(BASE_PY_IMAGE)" && \
		docker build $(DOCKER_OPTS) -t $(BASE_PY_IMAGE) -f $< .; \
	fi
	@docker image inspect $(BASE_PY_IMAGE) --format='{{.Id}}' | $(WRITE_IFCHANGED) $@

base-go.docker: Dockerfile.base-go $(var.)BASE_GO_IMAGE $(WRITE_IFCHANGED)
	@if [ -n "$(AMBASSADOR_DEV)" ]; then echo "Do not run this from a dev shell" >&2; exit 1; fi
	@if ! docker run --rm --entrypoint=true $(BASE_GO_IMAGE); then \
	        if [ -z '$(YES_I_AM_UPDATING_THE_BASE_IMAGES)' ]; then \
	            { set +x; } &>/dev/null; \
	            echo 'error: failed to pull $(BASE_GO_IMAGE), but $$YES_I_AM_UPDATING_THE_BASE_IMAGES is not set'; \
	            echo '       If you are trying to update the base images, then set that variable to a non-empty value.'; \
	            echo '       If you are not trying to update the base images, then check your network connection and Docker credentials.'; \
	            exit 1; \
	        fi; \
		echo "Building $(BASE_GO_IMAGE)" && \
		docker build $(DOCKER_OPTS) -t $(BASE_GO_IMAGE) -f $< .; \
	fi
	@docker image inspect $(BASE_GO_IMAGE) --format='{{.Id}}' | $(WRITE_IFCHANGED) $@

test-%.docker: test-services/%/Dockerfile $(MOVE_IFCHANGED) FORCE
	docker build --quiet --iidfile=$@.tmp test-services/$*
	$(MOVE_IFCHANGED) $@.tmp $@

test-auth-tls.docker: test-services/auth/Dockerfile $(MOVE_IFCHANGED) FORCE
	docker build --quiet --build-arg TLS=--tls --iidfile=$@.tmp test-services/auth
	$(MOVE_IFCHANGED) $@.tmp $@

test-services: $(TEST_SERVICE_IMAGES) $(TEST_SERVICE_LOCAL_TAGS) $(TEST_SERVICE_LOCAL_PUSHES)
test-services-release: $(TEST_SERVICE_IMAGES) $(TEST_SERVICE_RELEASE_TAGS) $(TEST_SERVICE_RELEASE_PUSHES)
.PHONY: test-services test-services-release

# XXX: Why doesn't just test-%.docker.push: test-%.docker.push.local work??
#
# This three-element form of $(addsuffix ...) is kind of an implicit foreach. 
# We're generating a rule for each word in $(TEST_SERVICE_IMAGES).
TEST_SERVICE_PUSH_TARGETS = $(addsuffix .push,$(TEST_SERVICE_IMAGES))
$(TEST_SERVICE_PUSH_TARGETS): %.push: %.push.local
.PHONY: $(TEST_SERVICE_PUSH_TARGETS)

docker-base-images:
	@if [ -n "$(AMBASSADOR_DEV)" ]; then echo "Do not run this from a dev shell" >&2; exit 1; fi
	$(MAKE) base-envoy.docker base-go.docker base-py.docker
	@echo "RESTART ANY DEV SHELLS to make sure they use your new images."

docker-push-base-images:
	@if [ -n "$(AMBASSADOR_DEV)" ]; then echo "Do not run this from a dev shell" >&2; exit 1; fi
	docker push $(BASE_ENVOY_IMAGE)
	docker push $(BASE_PY_IMAGE)
	docker push $(BASE_GO_IMAGE)
	@echo "RESTART ANY DEV SHELLS to make sure they use your new images."

docker-update-base:
	$(MAKE) docker-base-images pkg/api/envoy
	$(MAKE) docker-push-base-images

ambassador-docker-image: ambassador.docker
ambassador.docker: Dockerfile base-go.docker base-py.docker $(ENVOY_FILE) cmd/ambex/ambex $(WATT) $(KUBESTATUS) $(WRITE_IFCHANGED) python/ambassador/VERSION.py FORCE
	docker build --build-arg ENVOY_FILE=$(ENVOY_FILE) --build-arg BASE_GO_IMAGE=$(BASE_GO_IMAGE) --build-arg BASE_PY_IMAGE=$(BASE_PY_IMAGE) $(DOCKER_OPTS) -t $(AMBASSADOR_DOCKER_IMAGE) .
	@docker image inspect $(AMBASSADOR_DOCKER_IMAGE) --format='{{.Id}}' | $(WRITE_IFCHANGED) $@

kat-client-docker-image: kat-client.docker
.PHONY: kat-client-docker-image
kat-client.docker: build/kat/client/Dockerfile base-py.docker build/kat/client/teleproxy build/kat/client/kat_client $(WRITE_IFCHANGED) $(var.)KAT_CLIENT_DOCKER_IMAGE
	docker build --build-arg BASE_PY_IMAGE=$(BASE_PY_IMAGE) $(DOCKER_OPTS) -t $(KAT_CLIENT_DOCKER_IMAGE) build/kat/client
	@docker image inspect $(KAT_CLIENT_DOCKER_IMAGE) --format='{{.Id}}' | $(WRITE_IFCHANGED) $@

# build/kat/client/teleproxy always uses the linux/amd64 architecture
build/kat/client/teleproxy: go.mod
	GOOS=linux GOARCH=amd64 CGO_ENABLED=0 go build -o $@ github.com/datawire/teleproxy/cmd/teleproxy

# build/kat/client/kat_client always uses the linux/amd64 architecture
build/kat/client/kat_client: go.mod $(wildcard ./cmd/kat-client/*) pkg/api/kat/echo.pb.go
	GOOS=linux GOARCH=amd64 CGO_ENABLED=0 go build -o $@ ./cmd/kat-client

kat-server-docker-image: kat-server.docker
.PHONY:  kat-server-docker-image
kat-server.docker: $(wildcard build/kat/server/*) build/kat/server/kat-server $(var.)KAT_SERVER_DOCKER_IMAGE
	docker build $(DOCKER_OPTS) -t $(KAT_SERVER_DOCKER_IMAGE) build/kat/server
	@docker image inspect $(KAT_SERVER_DOCKER_IMAGE) --format='{{.Id}}' | $(WRITE_IFCHANGED) $@

# build/kat/server/kat-server always uses the linux/amd64 architecture
build/kat/server/kat-server: go.mod $(wildcard cmd/kat-server/* cmd/kat-server/*/*) pkg/api/kat/echo.pb.go
	GOOS=linux GOARCH=amd64 CGO_ENABLED=0 go build -o $@ ./cmd/kat-server

docker-images: mypy ambassador-docker-image

docker-push: docker-images
ifeq ($(DOCKER_REGISTRY),-)
	@echo "No DOCKER_REGISTRY set"
else
	@echo 'PUSH $(AMBASSADOR_DOCKER_IMAGE)'
	@set -o pipefail; \
		docker push $(AMBASSADOR_DOCKER_IMAGE) | python releng/linify.py push.log
endif

docker-push-kat-client: kat-client-docker-image
	@echo 'PUSH $(KAT_CLIENT_DOCKER_IMAGE)'
	@set -o pipefail; \
		docker push $(KAT_CLIENT_DOCKER_IMAGE) | python releng/linify.py push.log

docker-push-kat-server: kat-server-docker-image
	@echo 'PUSH $(KAT_SERVER_DOCKER_IMAGE)'
	@set -o pipefail; \
		docker push $(KAT_SERVER_DOCKER_IMAGE) | python releng/linify.py push.log

docker-push-kat: docker-push-kat-client docker-push-kat-server

# TODO: validate version is conformant to some set of rules might be a good idea to add here
>>>>>>> f1a119d3
python/ambassador/VERSION.py: FORCE $(WRITE_IFCHANGED)
	$(call check_defined, BUILD_VERSION, BUILD_VERSION is not set)
	$(call check_defined, GIT_BRANCH, GIT_BRANCH is not set)
	$(call check_defined, GIT_COMMIT, GIT_COMMIT is not set)
	$(call check_defined, GIT_DESCRIPTION, GIT_DESCRIPTION is not set)
	@echo "Generating and templating version information -> $(BUILD_VERSION)"
	sed \
		-e 's!{{VERSION}}!$(BUILD_VERSION)!g' \
		-e 's!{{GITBRANCH}}!$(GIT_BRANCH)!g' \
		-e 's!{{GITDIRTY}}!$(GIT_DIRTY)!g' \
		-e 's!{{GITCOMMIT}}!$(GIT_COMMIT)!g' \
		-e 's!{{GITDESCRIPTION}}!$(GIT_DESCRIPTION)!g' \
		< VERSION-template.py | $(WRITE_IFCHANGED) $@

## Stuff below here is from build-aux

<<<<<<< HEAD
WRITE_IFCHANGED = $(BUILDER_HOME)/write-if-changed.sh

# Sometimes we have a file-target that we want Make to always try to
# re-generate (such as compiling a Go program; we would like to let
# `go install` decide whether it is up-to-date or not, rather than
# trying to teach Make how to do that).  We could mark it as .PHONY,
# but that tells Make that "this isn't a "this isn't a real file that
# I expect to ever exist", which has a several implications for Make,
# most of which we don't want.  Instead, we can have them *depend* on
# a .PHONY target (which we'll name "FORCE"), so that they are always
# considered out-of-date by Make, but without being .PHONY themselves.
.PHONY: FORCE
=======
# "make shell" drops you into a dev shell, and tries to set variables, etc., as
# needed:
#
# If USE_KUBERNAUT is true, we'll set up for Kubernaut, otherwise we'll assume 
# that the current KUBECONFIG is good.
#
# XXX KLF HACK: The dev shell used to include setting
# 	AMBASSADOR_DEV=1 \
# but I've ripped that out, since moving the KAT client into the cluster makes it
# much complex for the AMBASSADOR_DEV stuff to work correctly. I'll open an
# issue to finish sorting this out, but right now I want to get our CI builds 
# into better shape without waiting for that.

shell: setup-develop
	AMBASSADOR_DOCKER_IMAGE="$(AMBASSADOR_DOCKER_IMAGE)" \
	BASE_PY_IMAGE="$(BASE_PY_IMAGE)" \
	BASE_GO_IMAGE="$(BASE_GO_IMAGE)" \
	MAKE_KUBECONFIG="$(KUBECONFIG)" \
	bash --init-file releng/init.sh -i

clean-test:
	rm -f cluster.yaml
	test -x $(KUBERNAUT) && $(KUBERNAUT_DISCARD) || true
	rm -f $(CLAIM_FILE)

test: setup-develop
	cd python && \
	AMBASSADOR_DOCKER_IMAGE="$(AMBASSADOR_DOCKER_IMAGE)" \
	BASE_PY_IMAGE="$(BASE_PY_IMAGE)" \
	BASE_GO_IMAGE="$(BASE_GO_IMAGE)" \
	KUBECONFIG="$(KUBECONFIG)" \
	KAT_CLIENT_DOCKER_IMAGE="$(KAT_CLIENT_DOCKER_IMAGE)" \
	KAT_SERVER_DOCKER_IMAGE="$(KAT_SERVER_DOCKER_IMAGE)" \
	KAT_IMAGE_PULL_POLICY="$(KAT_IMAGE_PULL_POLICY)" \
	PATH="$(shell pwd)/venv/bin:$(PATH)" \
	bash ../releng/run-tests.sh

test-list: setup-develop
	cd python && PATH="$(shell pwd)/venv/bin":$(PATH) pytest --collect-only -q

update-aws:
ifeq ($(AWS_ACCESS_KEY_ID),)
	@echo 'AWS credentials not configured; not updating https://s3.amazonaws.com/datawire-static-files/ambassador/$(STABLE_TXT_KEY)'
	@echo 'AWS credentials not configured; not updating latest version in Scout'
else
	@if [ -n "$(STABLE_TXT_KEY)" ]; then \
        printf "$(RELEASE_VERSION)" > stable.txt; \
		echo "updating $(STABLE_TXT_KEY) with $$(cat stable.txt)"; \
        aws s3api put-object \
            --bucket datawire-static-files \
            --key ambassador/$(STABLE_TXT_KEY) \
            --body stable.txt; \
	fi
	@if [ -n "$(SCOUT_APP_KEY)" ]; then \
		printf '{"application":"ambassador","latest_version":"$(RELEASE_VERSION)","notices":[]}' > app.json; \
		echo "updating $(SCOUT_APP_KEY) with $$(cat app.json)"; \
        aws s3api put-object \
            --bucket scout-datawire-io \
            --key ambassador/$(SCOUT_APP_KEY) \
            --body app.json; \
	fi
endif

release-prep:
	bash releng/release-prep.sh

release:
	@if ! [[ '$(RELEASE_VERSION)' =~ ^[0-9]+\.[0-9]+\.[0-9]+$$ ]]; then \
		printf "'make release' can only be run for commit tagged with 'vX.Y.Z'!\n"; \
		exit 1; \
	fi
	docker pull $(AMBASSADOR_DOCKER_REPO):$(RELEASE_VERSION)-rc-latest
	docker tag $(AMBASSADOR_DOCKER_REPO):$(RELEASE_VERSION)-rc-latest $(AMBASSADOR_DOCKER_REPO):$(RELEASE_VERSION)
	docker push $(AMBASSADOR_DOCKER_REPO):$(RELEASE_VERSION)
	$(MAKE) SCOUT_APP_KEY=app.json STABLE_TXT_KEY=stable.txt update-aws

release-rc: ambassador.docker.push.release-rc
release-rc: SCOUT_APP_KEY = testapp.json
release-rc: STABLE_TXT_KEY = teststable.txt
release-rc: update-aws

release-ea: ambassador.docker.push.release-ea
release-ea: SCOUT_APP_KEY = earlyapp.json
release-ea: STABLE_TXT_KEY = earlystable.txt
release-ea: update-aws

# ------------------------------------------------------------------------------
# Go gRPC bindings (Envoy)
# ------------------------------------------------------------------------------

# The version numbers of `protoc` (in this Makefile),
# `protoc-gen-gogofast` (in go.mod), and `protoc-gen-validate` (in
# go.mod) are based on
# https://github.com/envoyproxy/go-control-plane/blob/0e75602d5e36e96eafbe053999c0569edec9fe07/Dockerfile.ci
# (since that commit most closely corresponds to our ENVOY_COMMIT).
# Additionally, the package names of those programs are mentioned in
# ./go/pin.go, so that `go mod tidy` won't make the go.mod file forget
# about them.

PROTOC_VERSION = 3.5.1
PROTOC_PLATFORM = $(patsubst darwin,osx,$(GOOS))-$(patsubst amd64,x86_64,$(patsubst 386,x86_32,$(GOARCH)))

venv/protoc-$(PROTOC_VERSION)-$(PROTOC_PLATFORM).zip: $(var.)PROTOC_VERSION | venv/bin/activate
	curl -o $@ --fail -L https://github.com/protocolbuffers/protobuf/releases/download/v$(PROTOC_VERSION)/$(@F)
venv/bin/protoc: venv/protoc-$(PROTOC_VERSION)-$(PROTOC_PLATFORM).zip
	bsdtar -xf $< -C venv bin/protoc

venv/bin/protoc-gen-gogofast: go.mod $(FLOCK) | venv/bin/activate
	$(FLOCK) go.mod go build -o $@ github.com/gogo/protobuf/protoc-gen-gogofast

venv/bin/protoc-gen-validate: go.mod $(FLOCK) | venv/bin/activate
	$(FLOCK) go.mod go build -o $@ github.com/envoyproxy/protoc-gen-validate

api/envoy: envoy-src
	rsync --recursive --delete --delete-excluded --prune-empty-dirs --include='*/' --include='*.proto' --exclude='*' $</api/envoy/ $@

# Search path for .proto files
gomoddir = $(shell $(FLOCK) go.mod go list $1/... >/dev/null 2>/dev/null; $(FLOCK) go.mod go list -m -f='{{.Dir}}' $1)
# This list is based on 'imports=()' in https://github.com/envoyproxy/go-control-plane/blob/0e75602d5e36e96eafbe053999c0569edec9fe07/build/generate_protos.sh
# (since that commit most closely corresponds to our ENVOY_COMMIT).
#
# However, we make the following edits:
#  - "github.com/gogo/protobuf/protobuf" instead of "github.com/gogo/protobuf" (we add an
#    extra "/protobuf" at the end).  I have no idea why.  I have no idea how the
#    go-control-plane version works without the extra "/protobuf" at the end; it looks to
#    me like they would need it too.  It makes no sense.
#  - Mess with the paths under "istio.io/gogo-genproto", since in 929161c and ee07f27 they
#    moved the .proto files all around.  The reason this affects us and not
#    go-control-plane is that our newer Envoy needs googleapis'
#    "google/api/expr/v1alpha1/", which was added in 32e3935 (.pb.go files) and ee07f27
#    (.proto files).
imports += $(CURDIR)/api
imports += $(call gomoddir,github.com/envoyproxy/protoc-gen-validate)
imports += $(call gomoddir,github.com/gogo/protobuf)/protobuf
imports += $(call gomoddir,istio.io/gogo-genproto)/common-protos
imports += $(call gomoddir,istio.io/gogo-genproto)/common-protos/github.com/prometheus/client_model
imports += $(call gomoddir,istio.io/gogo-genproto)/common-protos/github.com/census-instrumentation/opencensus-proto/src

# Map from .proto files to Go package names
# This list is based on 'mappings=()' in https://github.com/envoyproxy/go-control-plane/blob/0e75602d5e36e96eafbe053999c0569edec9fe07/build/generate_protos.sh
# (since that commit most closely corresponds to our ENVOY_COMMIT).
#
# However, we make the following edits:
#  - Add an entry for "google/api/expr/v1alpha1/syntax.proto", which didn't exist yet in
#    the version that go-control-plane uses (see the comment around "imports" above).
mappings += gogoproto/gogo.proto=github.com/gogo/protobuf/gogoproto
mappings += google/api/annotations.proto=istio.io/gogo-genproto/googleapis/google/api
mappings += google/api/expr/v1alpha1/syntax.proto=istio.io/gogo-genproto/googleapis/google/api/expr/v1alpha1
mappings += google/api/http.proto=istio.io/gogo-genproto/googleapis/google/api
mappings += google/protobuf/any.proto=github.com/gogo/protobuf/types
mappings += google/protobuf/duration.proto=github.com/gogo/protobuf/types
mappings += google/protobuf/empty.proto=github.com/gogo/protobuf/types
mappings += google/protobuf/struct.proto=github.com/gogo/protobuf/types
mappings += google/protobuf/timestamp.proto=github.com/gogo/protobuf/types
mappings += google/protobuf/wrappers.proto=github.com/gogo/protobuf/types
mappings += google/rpc/code.proto=istio.io/gogo-genproto/googleapis/google/rpc
mappings += google/rpc/error_details.proto=istio.io/gogo-genproto/googleapis/google/rpc
mappings += google/rpc/status.proto=istio.io/gogo-genproto/googleapis/google/rpc
mappings += metrics.proto=istio.io/gogo-genproto/prometheus
mappings += opencensus/proto/trace/v1/trace.proto=istio.io/gogo-genproto/opencensus/proto/trace/v1
mappings += opencensus/proto/trace/v1/trace_config.proto=istio.io/gogo-genproto/opencensus/proto/trace/v1
mappings += validate/validate.proto=github.com/envoyproxy/protoc-gen-validate/validate
mappings += $(shell find $(CURDIR)/api/envoy -type f -name '*.proto' | sed -E 's,^$(CURDIR)/api/((.*)/[^/]*),\1=github.com/datawire/ambassador/pkg/api/\2,')

joinlist=$(if $(word 2,$2),$(firstword $2)$1$(call joinlist,$1,$(wordlist 2,$(words $2),$2)),$2)
comma = ,

_imports = $(call lazyonce,_imports,$(imports))
_mappings = $(call lazyonce,_mappings,$(mappings))
pkg/api/envoy: api/envoy $(FLOCK) venv/bin/protoc venv/bin/protoc-gen-gogofast venv/bin/protoc-gen-validate $(var.)_imports $(var.)_mappings
	rm -rf $@ $(@D).envoy.tmp
	mkdir -p $(@D).envoy.tmp
# go-control-plane `make generate`
	@set -e; find $(CURDIR)/api/envoy -type f -name '*.proto' | sed 's,/[^/]*$$,,' | uniq | while read -r dir; do \
		echo "Generating $$dir"; \
		./venv/bin/protoc \
			$(addprefix --proto_path=,$(_imports))  \
			--plugin=$(CURDIR)/venv/bin/protoc-gen-gogofast --gogofast_out='$(call joinlist,$(comma),plugins=grpc $(addprefix M,$(_mappings))):$(@D).envoy.tmp' \
			--plugin=$(CURDIR)/venv/bin/protoc-gen-validate --validate_out='lang=gogo:$(@D).envoy.tmp' \
			"$$dir"/*.proto; \
	done
# go-control-plane `make generate-patch`
# https://github.com/envoyproxy/go-control-plane/issues/173
	find $(@D).envoy.tmp -name '*.validate.go' -exec sed -E -i.bak 's,"(envoy/.*)"$$,"github.com/datawire/ambassador/pkg/api/\1",' {} +
	find $(@D).envoy.tmp -name '*.bak' -delete
# move things in to place
	mkdir -p $(@D)
	mv $(@D).envoy.tmp/envoy $@
	rmdir $(@D).envoy.tmp

# ------------------------------------------------------------------------------
# gRPC bindings for KAT
# ------------------------------------------------------------------------------

GRPC_WEB_VERSION = 1.0.3
GRPC_WEB_PLATFORM = $(GOOS)-x86_64

venv/bin/protoc-gen-grpc-web: $(var.)GRPC_WEB_VERSION $(var.)GRPC_WEB_PLATFORM | venv/bin/activate
	curl -o $@ -L --fail https://github.com/grpc/grpc-web/releases/download/$(GRPC_WEB_VERSION)/protoc-gen-grpc-web-$(GRPC_WEB_VERSION)-$(GRPC_WEB_PLATFORM)
	chmod 755 $@

pkg/api/kat/echo.pb.go: api/kat/echo.proto venv/bin/protoc venv/bin/protoc-gen-gogofast
	mkdir -p $(@D)
	./venv/bin/protoc \
		--proto_path=$(CURDIR)/api/kat \
		--plugin=$(CURDIR)/venv/bin/protoc-gen-gogofast --gogofast_out=plugins=grpc:$(@D) \
		$(CURDIR)/$<

tools/sandbox/grpc_web/echo_grpc_web_pb.js: api/kat/echo.proto venv/bin/protoc venv/bin/protoc-gen-grpc-web
	./venv/bin/protoc \
		--proto_path=$(CURDIR)/api/kat \
		--plugin=$(CURDIR)/venv/bin/protoc-gen-grpc-web --grpc-web_out=import_style=commonjs,mode=grpcwebtext:$(@D) \
		$(CURDIR)/$<

tools/sandbox/grpc_web/echo_pb.js: api/kat/echo.proto venv/bin/protoc
	./venv/bin/protoc \
		--proto_path=$(CURDIR)/api/kat \
		--js_out=import_style=commonjs:$(@D) \
		$(CURDIR)/$<

# ------------------------------------------------------------------------------
# KAT docker-compose sandbox
# ------------------------------------------------------------------------------

tools/sandbox/http_auth/docker-compose.yml tools/sandbox/grpc_auth/docker-compose.yml tools/sandbox/grpc_web/docker-compose.yaml: %: %.in kat-server.docker $(var.)KAT_SERVER_DOCKER_IMAGE
	sed 's,@KAT_SERVER_DOCKER_IMAGE@,$(KAT_SERVER_DOCKER_IMAGE),g' < $< > $@

tools/sandbox.http-auth: ## In docker-compose: run Ambassador, an HTTP AuthService, an HTTP backend service, and a TracingService
tools/sandbox.http-auth: tools/sandbox/http_auth/docker-compose.yml
	@echo " ---> cleaning HTTP auth tools/sandbox"
	@cd tools/sandbox/http_auth && docker-compose stop && docker-compose rm -f
	@echo " ---> starting HTTP auth tools/sandbox"
	@cd tools/sandbox/http_auth && docker-compose up --force-recreate --abort-on-container-exit --build
.PHONY: tools/sandbox.http-auth

tools/sandbox.grpc-auth: ## In docker-compose: run Ambassador, a gRPC AuthService, an HTTP backend service, and a TracingService
tools/sandbox.grpc-auth: tools/sandbox/grpc_auth/docker-compose.yml
	@echo " ---> cleaning gRPC auth tools/sandbox"
	@cd tools/sandbox/grpc_auth && docker-compose stop && docker-compose rm -f
	@echo " ---> starting gRPC auth tools/sandbox"
	@cd tools/sandbox/grpc_auth && docker-compose up --force-recreate --abort-on-container-exit --build
.PHONY: tools/sandbox.grpc-auth

tools/sandbox.web: ## In docker-compose: run Ambassador with gRPC-web enabled, and a gRPC backend service
tools/sandbox.web: tools/sandbox/grpc_web/docker-compose.yaml
tools/sandbox.web: tools/sandbox/grpc_web/echo_grpc_web_pb.js tools/sandbox/grpc_web/echo_pb.js
	@echo " ---> cleaning gRPC web tools/sandbox"
	@cd tools/sandbox/grpc_web && npm install && npx webpack
	@cd tools/sandbox/grpc_web && docker-compose stop && docker-compose rm -f
	@echo " ---> starting gRPC web tools/sandbox"
	@cd tools/sandbox/grpc_web && docker-compose up --force-recreate --abort-on-container-exit --build
.PHONY: tools/sandbox.web

# ------------------------------------------------------------------------------
# Virtualenv
# ------------------------------------------------------------------------------

venv: version venv/bin/ambassador

venv/bin/ambassador: venv/bin/activate python/requirements.txt
	@releng/install-py.sh dev requirements python/requirements.txt
	@releng/install-py.sh dev install python/requirements.txt
	@releng/fix_kube_client

venv/bin/activate: dev-requirements.txt
	test -d venv || virtualenv venv --python python3
	@releng/install-py.sh dev requirements $^
	@releng/install-py.sh dev install $^
	touch venv/bin/activate
	@releng/fix_kube_client

mypy-server-stop: venv
	venv/bin/dmypy stop

mypy-server: venv
	@if ! venv/bin/dmypy status >/dev/null; then \
		venv/bin/dmypy start -- --use-fine-grained-cache --follow-imports=skip --ignore-missing-imports ;\
		echo "Started mypy server" ;\
	fi

mypy: mypy-server
	time venv/bin/dmypy check python

# ------------------------------------------------------------------------------
# Website
# ------------------------------------------------------------------------------

pull-docs:
	@PS4=; set -ex; { \
	    git fetch https://github.com/datawire/ambassador-docs $(PULL_BRANCH); \
	    docs_head=$$(git rev-parse FETCH_HEAD); \
	    git subtree merge --prefix=docs "$${docs_head}"; \
	    git subtree split --prefix=docs --rejoin --onto="$${docs_head}"; \
	}
push-docs:
	@PS4=; set -ex; { \
	    git fetch https://github.com/datawire/ambassador-docs master; \
	    docs_old=$$(git rev-parse FETCH_HEAD); \
	    docs_new=$$(git subtree split --prefix=docs --rejoin --onto="$${docs_old}"); \
	    git push $(if $(GH_TOKEN),https://d6e-automaton:${GH_TOKEN}@github.com/,git@github.com:)datawire/ambassador-docs.git "$${docs_new}:refs/heads/$(or $(PUSH_BRANCH),master)"; \
	}
.PHONY: pull-docs push-docs

# ------------------------------------------------------------------------------
# Function Definitions
# ------------------------------------------------------------------------------

# Check that given variables are set and all have non-empty values,
# die with an error otherwise.
#
# Params:
#   1. Variable name(s) to test.
#   2. (optional) Error message to print.
check_defined = $(strip $(foreach 1,$1, $(call __check_defined,$1,$(strip $(value 2)))))
__check_defined = $(if $(value $1),, $(error Undefined $1$(if $2, ($2))))
>>>>>>> f1a119d3
<|MERGE_RESOLUTION|>--- conflicted
+++ resolved
@@ -51,7 +51,6 @@
 # If this is an RC or EA, then it includes the '-rcN' or '-eaN'
 # suffix.
 #
-<<<<<<< HEAD
 # Also note that we strip off the leading 'v' here -- that's just for the git tag.
 ifneq ($(GIT_TAG_SANITIZED),)
 VERSION = $(patsubst v%,%,$(firstword $(subst -, ,$(GIT_TAG_SANITIZED))))
@@ -59,528 +58,6 @@
 VERSION = $(patsubst v%,%,$(firstword $(subst -, ,$(GIT_VERSION))))
 endif
 
-=======
-# BUILD_VERSION is of the same format, but is the version number that
-# we build into the image.  Because an image built as a "release
-# candidate" will ideally get promoted to be the GA image, we trim off
-# the '-rcN' suffix.
-RELEASE_VERSION = $(patsubst v%,%,$(or $(TRAVIS_TAG),$(shell git describe --tags --always)))$(if $(GIT_DIRTY),-dirty)
-BUILD_VERSION = $(shell echo '$(RELEASE_VERSION)' | sed 's/-rc[0-9]*$$//')
-
-ifndef DOCKER_REGISTRY
-$(error DOCKER_REGISTRY must be set. Use make DOCKER_REGISTRY=- for a purely local build.)
-endif
-
-AMBASSADOR_DOCKER_REPO ?= $(if $(filter-out -,$(DOCKER_REGISTRY)),$(DOCKER_REGISTRY)/)ambassador$(if $(IS_PRIVATE),-private)
-
-ifneq ($(DOCKER_EXTERNAL_REGISTRY),)
-AMBASSADOR_EXTERNAL_DOCKER_REPO ?= $(DOCKER_EXTERNAL_REGISTRY)/ambassador$(if $(IS_PRIVATE),-private)
-else
-AMBASSADOR_EXTERNAL_DOCKER_REPO ?= $(AMBASSADOR_DOCKER_REPO)
-endif
-
-DOCKER_OPTS =
-
-# This is the branch from ambassador-docs to pull for "make pull-docs".
-# Override if you need to.
-PULL_BRANCH ?= master
-
-AMBASSADOR_DOCKER_TAG ?= $(RELEASE_VERSION)
-AMBASSADOR_DOCKER_IMAGE ?= $(AMBASSADOR_DOCKER_REPO):$(AMBASSADOR_DOCKER_TAG)
-AMBASSADOR_EXTERNAL_DOCKER_IMAGE ?= $(AMBASSADOR_EXTERNAL_DOCKER_REPO):$(AMBASSADOR_DOCKER_TAG)
-
-YES_I_AM_UPDATING_THE_BASE_IMAGES ?=
-YES_I_AM_OK_WITH_COMPILING_ENVOY ?=
-
-ENVOY_FILE ?= envoy-bin/envoy-static-stripped
-
-# IF YOU MESS WITH ANY OF THESE VALUES, YOU MUST RUN `make docker-update-base`.
-  ENVOY_REPO ?= $(if $(IS_PRIVATE),git@github.com:datawire/envoy-private.git,git://github.com/datawire/envoy.git)
-  ENVOY_COMMIT ?= 6e6ae35f214b040f76666d86b30a6ad3ceb67046
-  ENVOY_COMPILATION_MODE ?= dbg
-
-
-  # Increment BASE_ENVOY_RELVER on changes to `Dockerfile.base-envoy`, or Envoy recipes
-  BASE_ENVOY_RELVER ?= 4
-  # Increment BASE_GO_RELVER on changes to `Dockerfile.base-go`
-  BASE_GO_RELVER    ?= 18
-  # Increment BASE_PY_RELVER on changes to `Dockerfile.base-py`, `releng/*`, `python/requirements.txt`
-  BASE_PY_RELVER    ?= 17
-
-  BASE_DOCKER_REPO ?= quay.io/datawire/ambassador-base$(if $(IS_PRIVATE),-private)
-  BASE_ENVOY_IMAGE ?= $(BASE_DOCKER_REPO):envoy-$(BASE_ENVOY_RELVER).$(ENVOY_COMMIT).$(ENVOY_COMPILATION_MODE)
-  BASE_GO_IMAGE    ?= $(BASE_DOCKER_REPO):go-$(BASE_GO_RELVER)
-  BASE_PY_IMAGE    ?= $(BASE_DOCKER_REPO):py-$(BASE_PY_RELVER)
-# END LIST OF VARIABLES REQUIRING `make docker-update-base`.
-
-#### Test service Dockerfile stuff.
-# The test services live in subdirectories of test-services. TEST_SERVICE_ROOTS
-# is the list of these directories.
-
-TEST_SERVICE_ROOTS = $(notdir $(wildcard test-services/*))
-
-# TEST_SERVICE_IMAGES maps each TEST_SERVICE_ROOT to test-$root.docker, since
-# those are the names of the individual targets. We also add the auth-tls
-# target here, by hand -- it has a special rule since it's also built from the
-# test-services/auth directory.
-TEST_SERVICE_IMAGES = $(patsubst %,test-%.docker,$(TEST_SERVICE_ROOTS) auth-tls)
-
-# Set default tag values...
-docker.tag.release    = $(AMBASSADOR_DOCKER_TAG)
-docker.tag.release-rc = $(AMBASSADOR_EXTERNAL_DOCKER_REPO):$(RELEASE_VERSION) $(AMBASSADOR_EXTERNAL_DOCKER_REPO):$(BUILD_VERSION)-latest-rc
-docker.tag.release-ea = $(AMBASSADOR_EXTERNAL_DOCKER_REPO):$(RELEASE_VERSION)
-docker.tag.local      = $(AMBASSADOR_DOCKER_TAG)
-
-TEST_SERVICE_VERSION ?= 0.0.3
-
-# ...then set overrides for the test services.
-test-%.docker.tag.release: docker.tag.release = quay.io/datawire/test_services:$(notdir $*)-$(TEST_SERVICE_VERSION)
-
-LOCAL_REPO = $(if $(filter-out -,$(DOCKER_REGISTRY)),$(DOCKER_REGISTRY)/test_services,test_services)
-test-%.docker.tag.local: docker.tag.local = $(LOCAL_REPO):$(notdir $*)-$(GIT_DESCRIPTION)
-
-# ...and define some TEST_SERVICE_*_TAGS.
-TEST_SERVICE_LOCAL_TAGS = $(addsuffix .tag.local,$(TEST_SERVICE_IMAGES))
-TEST_SERVICE_RELEASE_TAGS = $(addsuffix .tag.release,$(TEST_SERVICE_IMAGES))
-
-ifneq ($(DOCKER_REGISTRY), -)
-TEST_SERVICE_LOCAL_PUSHES = $(addsuffix .push.local,$(TEST_SERVICE_IMAGES))
-TEST_SERVICE_RELEASE_PUSHES = $(addsuffix .push.release,$(TEST_SERVICE_IMAGES))
-endif
-
-#### end test service stuff
-
-# Default to _NOT_ using Kubernaut. At Datawire, we can set this to true,
-# but outside, it works much better to assume that user has set up something
-# and not try to override it.
-USE_KUBERNAUT ?= false
-
-KUBERNAUT=venv/bin/kubernaut
-KUBERNAUT_VERSION=2018.10.24-d46c1f1
-KUBERNAUT_CLAIM=$(KUBERNAUT) claims create --name $(CLAIM_NAME) --cluster-group main
-KUBERNAUT_DISCARD=$(KUBERNAUT) claims delete $(CLAIM_NAME)
-
-# Only override KUBECONFIG if we're using Kubernaut
-ifeq ($(USE_KUBERNAUT), true)
-KUBECONFIG ?= $(shell pwd)/cluster.yaml
-endif
-
-SCOUT_APP_KEY=
-
-KAT_CLIENT_DOCKER_REPO ?= $(if $(filter-out -,$(DOCKER_REGISTRY)),$(DOCKER_REGISTRY)/)kat-client$(if $(IS_PRIVATE),-private)
-KAT_SERVER_DOCKER_REPO ?= $(if $(filter-out -,$(DOCKER_REGISTRY)),$(DOCKER_REGISTRY)/)kat-backend$(if $(IS_PRIVATE),-private)
-
-KAT_CLIENT_DOCKER_IMAGE ?= $(KAT_CLIENT_DOCKER_REPO):$(AMBASSADOR_DOCKER_TAG)
-KAT_SERVER_DOCKER_IMAGE ?= $(KAT_SERVER_DOCKER_REPO):$(AMBASSADOR_DOCKER_TAG)
-
-KAT_IMAGE_PULL_POLICY ?= Always
-
-KAT_CLIENT ?= venv/bin/kat_client
-
-# Where to place binaries when we compile them
-WATT ?= watt
-KUBESTATUS ?= kubestatus
-
-# This should maybe be replaced with a lighterweight dependency if we
-# don't currently depend on go
-GOOS=$(shell go env GOOS)
-GOARCH=$(shell go env GOARCH)
-
-CLAIM_FILE=kubernaut-claim.txt
-CLAIM_NAME=$(shell cat $(CLAIM_FILE))
-
-
-# "make" by itself doesn't make the website. It takes too long and it doesn't
-# belong in the inner dev loop.
-all:
-	$(MAKE) setup-develop
-	$(MAKE) docker-push
-	$(MAKE) test
-
-include build-aux/prelude.mk
-include build-aux/var.mk
-include build-aux/docker.mk
-
-# clean_docker_images could just be a fixed list of the images that we
-# generate, but writing that fixed list would require a human to
-# figure out what that complete list is.
-clean_docker_images  = $(wildcard *.docker)
-clean_docker_images += $(patsubst %.tag.release,%,$(wildcard *.docker.tag.release))
-clean_docker_images += $(patsubst %.tag.local,%,$(wildcard *.docker.tag.local))
-clean: clean-test envoy-build-container.txt.clean $(addsuffix .clean,$(clean_docker_images))
-	rm -rf docs/_book docs/_site docs/package-lock.json
-	rm -rf helm/*.tgz
-	rm -rf app.json
-	rm -rf venv/bin/ambassador
-	rm -rf python/ambassador/VERSION.py*
-	rm -f *.docker
-	rm -rf python/build python/dist python/ambassador.egg-info python/__pycache__
-	find . \( -name .coverage -o -name .cache -o -name __pycache__ \) -print0 | xargs -0 rm -rf
-	find . \( -name *.log \) -print0 | xargs -0 rm -rf
-	rm -rf log.txt
-	find python/tests \
-		\( -name '*.out' -o -name 'envoy.json' -o -name 'intermediate.json' \) -print0 \
-		| xargs -0 rm -f
-	rm -f build/kat/client/kat_client
-	rm -f build/kat/server/kat-server
-	rm -f tools/sandbox/http_auth/docker-compose.yml
-	rm -f tools/sandbox/grpc_auth/docker-compose.yml
-	rm -f tools/sandbox/grpc_web/docker-compose.yaml tools/sandbox/grpc_web/*_pb.js
-	rm -rf pkg/api.envoy.tmp/
-	rm -rf envoy-bin
-	rm -f envoy-build-image.txt
-	rm -f cmd/ambex/ambex
-# Files made by older versions.  Remove the tail of this list when the
-# commit making the change gets far enough in to the past.
-#
-# 2019-09-23
-	rm -f kat-server-docker-image/kat-server
-	rm -f kat-sandbox/grpc_auth/docker-compose.yml
-	rm -f kat-sandbox/grpc_web/docker-compose.yaml
-	rm -f kat-sandbox/grpc_web/*_pb.js
-	rm -f kat-sandbox/http_auth/docker-compose.yml
-
-clobber: clean kill-docker-registry
-	-rm -f build/kat/client/teleproxy
-	-$(if $(filter-out -,$(ENVOY_COMMIT)),rm -rf envoy envoy-src)
-	-rm -rf docs/node_modules
-	-rm -rf venv && echo && echo "Deleted venv, run 'deactivate' command if your virtualenv is activated" || true
-
-generate: pkg/api/kat/echo.pb.go
-generate: pkg/api/envoy
-generate: api/envoy
-generate-clean: clobber
-	rm -rf api/envoy pkg/api
-.PHONY: generate generate-clean
-
-print-%:
-	@printf "$($*)"
-
-print-vars:
-	@echo "AMBASSADOR_DOCKER_IMAGE          = $(AMBASSADOR_DOCKER_IMAGE)"
-	@echo "AMBASSADOR_DOCKER_REPO           = $(AMBASSADOR_DOCKER_REPO)"
-	@echo "AMBASSADOR_DOCKER_TAG            = $(AMBASSADOR_DOCKER_TAG)"
-	@echo "AMBASSADOR_EXTERNAL_DOCKER_IMAGE = $(AMBASSADOR_EXTERNAL_DOCKER_IMAGE)"
-	@echo "AMBASSADOR_EXTERNAL_DOCKER_REPO  = $(AMBASSADOR_EXTERNAL_DOCKER_REPO)"
-	@echo "CI_DEBUG_KAT_BRANCH              = $(CI_DEBUG_KAT_BRANCH)"
-	@echo "DOCKER_EPHEMERAL_REGISTRY        = $(DOCKER_EPHEMERAL_REGISTRY)"
-	@echo "DOCKER_EXTERNAL_REGISTRY         = $(DOCKER_EXTERNAL_REGISTRY)"
-	@echo "DOCKER_OPTS                      = $(DOCKER_OPTS)"
-	@echo "DOCKER_REGISTRY                  = $(DOCKER_REGISTRY)"
-	@echo "BASE_DOCKER_REPO                 = $(BASE_DOCKER_REPO)"
-	@echo "GIT_BRANCH                       = $(GIT_BRANCH)"
-	@echo "GIT_BRANCH_SANITIZED             = $(GIT_BRANCH_SANITIZED)"
-	@echo "GIT_COMMIT                       = $(GIT_COMMIT)"
-	@echo "GIT_DESCRIPTION                  = $(GIT_DESCRIPTION)"
-	@echo "GIT_DIRTY                        = $(GIT_DIRTY)"
-	@echo "GIT_TAG                          = $(GIT_TAG)"
-	@echo "KAT_CLIENT_DOCKER_IMAGE          = $(KAT_CLIENT_DOCKER_IMAGE)"
-	@echo "KAT_SERVER_DOCKER_IMAGE          = $(KAT_SERVER_DOCKER_IMAGE)"
-	@echo "KUBECONFIG                       = $(KUBECONFIG)"
-	@echo "USE_KUBERNAUT                    = $(USE_KUBERNAUT)"
-	@echo "BUILD_VERSION                    = $(BUILD_VERSION)"
-	@echo "RELEASE_VERSION                  = $(RELEASE_VERSION)"
-
-export-vars:
-	@echo "export AMBASSADOR_DOCKER_IMAGE='$(AMBASSADOR_DOCKER_IMAGE)'"
-	@echo "export AMBASSADOR_DOCKER_REPO='$(AMBASSADOR_DOCKER_REPO)'"
-	@echo "export AMBASSADOR_DOCKER_TAG='$(AMBASSADOR_DOCKER_TAG)'"
-	@echo "export AMBASSADOR_EXTERNAL_DOCKER_IMAGE='$(AMBASSADOR_EXTERNAL_DOCKER_IMAGE)'"
-	@echo "export AMBASSADOR_EXTERNAL_DOCKER_REPO='$(AMBASSADOR_EXTERNAL_DOCKER_REPO)'"
-	@echo "export CI_DEBUG_KAT_BRANCH='$(CI_DEBUG_KAT_BRANCH)'"
-	@echo "export DOCKER_EPHEMERAL_REGISTRY='$(DOCKER_EPHEMERAL_REGISTRY)'"
-	@echo "export DOCKER_EXTERNAL_REGISTRY='$(DOCKER_EXTERNAL_REGISTRY)'"
-	@echo "export DOCKER_OPTS='$(DOCKER_OPTS)'"
-	@echo "export DOCKER_REGISTRY='$(DOCKER_REGISTRY)'"
-	@echo "export BASE_DOCKER_REPO='$(BASE_DOCKER_REPO)'"
-	@echo "export GIT_BRANCH='$(GIT_BRANCH)'"
-	@echo "export GIT_BRANCH_SANITIZED='$(GIT_BRANCH_SANITIZED)'"
-	@echo "export GIT_COMMIT='$(GIT_COMMIT)'"
-	@echo "export GIT_DESCRIPTION='$(GIT_DESCRIPTION)'"
-	@echo "export GIT_DIRTY='$(GIT_DIRTY)'"
-	@echo "export GIT_TAG='$(GIT_TAG)'"
-	@echo "export KAT_CLIENT_DOCKER_IMAGE='$(KAT_CLIENT_DOCKER_IMAGE)'"
-	@echo "export KAT_SERVER_DOCKER_IMAGE='$(KAT_SERVER_DOCKER_IMAGE)'"
-	@echo "export KUBECONFIG='$(KUBECONFIG)'"
-	@echo "export USE_KUBERNAUT='$(USE_KUBERNAUT)'"
-	@echo "export BUILD_VERSION='$(BUILD_VERSION)'"
-	@echo "export RELEASE_VERSION='$(RELEASE_VERSION)'"
-
-# All of this will likely fail horribly outside of CI, for the record.
-docker-registry: $(KUBECONFIG)
-ifneq ($(DOCKER_EPHEMERAL_REGISTRY),)
-	@if [ "$(TRAVIS)" != "true" ]; then \
-		echo "make docker-registry is only for CI" >&2 ;\
-		exit 1 ;\
-	fi
-	@if [ -z "$(KUBECONFIG)" ]; then \
-		echo "No KUBECONFIG" >&2 ;\
-		exit 1 ;\
-	fi
-	@if [ ! -r .docker_port_forward ]; then \
-		echo "Starting local Docker registry in Kubernetes" ;\
-		kubectl apply -f releng/docker-registry.yaml ;\
-		while [ -z "$$(kubectl get pods -n docker-registry -ojsonpath='{.items[0].status.containerStatuses[0].state.running}')" ]; do echo pod wait...; sleep 1; done ;\
-		sh -c 'kubectl port-forward --namespace=docker-registry deployment/registry 31000:5000 > /tmp/port-forward-log & echo $$! > .docker_port_forward' ;\
-	else \
-		echo "Local Docker registry should be already running" ;\
-	fi
-	while ! curl -i http://localhost:31000/ 2>/dev/null; do echo curl wait...; sleep 1; done
-endif
-
-kill-docker-registry:
-	@if [ -r .docker_port_forward ]; then \
-		echo "Stopping local Docker registry" ;\
-		kill $$(cat .docker_port_forward) ;\
-		kubectl delete -f releng/docker-registry.yaml ;\
-		rm -f .docker_port_forward ;\
-	else \
-		echo "Docker registry should not be running" ;\
-	fi
-
-envoy-src: FORCE
-	@echo "Getting Envoy sources..."
-	@if test -d envoy && ! test -d envoy-src; then PS4=; set -x; mv envoy envoy-src; fi
-# Ensure that GIT_DIR and GIT_WORK_TREE are unset so that `git bisect`
-# and friends work properly.
-	@PS4=; set -ex; { \
-	    unset GIT_DIR GIT_WORK_TREE; \
-	    git init $@; \
-	    cd $@; \
-	    if git remote get-url origin &>/dev/null; then \
-	        git remote set-url origin $(ENVOY_REPO); \
-	    else \
-	        git remote add origin $(ENVOY_REPO); \
-	    fi; \
-	    if [[ $(ENVOY_REPO) == http://github.com/* || $(ENVOY_REPO) == https://github.com/* || $(ENVOY_REPO) == git://github.com/* ]]; then \
-	        git remote set-url --push origin git@github.com:$(word 3,$(subst /, ,$(ENVOY_REPO)))/$(patsubst %.git,%,$(word 4,$(subst /, ,$(ENVOY_REPO)))).git; \
-	    fi; \
-	    git fetch --tags origin; \
-	    if [ $(ENVOY_COMMIT) != '-' ]; then \
-	        git checkout $(ENVOY_COMMIT); \
-	    elif ! git rev-parse HEAD >/dev/null 2>&1; then \
-	        git checkout origin/master; \
-	    fi; \
-	}
-
-envoy-build-image.txt: FORCE envoy-src $(WRITE_IFCHANGED)
-	@PS4=; set -ex -o pipefail; { \
-	    pushd envoy-src/ci; \
-	    . envoy_build_sha.sh; \
-	    popd; \
-	    echo docker.io/envoyproxy/envoy-build-ubuntu:$$ENVOY_BUILD_SHA | $(WRITE_IFCHANGED) $@; \
-	}
-
-envoy-build-container.txt: envoy-build-image.txt FORCE
-	@PS4=; set -ex; { \
-	    if [ $@ -nt $< ] && docker exec $$(cat $@) true; then \
-	        exit 0; \
-	    fi; \
-	    if [ -e $@ ]; then \
-	        docker kill $$(cat $@) || true; \
-	    fi; \
-	    docker run --detach --name=envoy-build --rm --privileged --volume=envoy-build:/root:rw $$(cat $<) tail -f /dev/null > $@; \
-	}
-
-envoy-build-container.txt.clean: %.clean:
-	@PS4=; set -ex; { \
-	    if [ -e $* ]; then \
-	        docker kill $$(cat $*) || true; \
-	    fi; \
-	}
-.PHONY: envoy-build-container.txt.clean
-
-# We do everything with rsync and a persistent build-container
-# (instead of using a volume), because
-#  1. Docker for Mac's osxfs is very slow, so volumes are bad for
-#     macOS users.
-#  2. Volumes mounts just straight-up don't work for people who use
-#     Minikube's dockerd.
-ENVOY_SYNC_HOST_TO_DOCKER = rsync -Pav --delete --blocking-io -e "docker exec -i" envoy-src/ $$(cat envoy-build-container.txt):/root/envoy
-ENVOY_SYNC_DOCKER_TO_HOST = rsync -Pav --delete --blocking-io -e "docker exec -i" $$(cat envoy-build-container.txt):/root/envoy/ envoy-src/
-
-ENVOY_BASH.cmd = bash -c 'PS4=; set -ex; $(ENVOY_SYNC_HOST_TO_DOCKER); trap '\''$(ENVOY_SYNC_DOCKER_TO_HOST)'\'' EXIT; '$(call quote.shell,$1)
-ENVOY_BASH.deps = envoy-build-container.txt
-
-envoy-bin:
-	mkdir -p $@
-envoy-bin/envoy-static: $(ENVOY_BASH.deps) FORCE | envoy-bin
-	@PS4=; set -ex; { \
-	    if docker run --rm --entrypoint=true $(BASE_ENVOY_IMAGE); then \
-	        rsync -Pav --blocking-io -e 'docker run --rm -i' $$(docker image inspect $(BASE_ENVOY_IMAGE) --format='{{.Id}}' | sed 's/^sha256://'):/usr/local/bin/envoy $@; \
-	    else \
-	        if [ -z '$(YES_I_AM_UPDATING_THE_BASE_IMAGES)' ]; then \
-	            { set +x; } &>/dev/null; \
-	            echo 'error: failed to pull $(BASE_ENVOY_IMAGE), but $$YES_I_AM_UPDATING_THE_BASE_IMAGES is not set'; \
-	            echo '       If you are trying to update the base images, then set that variable to a non-empty value.'; \
-	            echo '       If you are not trying to update the base images, then check your network connection and Docker credentials.'; \
-	            exit 1; \
-	        fi; \
-	        if [ -z '$(YES_I_AM_OK_WITH_COMPILING_ENVOY)' ]; then \
-	            { set +x; } &>/dev/null; \
-	            echo 'error: Envoy compilation triggered, but $$YES_I_AM_OK_WITH_COMPILING_ENVOY is not set'; \
-	            exit 1; \
-	        fi; \
-	        $(call ENVOY_BASH.cmd, \
-	            docker exec --workdir=/root/envoy $$(cat envoy-build-container.txt) bazel build --verbose_failures -c $(ENVOY_COMPILATION_MODE) //source/exe:envoy-static; \
-	            rsync -Pav --blocking-io -e 'docker exec -i' $$(cat envoy-build-container.txt):/root/envoy/bazel-bin/source/exe/envoy-static $@; \
-	        ); \
-	    fi; \
-	}
-%-stripped: % envoy-build-container.txt
-	@PS4=; set -ex; { \
-	    rsync -Pav --blocking-io -e 'docker exec -i' $< $$(cat envoy-build-container.txt):/tmp/$(<F); \
-	    docker exec $$(cat envoy-build-container.txt) strip /tmp/$(<F) -o /tmp/$(@F); \
-	    rsync -Pav --blocking-io -e 'docker exec -i' $$(cat envoy-build-container.txt):/tmp/$(@F) $@; \
-	}
-
-check-envoy: $(ENVOY_BASH.deps)
-	$(call ENVOY_BASH.cmd, \
-	    docker exec --workdir=/root/envoy $$(cat envoy-build-container.txt) bazel test --verbose_failures -c dbg --test_env=ENVOY_IP_TEST_VERSIONS=v4only //test/...; \
-	)
-.PHONY: check-envoy
-
-envoy-shell: $(ENVOY_BASH.deps)
-	$(call ENVOY_BASH.cmd, \
-	    docker exec -it $$(cat envoy-build-container.txt) || true; \
-	)
-.PHONY: envoy-shell
-
-base-envoy.docker: Dockerfile.base-envoy envoy-build-image.txt envoy-bin/envoy-static $(var.)BASE_ENVOY_IMAGE $(WRITE_IFCHANGED)
-	@if [ -n "$(AMBASSADOR_DEV)" ]; then echo "Do not run this from a dev shell" >&2; exit 1; fi
-	@if ! docker run --rm --entrypoint=true $(BASE_ENVOY_IMAGE); then \
-	        if [ -z '$(YES_I_AM_UPDATING_THE_BASE_IMAGES)' ]; then \
-	            { set +x; } &>/dev/null; \
-	            echo 'error: failed to pull $(BASE_ENVOY_IMAGE), but $$YES_I_AM_UPDATING_THE_BASE_IMAGES is not set'; \
-	            echo '       If you are trying to update the base images, then set that variable to a non-empty value.'; \
-	            echo '       If you are not trying to update the base images, then check your network connection and Docker credentials.'; \
-	            exit 1; \
-	        fi; \
-		echo "Building $(BASE_ENVOY_IMAGE)" && \
-		docker build $(DOCKER_OPTS) --build-arg=ENVOY_BUILD_IMAGE=$$(cat envoy-build-image.txt) -t $(BASE_ENVOY_IMAGE) -f $< envoy-bin; \
-	fi
-	@docker image inspect $(BASE_ENVOY_IMAGE) --format='{{.Id}}' | $(WRITE_IFCHANGED) $@
-
-base-py.docker: Dockerfile.base-py $(var.)BASE_PY_IMAGE $(WRITE_IFCHANGED)
-	@if [ -n "$(AMBASSADOR_DEV)" ]; then echo "Do not run this from a dev shell" >&2; exit 1; fi
-	@if ! docker run --rm --entrypoint=true $(BASE_PY_IMAGE); then \
-	        if [ -z '$(YES_I_AM_UPDATING_THE_BASE_IMAGES)' ]; then \
-	            { set +x; } &>/dev/null; \
-	            echo 'error: failed to pull $(BASE_PY_IMAGE), but $$YES_I_AM_UPDATING_THE_BASE_IMAGES is not set'; \
-	            echo '       If you are trying to update the base images, then set that variable to a non-empty value.'; \
-	            echo '       If you are not trying to update the base images, then check your network connection and Docker credentials.'; \
-	            exit 1; \
-	        fi; \
-		echo "Building $(BASE_PY_IMAGE)" && \
-		docker build $(DOCKER_OPTS) -t $(BASE_PY_IMAGE) -f $< .; \
-	fi
-	@docker image inspect $(BASE_PY_IMAGE) --format='{{.Id}}' | $(WRITE_IFCHANGED) $@
-
-base-go.docker: Dockerfile.base-go $(var.)BASE_GO_IMAGE $(WRITE_IFCHANGED)
-	@if [ -n "$(AMBASSADOR_DEV)" ]; then echo "Do not run this from a dev shell" >&2; exit 1; fi
-	@if ! docker run --rm --entrypoint=true $(BASE_GO_IMAGE); then \
-	        if [ -z '$(YES_I_AM_UPDATING_THE_BASE_IMAGES)' ]; then \
-	            { set +x; } &>/dev/null; \
-	            echo 'error: failed to pull $(BASE_GO_IMAGE), but $$YES_I_AM_UPDATING_THE_BASE_IMAGES is not set'; \
-	            echo '       If you are trying to update the base images, then set that variable to a non-empty value.'; \
-	            echo '       If you are not trying to update the base images, then check your network connection and Docker credentials.'; \
-	            exit 1; \
-	        fi; \
-		echo "Building $(BASE_GO_IMAGE)" && \
-		docker build $(DOCKER_OPTS) -t $(BASE_GO_IMAGE) -f $< .; \
-	fi
-	@docker image inspect $(BASE_GO_IMAGE) --format='{{.Id}}' | $(WRITE_IFCHANGED) $@
-
-test-%.docker: test-services/%/Dockerfile $(MOVE_IFCHANGED) FORCE
-	docker build --quiet --iidfile=$@.tmp test-services/$*
-	$(MOVE_IFCHANGED) $@.tmp $@
-
-test-auth-tls.docker: test-services/auth/Dockerfile $(MOVE_IFCHANGED) FORCE
-	docker build --quiet --build-arg TLS=--tls --iidfile=$@.tmp test-services/auth
-	$(MOVE_IFCHANGED) $@.tmp $@
-
-test-services: $(TEST_SERVICE_IMAGES) $(TEST_SERVICE_LOCAL_TAGS) $(TEST_SERVICE_LOCAL_PUSHES)
-test-services-release: $(TEST_SERVICE_IMAGES) $(TEST_SERVICE_RELEASE_TAGS) $(TEST_SERVICE_RELEASE_PUSHES)
-.PHONY: test-services test-services-release
-
-# XXX: Why doesn't just test-%.docker.push: test-%.docker.push.local work??
-#
-# This three-element form of $(addsuffix ...) is kind of an implicit foreach. 
-# We're generating a rule for each word in $(TEST_SERVICE_IMAGES).
-TEST_SERVICE_PUSH_TARGETS = $(addsuffix .push,$(TEST_SERVICE_IMAGES))
-$(TEST_SERVICE_PUSH_TARGETS): %.push: %.push.local
-.PHONY: $(TEST_SERVICE_PUSH_TARGETS)
-
-docker-base-images:
-	@if [ -n "$(AMBASSADOR_DEV)" ]; then echo "Do not run this from a dev shell" >&2; exit 1; fi
-	$(MAKE) base-envoy.docker base-go.docker base-py.docker
-	@echo "RESTART ANY DEV SHELLS to make sure they use your new images."
-
-docker-push-base-images:
-	@if [ -n "$(AMBASSADOR_DEV)" ]; then echo "Do not run this from a dev shell" >&2; exit 1; fi
-	docker push $(BASE_ENVOY_IMAGE)
-	docker push $(BASE_PY_IMAGE)
-	docker push $(BASE_GO_IMAGE)
-	@echo "RESTART ANY DEV SHELLS to make sure they use your new images."
-
-docker-update-base:
-	$(MAKE) docker-base-images pkg/api/envoy
-	$(MAKE) docker-push-base-images
-
-ambassador-docker-image: ambassador.docker
-ambassador.docker: Dockerfile base-go.docker base-py.docker $(ENVOY_FILE) cmd/ambex/ambex $(WATT) $(KUBESTATUS) $(WRITE_IFCHANGED) python/ambassador/VERSION.py FORCE
-	docker build --build-arg ENVOY_FILE=$(ENVOY_FILE) --build-arg BASE_GO_IMAGE=$(BASE_GO_IMAGE) --build-arg BASE_PY_IMAGE=$(BASE_PY_IMAGE) $(DOCKER_OPTS) -t $(AMBASSADOR_DOCKER_IMAGE) .
-	@docker image inspect $(AMBASSADOR_DOCKER_IMAGE) --format='{{.Id}}' | $(WRITE_IFCHANGED) $@
-
-kat-client-docker-image: kat-client.docker
-.PHONY: kat-client-docker-image
-kat-client.docker: build/kat/client/Dockerfile base-py.docker build/kat/client/teleproxy build/kat/client/kat_client $(WRITE_IFCHANGED) $(var.)KAT_CLIENT_DOCKER_IMAGE
-	docker build --build-arg BASE_PY_IMAGE=$(BASE_PY_IMAGE) $(DOCKER_OPTS) -t $(KAT_CLIENT_DOCKER_IMAGE) build/kat/client
-	@docker image inspect $(KAT_CLIENT_DOCKER_IMAGE) --format='{{.Id}}' | $(WRITE_IFCHANGED) $@
-
-# build/kat/client/teleproxy always uses the linux/amd64 architecture
-build/kat/client/teleproxy: go.mod
-	GOOS=linux GOARCH=amd64 CGO_ENABLED=0 go build -o $@ github.com/datawire/teleproxy/cmd/teleproxy
-
-# build/kat/client/kat_client always uses the linux/amd64 architecture
-build/kat/client/kat_client: go.mod $(wildcard ./cmd/kat-client/*) pkg/api/kat/echo.pb.go
-	GOOS=linux GOARCH=amd64 CGO_ENABLED=0 go build -o $@ ./cmd/kat-client
-
-kat-server-docker-image: kat-server.docker
-.PHONY:  kat-server-docker-image
-kat-server.docker: $(wildcard build/kat/server/*) build/kat/server/kat-server $(var.)KAT_SERVER_DOCKER_IMAGE
-	docker build $(DOCKER_OPTS) -t $(KAT_SERVER_DOCKER_IMAGE) build/kat/server
-	@docker image inspect $(KAT_SERVER_DOCKER_IMAGE) --format='{{.Id}}' | $(WRITE_IFCHANGED) $@
-
-# build/kat/server/kat-server always uses the linux/amd64 architecture
-build/kat/server/kat-server: go.mod $(wildcard cmd/kat-server/* cmd/kat-server/*/*) pkg/api/kat/echo.pb.go
-	GOOS=linux GOARCH=amd64 CGO_ENABLED=0 go build -o $@ ./cmd/kat-server
-
-docker-images: mypy ambassador-docker-image
-
-docker-push: docker-images
-ifeq ($(DOCKER_REGISTRY),-)
-	@echo "No DOCKER_REGISTRY set"
-else
-	@echo 'PUSH $(AMBASSADOR_DOCKER_IMAGE)'
-	@set -o pipefail; \
-		docker push $(AMBASSADOR_DOCKER_IMAGE) | python releng/linify.py push.log
-endif
-
-docker-push-kat-client: kat-client-docker-image
-	@echo 'PUSH $(KAT_CLIENT_DOCKER_IMAGE)'
-	@set -o pipefail; \
-		docker push $(KAT_CLIENT_DOCKER_IMAGE) | python releng/linify.py push.log
-
-docker-push-kat-server: kat-server-docker-image
-	@echo 'PUSH $(KAT_SERVER_DOCKER_IMAGE)'
-	@set -o pipefail; \
-		docker push $(KAT_SERVER_DOCKER_IMAGE) | python releng/linify.py push.log
-
-docker-push-kat: docker-push-kat-client docker-push-kat-server
-
-# TODO: validate version is conformant to some set of rules might be a good idea to add here
->>>>>>> f1a119d3
 python/ambassador/VERSION.py: FORCE $(WRITE_IFCHANGED)
 	$(call check_defined, BUILD_VERSION, BUILD_VERSION is not set)
 	$(call check_defined, GIT_BRANCH, GIT_BRANCH is not set)
@@ -597,7 +74,6 @@
 
 ## Stuff below here is from build-aux
 
-<<<<<<< HEAD
 WRITE_IFCHANGED = $(BUILDER_HOME)/write-if-changed.sh
 
 # Sometimes we have a file-target that we want Make to always try to
@@ -609,321 +85,4 @@
 # most of which we don't want.  Instead, we can have them *depend* on
 # a .PHONY target (which we'll name "FORCE"), so that they are always
 # considered out-of-date by Make, but without being .PHONY themselves.
-.PHONY: FORCE
-=======
-# "make shell" drops you into a dev shell, and tries to set variables, etc., as
-# needed:
-#
-# If USE_KUBERNAUT is true, we'll set up for Kubernaut, otherwise we'll assume 
-# that the current KUBECONFIG is good.
-#
-# XXX KLF HACK: The dev shell used to include setting
-# 	AMBASSADOR_DEV=1 \
-# but I've ripped that out, since moving the KAT client into the cluster makes it
-# much complex for the AMBASSADOR_DEV stuff to work correctly. I'll open an
-# issue to finish sorting this out, but right now I want to get our CI builds 
-# into better shape without waiting for that.
-
-shell: setup-develop
-	AMBASSADOR_DOCKER_IMAGE="$(AMBASSADOR_DOCKER_IMAGE)" \
-	BASE_PY_IMAGE="$(BASE_PY_IMAGE)" \
-	BASE_GO_IMAGE="$(BASE_GO_IMAGE)" \
-	MAKE_KUBECONFIG="$(KUBECONFIG)" \
-	bash --init-file releng/init.sh -i
-
-clean-test:
-	rm -f cluster.yaml
-	test -x $(KUBERNAUT) && $(KUBERNAUT_DISCARD) || true
-	rm -f $(CLAIM_FILE)
-
-test: setup-develop
-	cd python && \
-	AMBASSADOR_DOCKER_IMAGE="$(AMBASSADOR_DOCKER_IMAGE)" \
-	BASE_PY_IMAGE="$(BASE_PY_IMAGE)" \
-	BASE_GO_IMAGE="$(BASE_GO_IMAGE)" \
-	KUBECONFIG="$(KUBECONFIG)" \
-	KAT_CLIENT_DOCKER_IMAGE="$(KAT_CLIENT_DOCKER_IMAGE)" \
-	KAT_SERVER_DOCKER_IMAGE="$(KAT_SERVER_DOCKER_IMAGE)" \
-	KAT_IMAGE_PULL_POLICY="$(KAT_IMAGE_PULL_POLICY)" \
-	PATH="$(shell pwd)/venv/bin:$(PATH)" \
-	bash ../releng/run-tests.sh
-
-test-list: setup-develop
-	cd python && PATH="$(shell pwd)/venv/bin":$(PATH) pytest --collect-only -q
-
-update-aws:
-ifeq ($(AWS_ACCESS_KEY_ID),)
-	@echo 'AWS credentials not configured; not updating https://s3.amazonaws.com/datawire-static-files/ambassador/$(STABLE_TXT_KEY)'
-	@echo 'AWS credentials not configured; not updating latest version in Scout'
-else
-	@if [ -n "$(STABLE_TXT_KEY)" ]; then \
-        printf "$(RELEASE_VERSION)" > stable.txt; \
-		echo "updating $(STABLE_TXT_KEY) with $$(cat stable.txt)"; \
-        aws s3api put-object \
-            --bucket datawire-static-files \
-            --key ambassador/$(STABLE_TXT_KEY) \
-            --body stable.txt; \
-	fi
-	@if [ -n "$(SCOUT_APP_KEY)" ]; then \
-		printf '{"application":"ambassador","latest_version":"$(RELEASE_VERSION)","notices":[]}' > app.json; \
-		echo "updating $(SCOUT_APP_KEY) with $$(cat app.json)"; \
-        aws s3api put-object \
-            --bucket scout-datawire-io \
-            --key ambassador/$(SCOUT_APP_KEY) \
-            --body app.json; \
-	fi
-endif
-
-release-prep:
-	bash releng/release-prep.sh
-
-release:
-	@if ! [[ '$(RELEASE_VERSION)' =~ ^[0-9]+\.[0-9]+\.[0-9]+$$ ]]; then \
-		printf "'make release' can only be run for commit tagged with 'vX.Y.Z'!\n"; \
-		exit 1; \
-	fi
-	docker pull $(AMBASSADOR_DOCKER_REPO):$(RELEASE_VERSION)-rc-latest
-	docker tag $(AMBASSADOR_DOCKER_REPO):$(RELEASE_VERSION)-rc-latest $(AMBASSADOR_DOCKER_REPO):$(RELEASE_VERSION)
-	docker push $(AMBASSADOR_DOCKER_REPO):$(RELEASE_VERSION)
-	$(MAKE) SCOUT_APP_KEY=app.json STABLE_TXT_KEY=stable.txt update-aws
-
-release-rc: ambassador.docker.push.release-rc
-release-rc: SCOUT_APP_KEY = testapp.json
-release-rc: STABLE_TXT_KEY = teststable.txt
-release-rc: update-aws
-
-release-ea: ambassador.docker.push.release-ea
-release-ea: SCOUT_APP_KEY = earlyapp.json
-release-ea: STABLE_TXT_KEY = earlystable.txt
-release-ea: update-aws
-
-# ------------------------------------------------------------------------------
-# Go gRPC bindings (Envoy)
-# ------------------------------------------------------------------------------
-
-# The version numbers of `protoc` (in this Makefile),
-# `protoc-gen-gogofast` (in go.mod), and `protoc-gen-validate` (in
-# go.mod) are based on
-# https://github.com/envoyproxy/go-control-plane/blob/0e75602d5e36e96eafbe053999c0569edec9fe07/Dockerfile.ci
-# (since that commit most closely corresponds to our ENVOY_COMMIT).
-# Additionally, the package names of those programs are mentioned in
-# ./go/pin.go, so that `go mod tidy` won't make the go.mod file forget
-# about them.
-
-PROTOC_VERSION = 3.5.1
-PROTOC_PLATFORM = $(patsubst darwin,osx,$(GOOS))-$(patsubst amd64,x86_64,$(patsubst 386,x86_32,$(GOARCH)))
-
-venv/protoc-$(PROTOC_VERSION)-$(PROTOC_PLATFORM).zip: $(var.)PROTOC_VERSION | venv/bin/activate
-	curl -o $@ --fail -L https://github.com/protocolbuffers/protobuf/releases/download/v$(PROTOC_VERSION)/$(@F)
-venv/bin/protoc: venv/protoc-$(PROTOC_VERSION)-$(PROTOC_PLATFORM).zip
-	bsdtar -xf $< -C venv bin/protoc
-
-venv/bin/protoc-gen-gogofast: go.mod $(FLOCK) | venv/bin/activate
-	$(FLOCK) go.mod go build -o $@ github.com/gogo/protobuf/protoc-gen-gogofast
-
-venv/bin/protoc-gen-validate: go.mod $(FLOCK) | venv/bin/activate
-	$(FLOCK) go.mod go build -o $@ github.com/envoyproxy/protoc-gen-validate
-
-api/envoy: envoy-src
-	rsync --recursive --delete --delete-excluded --prune-empty-dirs --include='*/' --include='*.proto' --exclude='*' $</api/envoy/ $@
-
-# Search path for .proto files
-gomoddir = $(shell $(FLOCK) go.mod go list $1/... >/dev/null 2>/dev/null; $(FLOCK) go.mod go list -m -f='{{.Dir}}' $1)
-# This list is based on 'imports=()' in https://github.com/envoyproxy/go-control-plane/blob/0e75602d5e36e96eafbe053999c0569edec9fe07/build/generate_protos.sh
-# (since that commit most closely corresponds to our ENVOY_COMMIT).
-#
-# However, we make the following edits:
-#  - "github.com/gogo/protobuf/protobuf" instead of "github.com/gogo/protobuf" (we add an
-#    extra "/protobuf" at the end).  I have no idea why.  I have no idea how the
-#    go-control-plane version works without the extra "/protobuf" at the end; it looks to
-#    me like they would need it too.  It makes no sense.
-#  - Mess with the paths under "istio.io/gogo-genproto", since in 929161c and ee07f27 they
-#    moved the .proto files all around.  The reason this affects us and not
-#    go-control-plane is that our newer Envoy needs googleapis'
-#    "google/api/expr/v1alpha1/", which was added in 32e3935 (.pb.go files) and ee07f27
-#    (.proto files).
-imports += $(CURDIR)/api
-imports += $(call gomoddir,github.com/envoyproxy/protoc-gen-validate)
-imports += $(call gomoddir,github.com/gogo/protobuf)/protobuf
-imports += $(call gomoddir,istio.io/gogo-genproto)/common-protos
-imports += $(call gomoddir,istio.io/gogo-genproto)/common-protos/github.com/prometheus/client_model
-imports += $(call gomoddir,istio.io/gogo-genproto)/common-protos/github.com/census-instrumentation/opencensus-proto/src
-
-# Map from .proto files to Go package names
-# This list is based on 'mappings=()' in https://github.com/envoyproxy/go-control-plane/blob/0e75602d5e36e96eafbe053999c0569edec9fe07/build/generate_protos.sh
-# (since that commit most closely corresponds to our ENVOY_COMMIT).
-#
-# However, we make the following edits:
-#  - Add an entry for "google/api/expr/v1alpha1/syntax.proto", which didn't exist yet in
-#    the version that go-control-plane uses (see the comment around "imports" above).
-mappings += gogoproto/gogo.proto=github.com/gogo/protobuf/gogoproto
-mappings += google/api/annotations.proto=istio.io/gogo-genproto/googleapis/google/api
-mappings += google/api/expr/v1alpha1/syntax.proto=istio.io/gogo-genproto/googleapis/google/api/expr/v1alpha1
-mappings += google/api/http.proto=istio.io/gogo-genproto/googleapis/google/api
-mappings += google/protobuf/any.proto=github.com/gogo/protobuf/types
-mappings += google/protobuf/duration.proto=github.com/gogo/protobuf/types
-mappings += google/protobuf/empty.proto=github.com/gogo/protobuf/types
-mappings += google/protobuf/struct.proto=github.com/gogo/protobuf/types
-mappings += google/protobuf/timestamp.proto=github.com/gogo/protobuf/types
-mappings += google/protobuf/wrappers.proto=github.com/gogo/protobuf/types
-mappings += google/rpc/code.proto=istio.io/gogo-genproto/googleapis/google/rpc
-mappings += google/rpc/error_details.proto=istio.io/gogo-genproto/googleapis/google/rpc
-mappings += google/rpc/status.proto=istio.io/gogo-genproto/googleapis/google/rpc
-mappings += metrics.proto=istio.io/gogo-genproto/prometheus
-mappings += opencensus/proto/trace/v1/trace.proto=istio.io/gogo-genproto/opencensus/proto/trace/v1
-mappings += opencensus/proto/trace/v1/trace_config.proto=istio.io/gogo-genproto/opencensus/proto/trace/v1
-mappings += validate/validate.proto=github.com/envoyproxy/protoc-gen-validate/validate
-mappings += $(shell find $(CURDIR)/api/envoy -type f -name '*.proto' | sed -E 's,^$(CURDIR)/api/((.*)/[^/]*),\1=github.com/datawire/ambassador/pkg/api/\2,')
-
-joinlist=$(if $(word 2,$2),$(firstword $2)$1$(call joinlist,$1,$(wordlist 2,$(words $2),$2)),$2)
-comma = ,
-
-_imports = $(call lazyonce,_imports,$(imports))
-_mappings = $(call lazyonce,_mappings,$(mappings))
-pkg/api/envoy: api/envoy $(FLOCK) venv/bin/protoc venv/bin/protoc-gen-gogofast venv/bin/protoc-gen-validate $(var.)_imports $(var.)_mappings
-	rm -rf $@ $(@D).envoy.tmp
-	mkdir -p $(@D).envoy.tmp
-# go-control-plane `make generate`
-	@set -e; find $(CURDIR)/api/envoy -type f -name '*.proto' | sed 's,/[^/]*$$,,' | uniq | while read -r dir; do \
-		echo "Generating $$dir"; \
-		./venv/bin/protoc \
-			$(addprefix --proto_path=,$(_imports))  \
-			--plugin=$(CURDIR)/venv/bin/protoc-gen-gogofast --gogofast_out='$(call joinlist,$(comma),plugins=grpc $(addprefix M,$(_mappings))):$(@D).envoy.tmp' \
-			--plugin=$(CURDIR)/venv/bin/protoc-gen-validate --validate_out='lang=gogo:$(@D).envoy.tmp' \
-			"$$dir"/*.proto; \
-	done
-# go-control-plane `make generate-patch`
-# https://github.com/envoyproxy/go-control-plane/issues/173
-	find $(@D).envoy.tmp -name '*.validate.go' -exec sed -E -i.bak 's,"(envoy/.*)"$$,"github.com/datawire/ambassador/pkg/api/\1",' {} +
-	find $(@D).envoy.tmp -name '*.bak' -delete
-# move things in to place
-	mkdir -p $(@D)
-	mv $(@D).envoy.tmp/envoy $@
-	rmdir $(@D).envoy.tmp
-
-# ------------------------------------------------------------------------------
-# gRPC bindings for KAT
-# ------------------------------------------------------------------------------
-
-GRPC_WEB_VERSION = 1.0.3
-GRPC_WEB_PLATFORM = $(GOOS)-x86_64
-
-venv/bin/protoc-gen-grpc-web: $(var.)GRPC_WEB_VERSION $(var.)GRPC_WEB_PLATFORM | venv/bin/activate
-	curl -o $@ -L --fail https://github.com/grpc/grpc-web/releases/download/$(GRPC_WEB_VERSION)/protoc-gen-grpc-web-$(GRPC_WEB_VERSION)-$(GRPC_WEB_PLATFORM)
-	chmod 755 $@
-
-pkg/api/kat/echo.pb.go: api/kat/echo.proto venv/bin/protoc venv/bin/protoc-gen-gogofast
-	mkdir -p $(@D)
-	./venv/bin/protoc \
-		--proto_path=$(CURDIR)/api/kat \
-		--plugin=$(CURDIR)/venv/bin/protoc-gen-gogofast --gogofast_out=plugins=grpc:$(@D) \
-		$(CURDIR)/$<
-
-tools/sandbox/grpc_web/echo_grpc_web_pb.js: api/kat/echo.proto venv/bin/protoc venv/bin/protoc-gen-grpc-web
-	./venv/bin/protoc \
-		--proto_path=$(CURDIR)/api/kat \
-		--plugin=$(CURDIR)/venv/bin/protoc-gen-grpc-web --grpc-web_out=import_style=commonjs,mode=grpcwebtext:$(@D) \
-		$(CURDIR)/$<
-
-tools/sandbox/grpc_web/echo_pb.js: api/kat/echo.proto venv/bin/protoc
-	./venv/bin/protoc \
-		--proto_path=$(CURDIR)/api/kat \
-		--js_out=import_style=commonjs:$(@D) \
-		$(CURDIR)/$<
-
-# ------------------------------------------------------------------------------
-# KAT docker-compose sandbox
-# ------------------------------------------------------------------------------
-
-tools/sandbox/http_auth/docker-compose.yml tools/sandbox/grpc_auth/docker-compose.yml tools/sandbox/grpc_web/docker-compose.yaml: %: %.in kat-server.docker $(var.)KAT_SERVER_DOCKER_IMAGE
-	sed 's,@KAT_SERVER_DOCKER_IMAGE@,$(KAT_SERVER_DOCKER_IMAGE),g' < $< > $@
-
-tools/sandbox.http-auth: ## In docker-compose: run Ambassador, an HTTP AuthService, an HTTP backend service, and a TracingService
-tools/sandbox.http-auth: tools/sandbox/http_auth/docker-compose.yml
-	@echo " ---> cleaning HTTP auth tools/sandbox"
-	@cd tools/sandbox/http_auth && docker-compose stop && docker-compose rm -f
-	@echo " ---> starting HTTP auth tools/sandbox"
-	@cd tools/sandbox/http_auth && docker-compose up --force-recreate --abort-on-container-exit --build
-.PHONY: tools/sandbox.http-auth
-
-tools/sandbox.grpc-auth: ## In docker-compose: run Ambassador, a gRPC AuthService, an HTTP backend service, and a TracingService
-tools/sandbox.grpc-auth: tools/sandbox/grpc_auth/docker-compose.yml
-	@echo " ---> cleaning gRPC auth tools/sandbox"
-	@cd tools/sandbox/grpc_auth && docker-compose stop && docker-compose rm -f
-	@echo " ---> starting gRPC auth tools/sandbox"
-	@cd tools/sandbox/grpc_auth && docker-compose up --force-recreate --abort-on-container-exit --build
-.PHONY: tools/sandbox.grpc-auth
-
-tools/sandbox.web: ## In docker-compose: run Ambassador with gRPC-web enabled, and a gRPC backend service
-tools/sandbox.web: tools/sandbox/grpc_web/docker-compose.yaml
-tools/sandbox.web: tools/sandbox/grpc_web/echo_grpc_web_pb.js tools/sandbox/grpc_web/echo_pb.js
-	@echo " ---> cleaning gRPC web tools/sandbox"
-	@cd tools/sandbox/grpc_web && npm install && npx webpack
-	@cd tools/sandbox/grpc_web && docker-compose stop && docker-compose rm -f
-	@echo " ---> starting gRPC web tools/sandbox"
-	@cd tools/sandbox/grpc_web && docker-compose up --force-recreate --abort-on-container-exit --build
-.PHONY: tools/sandbox.web
-
-# ------------------------------------------------------------------------------
-# Virtualenv
-# ------------------------------------------------------------------------------
-
-venv: version venv/bin/ambassador
-
-venv/bin/ambassador: venv/bin/activate python/requirements.txt
-	@releng/install-py.sh dev requirements python/requirements.txt
-	@releng/install-py.sh dev install python/requirements.txt
-	@releng/fix_kube_client
-
-venv/bin/activate: dev-requirements.txt
-	test -d venv || virtualenv venv --python python3
-	@releng/install-py.sh dev requirements $^
-	@releng/install-py.sh dev install $^
-	touch venv/bin/activate
-	@releng/fix_kube_client
-
-mypy-server-stop: venv
-	venv/bin/dmypy stop
-
-mypy-server: venv
-	@if ! venv/bin/dmypy status >/dev/null; then \
-		venv/bin/dmypy start -- --use-fine-grained-cache --follow-imports=skip --ignore-missing-imports ;\
-		echo "Started mypy server" ;\
-	fi
-
-mypy: mypy-server
-	time venv/bin/dmypy check python
-
-# ------------------------------------------------------------------------------
-# Website
-# ------------------------------------------------------------------------------
-
-pull-docs:
-	@PS4=; set -ex; { \
-	    git fetch https://github.com/datawire/ambassador-docs $(PULL_BRANCH); \
-	    docs_head=$$(git rev-parse FETCH_HEAD); \
-	    git subtree merge --prefix=docs "$${docs_head}"; \
-	    git subtree split --prefix=docs --rejoin --onto="$${docs_head}"; \
-	}
-push-docs:
-	@PS4=; set -ex; { \
-	    git fetch https://github.com/datawire/ambassador-docs master; \
-	    docs_old=$$(git rev-parse FETCH_HEAD); \
-	    docs_new=$$(git subtree split --prefix=docs --rejoin --onto="$${docs_old}"); \
-	    git push $(if $(GH_TOKEN),https://d6e-automaton:${GH_TOKEN}@github.com/,git@github.com:)datawire/ambassador-docs.git "$${docs_new}:refs/heads/$(or $(PUSH_BRANCH),master)"; \
-	}
-.PHONY: pull-docs push-docs
-
-# ------------------------------------------------------------------------------
-# Function Definitions
-# ------------------------------------------------------------------------------
-
-# Check that given variables are set and all have non-empty values,
-# die with an error otherwise.
-#
-# Params:
-#   1. Variable name(s) to test.
-#   2. (optional) Error message to print.
-check_defined = $(strip $(foreach 1,$1, $(call __check_defined,$1,$(strip $(value 2)))))
-__check_defined = $(if $(value $1),, $(error Undefined $1$(if $2, ($2))))
->>>>>>> f1a119d3
+.PHONY: FORCE