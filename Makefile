--- conflicted
+++ resolved
@@ -53,26 +53,9 @@
 _git_remote_urls := $(shell git remote | xargs -n1 git remote get-url --all)
 IS_PRIVATE ?= $(findstring private,$(_git_remote_urls))
 
-<<<<<<< HEAD
-images: python/ambassador.version
-push: python/ambassador.version
-
-# Assume that any rule ending with '.clean' is phony.
-.PHONY: %.clean
-
-# Also provide a basic *.clean implementation... well, it'd be.  But
-# because of what I'm convinced is a bug in Make, it is confusing this
-# %.clean rule with the %.docker.clean rule.  So I named this one
-# `%.rm`.  But I'd have liked to name it `%.clean`.
-%.rm:
-	rm -f $*
-.PHONY: %.rm
-
-=======
 include $(OSS_HOME)/build-aux/ci.mk
 include $(OSS_HOME)/build-aux/main.mk
 include $(OSS_HOME)/build-aux/check.mk
->>>>>>> 933baf8e
 include $(OSS_HOME)/builder/builder.mk
 include $(OSS_HOME)/_cxx/envoy.mk
 include $(OSS_HOME)/releng/release.mk
