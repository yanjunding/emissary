# Istio Integration

Ambassador Edge Stack and Istio: Edge Proxy and Service Mesh together in one. The Edge Stack is deployed at the edge of your network and routes incoming traffic to your internal services (aka "north-south" traffic). [Istio](https://istio.io/) is a service mesh for microservices, and is designed to add application-level Layer (L7) observability, routing, and resilience to service-to-service traffic (aka "east-west" traffic). Both Istio and the Ambassador Edge Stack are built using [Envoy](https://www.envoyproxy.io).

Ambassador Edge Stack and Istio can be deployed together on Kubernetes. In this configuration, incoming traffic from outside the cluster is first routed through the Ambassador Edge Stack, which then routes the traffic to Istio-powered services. The Ambassador Edge Stack handles authentication, edge routing, TLS termination, and other traditional edge functions.

This allows the operator to have the best of both worlds: a high performance, modern edge service (Ambassador Edge Stack) combined with a state-of-the-art service mesh (Istio). While Istio has introduced a [Gateway](https://istio.io/docs/tasks/traffic-management/ingress/#configuring-ingress-using-an-istio-gateway) abstraction, the Ambassador Edge Stack still has a much broader feature set for edge routing than Istio. For more on this topic, see our blog post on [API Gateway vs Service Mesh](https://blog.getambassador.io/api-gateway-vs-service-mesh-104c01fa4784).

## Getting Ambassador Edge Stack Working With Istio

Getting the Ambassador Edge Stack working with Istio is straightforward. In this example, we'll use the `bookinfo` sample application from Istio.

1. Install Istio on Kubernetes, following [the default instructions](https://istio.io/docs/setup/platform-setup/gke/) (without using mutual TLS auth between sidecars)
2. Next, install the Bookinfo sample application, following the [instructions](https://istio.io/docs/examples/bookinfo/#if-you-are-running-on-kubernetes).
3. Verify that the sample application is working as expected.

By default, the Bookinfo application uses the Istio ingress. To use the Ambassador Edge Stack, we need to:

1. Install the Ambassador Edge Stack following [these instructions](../install#install-the-ambassador-edge-stack).\
2. Install a sample `Mapping` in the Ambassador Edge Stack by creating a YAML file named `httpbin.yaml` and paste in the following contents:

```yaml
---
apiVersion: getambassador.io/v2
kind: Mapping
metadata: 
  name: httpbin
spec:     
  prefix: /httpbin/
  service: httpbin.org
  host_rewrite: httpbin.org
```

Then, apply it to the Kubernetes with `kubectl`:

```shell
kubectl apply -f httpbin.yaml
```

The steps above do several things:

* It creates a Kubernetes service for the Ambassador Edge Stack, of type `LoadBalancer`. Note that if you're not deploying in an environment where `LoadBalancer` is a supported type (i.e. MiniKube), you'll need to change this to a different type of service, e.g., `NodePort`.
* It creates a test route that will route traffic from `/httpbin/` to the public `httpbin.org` HTTP Request and Response service (which provides a useful endpoint that can be used for diagnostic purposes). In the Ambassador Edge Stack, Kubernetes annotations (as shown above) are used for configuration. More commonly, you'll want to configure routes as part of your service deployment process, as shown in [this more advanced example](https://www.datawire.io/faster/canary-workflow/).

You can see if the two Ambassador Edge Stack services are running correctly (and also obtain the LoadBalancer IP address when this is assigned after a few minutes) by executing the following commands:

```shell
$ kubectl get services
NAME               TYPE           CLUSTER-IP      EXTERNAL-IP      PORT(S)          AGE
ambassador         LoadBalancer   10.63.247.1     35.224.41.XX     8080:32171/TCP     11m
ambassador-admin   NodePort       10.63.250.17    <none>           8877:32107/TCP   12m
details            ClusterIP      10.63.241.224   <none>           9080/TCP         16m
kubernetes         ClusterIP      10.63.240.1     <none>           443/TCP          24m
productpage        ClusterIP      10.63.248.184   <none>           9080/TCP         16m
ratings            ClusterIP      10.63.255.72    <none>           9080/TCP         16m
reviews            ClusterIP      10.63.252.192   <none>           9080/TCP         16m

$ kubectl get pods
NAME                             READY     STATUS    RESTARTS   AGE
ambassador-2680035017-092rk      2/2       Running   0          13m
ambassador-2680035017-9mr97      2/2       Running   0          13m
ambassador-2680035017-thcpr      2/2       Running   0          13m
details-v1-3842766915-3bjwx      2/2       Running   0          17m
productpage-v1-449428215-dwf44   2/2       Running   0          16m
ratings-v1-555398331-80zts       2/2       Running   0          17m
reviews-v1-217127373-s3d91       2/2       Running   0          17m
reviews-v2-2104781143-2nxqf      2/2       Running   0          16m
reviews-v3-3240307257-xl1l6      2/2       Running   0          16m
```

Above we see that external IP assigned to our LoadBalancer is 35.224.41.XX (XX is used to mask the actual value), and that all ambassador pods are running (Ambassador Edge Stack relies on Kubernetes to provide high availability, and so there should be two small pods running on each node within the cluster).

You can test if the Ambassador Edge Stack has been installed correctly by using the test route to `httpbin.org` to get the external cluster [Origin IP](https://httpbin.org/ip) from which the request was made:

```shell
$ curl -L 35.224.41.XX/httpbin/ip
{
  "origin": "35.192.109.XX"
}
```

If you're seeing a similar response, then everything is working great!

(Bonus: If you want to use a little bit of awk magic to export the LoadBalancer IP to a variable AMBASSADOR_IP, then you can type `export AMBASSADOR_IP=$(kubectl get services ambassador | tail -1 | awk '{ print $4 }')` and use `curl -L $AMBASSADOR_IP/httpbin/ip`

2. Now you are going to modify the `bookinfo` demo `bookinfo.yaml` manifest to include the necessary Ambassador annotations. See below.

```yaml
---
apiVersion: getambassador.io/v2
kind: Mapping
metadata: 
  name: productpage
spec:     
  prefix: /productpage/
  rewrite: /productpage
  service: productpage:9080
---
apiVersion: v1
kind: Service
metadata:
  name: productpage
  labels:
    app: productpage
spec:
  ports:
  - port: 9080
    name: http
  selector:
    app: productpage
```

The annotation above implements an Ambassador Edge Stack mapping from the `/productpage/` URI to the Kubernetes productpage service running on port 9080 ('productpage:9080'). The 'prefix' mapping URI is taken from the context of the root of your Ambassador Edge Stack service that is acting as the ingress point (exposed externally via port 80 because it is a LoadBalancer) e.g. '35.224.41.XX/productpage/'.

You can now apply this manifest from the root of the Istio GitHub repo on your local file system (taking care to wrap the apply with `istioctl kube-inject`):

```shell
kubectl apply -f <(istioctl kube-inject -f samples/bookinfo/kube/bookinfo.yaml)
```

3. Optionally, delete the Ingress controller from the `bookinfo.yaml` manifest by typing `kubectl delete ingress gateway`.

4. Test the Ambassador Edge Stack by going to the IP of the Ambassador LoadBalancer you configured above e.g. `35.192.109.XX/productpage/`. You can see the actual IP address again for the Ambassador Edge Stack by typing `kubectl get services ambassador`.

## Automatic Sidecar Injection

Newer versions of Istio support Kubernetes initializers to [automatically inject the Istio sidecar](https://istio.io/docs/setup/kubernetes/additional-setup/sidecar-injection/#automatic-sidecar-injection). You don't need to inject the Istio sidecar into the pods of the Ambassador Edge Stack -- Ambassador's Envoy instance will automatically route to the appropriate service(s). Ambassador Edge Stack's pods are configured to skip sidecar injection, using an annotation as [explained in the documentation](https://istio.io/docs/setup/kubernetes/additional-setup/sidecar-injection/#policy).

## Istio Mutual TLS

In case Istio mutual TLS is enabled on the cluster, the mapping outlined above will not function correctly as the Istio sidecar will intercept the connections and the service will only be reachable via `https` using the Istio managed certificates, which are available in each namespace via the `istio.default` secret. To get the proxy working we need to tell the Ambassador Edge Stack to use those certificates when communicating with Istio enabled service. To do this we need to modify the Ambassador Edge Stack deployment installed above.

In case of RBAC:

``` yaml
---
apiVersion: apps/v1
kind: Deployment
metadata:
  name: ambassador
spec:
  replicas: 3
  selector:
    matchLabels:
      service: ambassador
  template:
    metadata:
      annotations:
        sidecar.istio.io/inject: "false"
      labels:
        service: ambassador
    spec:
      serviceAccountName: ambassador
      containers:
      - name: ambassador
        image: quay.io/datawire/aes:$version$
        resources:
          limits:
            cpu: 1
            memory: 400Mi
          requests:
            cpu: 200m
            memory: 100Mi
        env:
        - name: AMBASSADOR_NAMESPACE
          valueFrom:
            fieldRef:
              fieldPath: metadata.namespace
        livenessProbe:
          httpGet:
            path: /ambassador/v0/check_alive
            port: 8877
          initialDelaySeconds: 30
          periodSeconds: 3
        readinessProbe:
          httpGet:
            path: /ambassador/v0/check_ready
            port: 8877
          initialDelaySeconds: 30
          periodSeconds: 3
        volumeMounts:
          - mountPath: /etc/istiocerts/
            name: istio-certs
            readOnly: true
      restartPolicy: Always
      volumes:
      - name: istio-certs
        secret:
          optional: true
          secretName: istio.default
```

Specifically note the mounting of the Istio secrets. For non RBAC cluster modify accordingly. Next we need to modify the Ambassador Edge Stack configuration to tell it use the new certificates for Istio enabled services:

```yaml
---
apiVersion: getambassador.io/v2
kind: Module
metadata:
  name: tls
spec:
  config:
    server:
      enabled: True
      redirect_cleartext_from: 8080
---
apiVersion: getambassador.io/v2
kind: TLSContext
metadata:
  name: istio-upstream
spec:
  cert_chain_file: /etc/istiocerts/cert-chain.pem
  private_key_file: /etc/istiocerts/key.pem
  cacert_chain_file: /etc/istiocerts/root-cert.pem

```

This will define an `upstream` that uses the Istio certificates. We can now reuse the `istio-upstream` in all Ambassador Edge Stack mappings to enable communication with Istio pods.

``` yaml
---
apiVersion: getambassador.io/v2
kind: Mapping
metadata: 
  name: productpage
spec:     
  prefix: /productpage/
  rewrite: /productpage
  service: https://productpage:9080
  tls: istio-upstream
---
apiVersion: v1
kind: Service
metadata:
  name: productpage
  labels:
    app: productpage
spec:
  ports:
  - port: 9080
    name: http
    protocol: TCP
  selector:
    app: productpage
```
Note the `tls: istio-upstream`, which lets the Ambassador Edge Stack know which certificate to use when communicating with that service.

In the definition above we also have TLS termination enabled; please see [the TLS termination tutorial](../tls-termination) or the [Host CRD](/reference/host-crd) for more details.

### PERMISSIVE mTLS

Istio can be configured in either [PERMISSIVE](https://istio.io/docs/concepts/security/#permissive-mode) or STRICT mode for mTLS. `PERMISSIVE` mode allows for services to opt-in to mTLS to make the transition easier.

For service-to-service calls via the Istio proxy, Istio will automatically handle this mTLS opt-in when you configure a [DestinationRule](https://istio.io/docs/concepts/traffic-management/#destination-rules). However, since there is no Istio proxy running sidecar to the Ambassador Edge Stack, to do mTLS between Ambassador Edge Stack and an Istio service in `PERMISSIVE` mode, we need to tell the service to listen for mTLS traffic by setting `alpn_protocols: "istio"` in the `TLSContext`:

```yaml
---
apiVersion: getambassador.io/v2
kind: TLSContext
metadata:
  name: istio-upstream
spec:
  cert_chain_file: /etc/istiocerts/cert-chain.pem
  private_key_file: /etc/istiocerts/key.pem
  cacert_chain_file: /etc/istiocerts/root-cert.pem
  alpn_protocols: "istio"
```

### Istio RBAC Authorization

While using `istio.default` secret works for mutual TLS only, to be able to interop with [Istio RBAC Authorization](https://istio.io/docs/concepts/security/#authorization) the Ambassador Edge Stack needs to have Istio certificate that matches service account that the Ambassador Edge Stack deployment is using (by default the service account is `ambassador`).

The `istio.default` secret is for `default` service account, as can be seen in the certificate Subject Alternative Name: `spiffe://cluster.local/ns/default/sa/default`.
So when the Ambassador Edge Stack is using this certificate but running under `ambassador` service account the Istio RBAC will not work as expected.

Fortunately, Istio automatically creates a secret for each service account, including `ambassador` service account.
These secrets are named as `istio.{service account name}`.

So if your Ambassador Edge Stack deployment uses `ambassador` service account, the solution is simply to use `istio.ambassador` secret instead of `istio.default` secret.

## Tracing Integration

Istio provides a tracing mechanism based on Zipkin, which is one of the drivers supported by the Ambassador Edge Stack. In order to achieve an end-to-end tracing, it is possible to integrate the Ambassador Edge Stack with Istio's Zipkin.

First, confirm that Istio's Zipkin is up and running in the `istio-system` Namespace:

```shell
$ kubectl get service zipkin -n istio-system
NAME      TYPE        CLUSTER-IP       EXTERNAL-IP   PORT(S)    AGE
zipkin    ClusterIP   10.102.146.104   <none>        9411/TCP   7m
```

If Istio's Zipkin is up & running on `istio-system` Namespace, add the `TracingService` annotation pointing to it:
```yaml
---
apiVersion: getambassador.io/v2
kind: TracingService
metadata:
  name: tracing
spec:
  service: "zipkin.istio-system:9411"
  driver: zipkin
  config: {}
```

*Note:* We are using the DNS entry `zipkin.istio-system` as well as the port that our service is running, in this case, `9411`. Please see [Distributed Tracing](../../reference/services/tracing-service) for more details on Tracing configuration.

## Monitoring/Statistics Integration

Istio also provides a Prometheus service that is an open-source monitoring and alerting system which is supported by the Ambassador Edge Stack as well. It is possible to integrate the Ambassador Edge Stack into Istio's Prometheus to have all statistics and monitoring in a single place.

First, we need to change our Ambassador Edge Stack Deployment to use the [Prometheus StatsD Exporter](https://github.com/prometheus/statsd_exporter) as its sidecar. Do this by applying the [ambassador-rbac-prometheus.yaml](../../yaml/ambassador/ambassador-rbac-prometheus.yaml):

```sh
$ kubectl apply -f https://www.getambassador.io/yaml/ambassador/ambassador-rbac-prometheus.yaml
```

This YAML is changing the StatsD container definition on our Deployment to use the Prometheus StatsD Exporter as a sidecar:

```yaml
      - name: statsd-sink
        image: datawire/prom-statsd-exporter:0.6.0
      restartPolicy: Always
```

Next, a Service needs to be created pointing to our `Prometheus StatsD Exporter` sidecar:

```yaml
apiVersion: v1
kind: Service
metadata:
  name: ambassador-monitor
  labels:
    app: ambassador
    service: ambassador-monitor
spec:
  type: ClusterIP
  ports:
   - port: 9102
     name: prometheus-metrics
  selector:
    service: ambassador
```

Now we need to add a `scrape` configuration to Istio's Prometheus so that it can pool data from our Ambassador Edge Stack. This is done by applying the new ConfigMap:

```sh
$ kubectl apply -f https://www.getambassador.io/yaml/ambassador/ambassador-istio-configmap.yaml
```

This ConfigMap YAML changes the `prometheus` ConfigMap that is on `istio-system` Namespace and adds the following:

```yaml
    - job_name: 'ambassador'
      static_configs:
      - targets: ['ambassador-monitor.default:9102']
        labels:  {'application': 'ambassador'}
```

*Note:* Assuming ambassador-monitor service is running in the default namespace.
<<<<<<< HEAD

*Note:* You can also add the scrape by hand by using `kubectl` edit or dashboard.
=======

*Note:* You can also add the scrape by hand by using `kubectl` edit, or the dashboard.

After adding the `scrape`, Istio's Prometheus POD needs to be restarted:
>>>>>>> fb84fed7

```sh
$ export PROMETHEUS_POD=`kubectl get pods -n istio-system | grep prometheus | awk '{print $1}'`
$ kubectl delete pod $PROMETHEUS_POD -n istio-system
```

More details can be found in [Statistics and Monitoring](../../reference/statistics).

## Grafana Dashboard

Istio provides a Grafana dashboard service as well, and it is possible to import an Ambassador Edge Stack Dashboard into it, to monitor the Statistics provided by Prometheus. We're going to use [Alex Gervais'](https://twitter.com/alex_gervais) template available on [Grafana's](https://grafana.com/) website under entry [4689](https://grafana.com/dashboards/4698) as a starting point.
<<<<<<< HEAD
=======

First, let's start the port-forwarding for Istio's Grafana service:
>>>>>>> fb84fed7

```sh
$ kubectl -n istio-system port-forward $(kubectl -n istio-system get pod -l app=grafana -o jsonpath='{.items[0].metadata.name}') 3000:3000 &
```

Now, open Grafana tool by accessing: `http://localhost:3000/`

To install the Ambassador Edge Stack Dashboard:

* Click on Create
* Select Import
* Enter number 4698

Now we need to adjust the Dashboard Port to reflect our Ambassador Edge Stack configuration:

* Open the Imported Dashboard
* Click on Settings in the Top Right corner
* Click on Variables
* Change the port to 80 (according to the ambassador service port)

Next, adjust the Dashboard Registered Services metric:

* Open the Imported Dashboard
* Find Registered Services
* Click on the down arrow and select Edit
* Change the Metric to:

```yaml
envoy_cluster_manager_active_clusters{job="ambassador"}
```

Now let's save the changes:

* Click on Save Dashboard in the Top Right corner

## Roadmap

There are a number of roadmap items that we'd like to tackle in improving Istio integration. This includes supporting Istio routing rules in the Ambassador Edge Stack and full propagation of request headers (e.g., Zipkin tracing) between the Ambassador Edge Stack and Istio. If you're interested in contributing, we'd welcome the help!<|MERGE_RESOLUTION|>--- conflicted
+++ resolved
@@ -358,15 +358,10 @@
 ```
 
 *Note:* Assuming ambassador-monitor service is running in the default namespace.
-<<<<<<< HEAD
-
-*Note:* You can also add the scrape by hand by using `kubectl` edit or dashboard.
-=======
 
 *Note:* You can also add the scrape by hand by using `kubectl` edit, or the dashboard.
 
 After adding the `scrape`, Istio's Prometheus POD needs to be restarted:
->>>>>>> fb84fed7
 
 ```sh
 $ export PROMETHEUS_POD=`kubectl get pods -n istio-system | grep prometheus | awk '{print $1}'`
@@ -378,11 +373,8 @@
 ## Grafana Dashboard
 
 Istio provides a Grafana dashboard service as well, and it is possible to import an Ambassador Edge Stack Dashboard into it, to monitor the Statistics provided by Prometheus. We're going to use [Alex Gervais'](https://twitter.com/alex_gervais) template available on [Grafana's](https://grafana.com/) website under entry [4689](https://grafana.com/dashboards/4698) as a starting point.
-<<<<<<< HEAD
-=======
 
 First, let's start the port-forwarding for Istio's Grafana service:
->>>>>>> fb84fed7
 
 ```sh
 $ kubectl -n istio-system port-forward $(kubectl -n istio-system get pod -l app=grafana -o jsonpath='{.items[0].metadata.name}') 3000:3000 &
