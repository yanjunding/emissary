--- conflicted
+++ resolved
@@ -43,11 +43,7 @@
 
   "oss-test":
     executor: oss-linux
-<<<<<<< HEAD
-    resource_class: large
-=======
     resource_class: xlarge
->>>>>>> b47bebf5
     parameters:
       "test":
         type: enum
@@ -102,16 +98,6 @@
     steps:
       - job-chart-publish
 
-<<<<<<< HEAD
-  "oss-chart-changelog":
-    executor: oss-linux
-    steps:
-      - run: "/bin/true"
-      - when:
-          condition:
-            and:
-              - equal: [ "https://github.com/datawire/ambassador", << pipeline.project.git_url >> ]
-=======
   "oss-manifest-publish":
     environment:
       BUMP_STABLE: "true"
@@ -127,28 +113,12 @@
           condition:
             and:
               - equal: [ "https://github.com/acookin/ambassador", << pipeline.project.git_url >> ]
->>>>>>> b47bebf5
               - not:
                   equal: [ "master", << pipeline.git.branch >>  ]
           steps:
             - job-chart-changelog
 
-<<<<<<< HEAD
-  "oss-promote-to-rc-latest":
-=======
-  "emissary-chart":
-    executor: oss-linux
-    steps:
-      - job-emissary-chart
-
-  # TODO: this isn't hooked up yet
-  "emissary-chart-publish":
-    executor: oss-linux
-    steps:
-      - job-emissary-chart-publish
-
   "oss-promote-dev-to-rc":
->>>>>>> b47bebf5
     executor: oss-linux
     steps:
       - job-promote-to-rc-latest:
@@ -295,95 +265,7 @@
               legacy-mode:
                 # We don't run legacy mode tests in the "Dev" workflow but we do
                 # in the Nightly and Release workflows.
-<<<<<<< HEAD
-                - false
-            exclude:
-              # It's not meaningful to set fast reconfigure and legacy mode at the same time.
-              # Annoyingly, we have to iterate all the 'test' values that we're using for
-              # this to work.
-              - test: pytest
-                fast-reconfigure: true
-                legacy-mode: true
-      - "oss-envoy-test":
-          requires: ["oss-dev-images"]
-          name: "oss-dev-<< matrix.test >><<# matrix.fast-reconfigure >>-fastreconfigure<</ matrix.fast-reconfigure >><<# matrix.legacy-mode >>-legacy<</ matrix.legacy-mode >>"
-          matrix:
-            alias: "oss-dev-envoy-test"
-            parameters:
-              test:
-                - "pytest-envoy"
-                - "pytest-envoy-v3"
-              fast-reconfigure:
-                - true
-                - false
-              legacy-mode:
-                # We don't run legacy mode tests in the "Dev" workflow but we do
-                # in the Nightly and Release workflows.
-                - false
-            exclude:
-              # It's not meaningful to set fast reconfigure and legacy mode at the same time.
-              # Annoyingly, we have to iterate all the 'test' values that we're using for
-              # this to work.
-              - test: pytest-envoy
-                fast-reconfigure: true
-                legacy-mode: true
-              - test: pytest-envoy-v3
-                fast-reconfigure: true
-                legacy-mode: true
-  "OSS: Chart Release":
-    when: # Don't run this workflow in apro.git
-      or:
-      - equal: [ "https://github.com/datawire/ambassador", << pipeline.project.git_url >> ]
-      - equal: [ "https://github.com/datawire/ambassador-private", << pipeline.project.git_url >> ]
-    jobs:
-      - "oss-chart-publish":
-          <<: *filter-chart-release-only
-          name: "oss-release-chart"
-
-  "OSS: Release":
-    when: # Don't run this workflow in apro.git
-      or:
-      - equal: [ "https://github.com/datawire/ambassador", << pipeline.project.git_url >> ]
-      - equal: [ "https://github.com/datawire/ambassador-private", << pipeline.project.git_url >> ]
-    # Run this workflow on tags, not branches or PRs.
-    jobs:
-      # build+push
-      - "oss-images":
-          <<: *filter-prerelease-only
-          name: "oss-release-images"
-          release: true
-      # test
-      - "oss-generate":
-          <<: *filter-prerelease-only
-          name: "oss-release-generate"
-      - "oss-yaml-publish-s3-rc":
-          <<: *filter-prerelease-only
-          name: "oss-yaml-s3-rc"
-          requires: ["oss-release-generate"]
-      - "oss-lint":
-          <<: *filter-prerelease-only
-          name: "oss-release-lint"
-      - "oss-gotest":
-          <<: *filter-prerelease-only
-          name: "oss-release-gotest<<# matrix.fast-reconfigure >>-fastreconfigure<</ matrix.fast-reconfigure >><<# matrix.legacy-mode >>-legacy<</ matrix.legacy-mode >>"
-          matrix:
-            alias: "oss-release-gotest"
-            parameters:
-              fast-reconfigure:
-                - true
-                - false
-              legacy-mode:
-                - true
-=======
->>>>>>> b47bebf5
-                - false
-            exclude:
-              # It's not meaningful to set fast reconfigure and legacy mode at the same time.
-              # Annoyingly, we have to iterate all the 'test' values that we're using for
-              # this to work.
-              - test: pytest
-                fast-reconfigure: true
-                legacy-mode: true
+                - false
       - "oss-test":
           requires: ["oss-dev-images"]
           name: "oss-dev-<< matrix.test >><<# matrix.fast-reconfigure >>-fastreconfigure<</ matrix.fast-reconfigure >><<# matrix.legacy-mode >>-legacy<</ matrix.legacy-mode >>"
@@ -402,81 +284,9 @@
                 - false
               legacy-mode:
                 - true
-<<<<<<< HEAD
-                - false
-            exclude:
-              # It's not meaningful to set fast reconfigure and legacy mode at the same time.
-              # Annoyingly, we have to iterate all the 'test' values that we're using for
-              # this to work.
-              - test: pytest
-                fast-reconfigure: true
-                legacy-mode: true
-      - "oss-envoy-test":
-          <<: *filter-prerelease-only
-          requires: ["oss-release-images"]
-          name: "oss-release-<< matrix.test >><<# matrix.fast-reconfigure >>-fastreconfigure<</ matrix.fast-reconfigure >><<# matrix.legacy-mode >>-legacy<</ matrix.legacy-mode >>"
-          matrix:
-            alias: "oss-release-envoy-test"
-            parameters:
-              test:
-                - "pytest-envoy"
-                - "pytest-envoy-v3"
-              fast-reconfigure:
-                - true
-                - false
-              legacy-mode:
-                - true
-                - false
-            exclude:
-              # It's not meaningful to set fast reconfigure and legacy mode at the same time.
-              # Annoyingly, we have to iterate all the 'test' values that we're using for
-              # this to work.
-              - test: pytest-envoy
-                fast-reconfigure: true
-                legacy-mode: true
-              - test: pytest-envoy-v3
-                fast-reconfigure: true
-                legacy-mode: true
-      # promote
-      - "oss-promote-to-rc-latest":
-          <<: *filter-rc-only
-          name: "oss-release-promote-to-rc-latest"
-          requires:
-          # build
-          - "oss-release-images"
-          # test
-          - "oss-release-generate"
-          - "oss-release-lint"
-          - "oss-release-test"
-      - "oss-promote-to-ga":
-          <<: *filter-ga-only
-          name: "oss-release-promote-to-ga"
-      - "oss-yaml-publish-s3-ga":
-          <<: *filter-ga-only
-          name: "oss-yaml-s3-ga"
-          requires:
-            - "oss-release-generate"
-
-  "OSS: Nightly":
-    triggers:
-      - schedule:
-          # Time is in UTC: 2AM EDT on weekdays
-          cron: "0 6 * * 1-5"
-          filters:
-            branches:
-              only:
-                - master
-    jobs:
-      # build+push
-      - "oss-images":
-          name: "oss-nightly-images"
-      - "oss-gotest":
-          name: "oss-nightly-gotest<<# matrix.fast-reconfigure >>-fastreconfigure<</ matrix.fast-reconfigure >><<# matrix.legacy-mode >>-legacy<</ matrix.legacy-mode >>"
-=======
       - "oss-envoy-test":
           requires: ["oss-dev-images"]
           name: "oss-dev-<< matrix.test >><<# matrix.fast-reconfigure >>-fastreconfigure<</ matrix.fast-reconfigure >><<# matrix.legacy-mode >>-legacy<</ matrix.legacy-mode >>"
->>>>>>> b47bebf5
           matrix:
             alias: "oss-dev-envoy-test-matrix"
             parameters:
@@ -508,56 +318,12 @@
             alias: "oss-dev-envoy-test-legacy-matrix"
             parameters:
               test:
-<<<<<<< HEAD
-                - "pytest"
-                # Running the ingresstests would require we install `kind` and
-                # that the test suite supports HTTP to HTTPS redirects (AES
-                # enables cleartext redirection by default, even for fallback
-                # hosts, contrary to A/OSS)
-                #- "ingresstest"
-=======
                 - "pytest-envoy"
                 - "pytest-envoy-v3"
->>>>>>> b47bebf5
-              fast-reconfigure:
-                - false
-              legacy-mode:
-                - true
-<<<<<<< HEAD
-                - false
-            exclude:
-              # It's not meaningful to set fast reconfigure and legacy mode at the same time.
-              # Annoyingly, we have to iterate all the 'test' values that we're using for
-              # this to work.
-              - test: pytest
-                fast-reconfigure: true
-                legacy-mode: true
-      - "oss-envoy-test":
-          requires: ["oss-nightly-images"]
-          name: "oss-nightly-<< matrix.test >><<# matrix.fast-reconfigure >>-fastreconfigure<</ matrix.fast-reconfigure >><<# matrix.legacy-mode >>-legacy<</ matrix.legacy-mode >>"
-          matrix:
-            alias: "oss-nightly-envoy-test"
-            parameters:
-              test:
-                - "pytest-envoy"
-                - "pytest-envoy-v3"
-              fast-reconfigure:
-                - true
-                - false
-              legacy-mode:
-                - true
-                - false
-            exclude:
-              # It's not meaningful to set fast reconfigure and legacy mode at the same time.
-              # Annoyingly, we have to iterate all the 'test' values that we're using for
-              # this to work.
-              - test: pytest-envoy
-                fast-reconfigure: true
-                legacy-mode: true
-              - test: pytest-envoy-v3
-                fast-reconfigure: true
-                legacy-mode: true
-=======
+              fast-reconfigure:
+                - false
+              legacy-mode:
+                - true
       - "oss-promote-dev-to-passed":
           requires:
             - oss-dev-pytest
@@ -595,5 +361,4 @@
     jobs:
       - "oss-manifest-publish":
           <<: *filter-chart-release-only
-          name: "oss-rc-manifests-publish"
->>>>>>> b47bebf5
+          name: "oss-rc-manifests-publish"