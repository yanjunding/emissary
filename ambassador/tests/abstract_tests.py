--- conflicted
+++ resolved
@@ -380,22 +380,15 @@
         print("Launching %s container." % self.path.k8s)
         command = ["docker", "run", "-d", "-l", "kat-family=ambassador", "--name", self.path.k8s]
 
-<<<<<<< HEAD
         envs = [ f'{key}={value}' for key, value in self._environ.items() ]
 
         envs += [
             "KUBERNETES_SERVICE_HOST=kubernetes",
             "KUBERNETES_SERVICE_PORT=443",
             "AMBASSADOR_SNAPSHOT_COUNT=1",
+            "AMBASSADOR_CONFIG_BASE_DIR=/tmp/ambassador",
             f"AMBASSADOR_ID={self.ambassador_id}"
         ]
-=======
-        envs = [ "KUBERNETES_SERVICE_HOST=kubernetes",
-                 "KUBERNETES_SERVICE_PORT=443",
-                 "AMBASSADOR_SNAPSHOT_COUNT=1",
-                 "AMBASSADOR_CONFIG_BASE_DIR=/tmp/ambassador",
-                 "AMBASSADOR_ID=%s" % self.ambassador_id]
->>>>>>> 65aea588
 
         if self.namespace:
             envs.append("AMBASSADOR_NAMESPACE=%s" % self.namespace)
