<<<<<<< HEAD
version: 0.61.1
aproVersion: 0.4.0
=======
version: 0.61.0
aproVersion: 0.4.3
>>>>>>> 69b5d22b
qotmVersion: 1.7<|MERGE_RESOLUTION|>--- conflicted
+++ resolved
@@ -1,8 +1,3 @@
-<<<<<<< HEAD
 version: 0.61.1
-aproVersion: 0.4.0
-=======
-version: 0.61.0
 aproVersion: 0.4.3
->>>>>>> 69b5d22b
 qotmVersion: 1.7